/*
 * Licensed to the Apache Software Foundation (ASF) under one
 * or more contributor license agreements.  See the NOTICE file
 * distributed with this work for additional information
 * regarding copyright ownership.  The ASF licenses this file
 * to you under the Apache License, Version 2.0 (the
 * "License"); you may not use this file except in compliance
 * with the License.  You may obtain a copy of the License at
 *
 *   http://www.apache.org/licenses/LICENSE-2.0
 *
 * Unless required by applicable law or agreed to in writing,
 * software distributed under the License is distributed on an
 * "AS IS" BASIS, WITHOUT WARRANTIES OR CONDITIONS OF ANY
 * KIND, either express or implied.  See the License for the
 * specific language governing permissions and limitations
 * under the License.
 *
 */

#include <arpa/inet.h>
#include <fcntl.h>
#include <sys/socket.h>
#include <algorithm>
#include <cctype>
#include <cmath>
#include <chrono>
#include <thread>
#include <utility>
#include <memory>
#include <glog/logging.h>

#include "redis_db.h"
#include "redis_cmd.h"
#include "redis_hash.h"
#include "redis_bitmap.h"
#include "redis_list.h"
#include "redis_disk.h"
#include "redis_reply.h"
#include "redis_request.h"
#include "redis_connection.h"
#include "redis_set.h"
#include "redis_string.h"
#include "redis_zset.h"
#include "redis_geo.h"
#include "redis_pubsub.h"
#include "redis_sortedint.h"
#include "redis_slot.h"
#include "redis_stream.h"
#include "replication.h"
#include "util.h"
#include "storage.h"
#include "worker.h"
#include "server.h"
#include "log_collector.h"
#include "cluster.h"
#include "scripting.h"
#include "slot_import.h"
#include "slot_migrate.h"
#include "parse_util.h"

namespace Redis {

const char *kCursorPrefix = "_";

const char *errInvalidSyntax = "syntax error";
const char *errInvalidExpireTime = "invalid expire time";
const char *errWrongNumOfArguments = "wrong number of arguments";
const char *errValueNotInterger = "value is not an integer or out of range";
const char *errAdministorPermissionRequired = "administor permission required to perform the command";
const char *errValueMustBePositive = "value is out of range, must be positive";
const char *errNoSuchKey = "no such key";
const char *errUnbalacedStreamList =
    "Unbalanced XREAD list of streams: for each stream key an ID or '$' must be specified.";
const char *errTimeoutIsNegative = "timeout is negative";
const char *errLimitOptionNotAllowed = "syntax error, LIMIT cannot be used without the special ~ option";

enum class AuthResult {
  OK,
  INVALID_PASSWORD,
  NO_REQUIRE_PASS,
};

AuthResult AuthenticateUser(Connection *conn, Config* config, const std::string& user_password) {
  auto iter = config->tokens.find(user_password);
  if (iter != config->tokens.end()) {
    conn->SetNamespace(iter->second);
    conn->BecomeUser();
    return AuthResult::OK;
  }
  const auto& requirepass = config->requirepass;
  if (!requirepass.empty() && user_password != requirepass) {
    return AuthResult::INVALID_PASSWORD;
  }
  conn->SetNamespace(kDefaultNamespace);
  conn->BecomeAdmin();
  if (requirepass.empty()) {
    return AuthResult::NO_REQUIRE_PASS;
  }
  return AuthResult::OK;
}

class CommandAuth : public Commander {
 public:
  Status Execute(Server *svr, Connection *conn, std::string *output) override {
    Config *config = svr->GetConfig();
    auto& user_password = args_[1];
    AuthResult result = AuthenticateUser(conn, config, user_password);
    switch (result) {
    case AuthResult::OK:
      *output = Redis::SimpleString("OK");
      break;
    case AuthResult::INVALID_PASSWORD:
      *output = Redis::Error("ERR invalid password");
      break;
    case AuthResult::NO_REQUIRE_PASS:
      *output = Redis::Error("ERR Client sent AUTH, but no password is set");
      break;
    }
    return Status::OK();
  }
};

class CommandNamespace : public Commander {
 public:
  Status Execute(Server *svr, Connection *conn, std::string *output) override {
    if (!conn->IsAdmin()) {
      *output = Redis::Error(errAdministorPermissionRequired);
      return Status::OK();
    }
    Config *config = svr->GetConfig();
    std::string sub_command = Util::ToLower(args_[1]);
    if (args_.size() == 3 && sub_command == "get") {
      if (args_[2] == "*") {
        std::vector<std::string> namespaces;
        auto tokens = config->tokens;
        for (auto iter = tokens.begin(); iter != tokens.end(); iter++) {
          namespaces.emplace_back(iter->second);  // namespace
          namespaces.emplace_back(iter->first);   // token
        }
        namespaces.emplace_back(kDefaultNamespace);
        namespaces.emplace_back(config->requirepass);
        *output = Redis::MultiBulkString(namespaces, false);
      } else {
        std::string token;
        auto s = config->GetNamespace(args_[2], &token);
        if (s.Is<Status::NotFound>()) {
          *output = Redis::NilString();
        } else {
          *output = Redis::BulkString(token);
        }
      }
    } else if (args_.size() == 4 && sub_command == "set") {
      Status s = config->SetNamespace(args_[2], args_[3]);
      *output = s.IsOK() ? Redis::SimpleString("OK") : Redis::Error(s.Msg());
      LOG(WARNING) << "Updated namespace: " << args_[2] << " with token: " << args_[3]
                   << ", addr: " << conn->GetAddr() << ", result: " << s.Msg();
    } else if (args_.size() == 4 && sub_command == "add") {
      Status s = config->AddNamespace(args_[2], args_[3]);
      *output = s.IsOK() ? Redis::SimpleString("OK") : Redis::Error(s.Msg());
      LOG(WARNING) << "New namespace: " << args_[2] << " with token: " << args_[3]
                   << ", addr: " << conn->GetAddr() << ", result: " << s.Msg();
    } else if (args_.size() == 3 && sub_command == "del") {
      Status s = config->DelNamespace(args_[2]);
      *output = s.IsOK() ? Redis::SimpleString("OK") : Redis::Error(s.Msg());
      LOG(WARNING) << "Deleted namespace: " << args_[2]
                   << ", addr: " << conn->GetAddr() << ", result: " << s.Msg();
    } else {
      *output = Redis::Error(
          "NAMESPACE subcommand must be one of GET, SET, DEL, ADD");
    }
    return Status::OK();
  }
};

class CommandKeys : public Commander {
 public:
  Status Execute(Server *svr, Connection *conn, std::string *output) override {
    std::string prefix = args_[1];
    std::vector<std::string> keys;
    Redis::Database redis(svr->storage_, conn->GetNamespace());
    if (prefix == "*") {
      redis.Keys(std::string(), &keys);
    } else {
      if (prefix[prefix.size() - 1] != '*') {
        *output = Redis::Error("ERR only keys prefix match was supported");
        return Status::OK();
      }
      redis.Keys(prefix.substr(0, prefix.size() - 1), &keys);
    }
    *output = Redis::MultiBulkString(keys);
    return Status::OK();
  }
};

class CommandFlushDB : public Commander {
 public:
  Status Execute(Server *svr, Connection *conn, std::string *output) override {
    if (svr->GetConfig()->cluster_enabled) {
      if (svr->slot_migrate_->GetMigrateState() == kMigrateStart) {
        svr->slot_migrate_->SetMigrateStopFlag(true);
        LOG(INFO) << "Stop migration task for flushdb";
      }
    }
    Redis::Database redis(svr->storage_, conn->GetNamespace());
    rocksdb::Status s = redis.FlushDB();
    LOG(WARNING) << "DB keys in namespce: " << conn->GetNamespace()
                 << " was flushed, addr: " << conn->GetAddr();
    if (s.ok()) {
      *output = Redis::SimpleString("OK");
      return Status::OK();
    }
    return Status(Status::RedisExecErr, s.ToString());
  }
};

class CommandFlushAll : public Commander {
 public:
  Status Execute(Server *svr, Connection *conn, std::string *output) override {
    if (!conn->IsAdmin()) {
      *output = Redis::Error(errAdministorPermissionRequired);
      return Status::OK();
    }
    if (svr->GetConfig()->cluster_enabled) {
      if (svr->slot_migrate_->GetMigrateState() == kMigrateStart) {
        svr->slot_migrate_->SetMigrateStopFlag(true);
        LOG(INFO) << "Stop migration task for flushall";
      }
    }
    Redis::Database redis(svr->storage_, conn->GetNamespace());
    rocksdb::Status s = redis.FlushAll();
    LOG(WARNING) << "All DB keys was flushed, addr: " << conn->GetAddr();
    if (s.ok()) {
      *output = Redis::SimpleString("OK");
      return Status::OK();
    }
    return Status(Status::RedisExecErr, s.ToString());
  }
};

class CommandPing : public Commander {
 public:
  Status Execute(Server *svr, Connection *conn, std::string *output) override {
    *output = Redis::SimpleString("PONG");
    return Status::OK();
  }
};

class CommandSelect: public Commander {
 public:
  Status Execute(Server *svr, Connection *conn, std::string *output) override {
    *output = Redis::SimpleString("OK");
    return Status::OK();
  }
};

class CommandConfig : public Commander {
 public:
  Status Execute(Server *svr, Connection *conn, std::string *output) override {
    if (!conn->IsAdmin()) {
      *output = Redis::Error(errAdministorPermissionRequired);
      return Status::OK();
    }
    Config *config = svr->GetConfig();
    std::string sub_command = Util::ToLower(args_[1]);
    if ((sub_command == "rewrite" && args_.size() != 2) ||
        (sub_command == "get" && args_.size() != 3) ||
        (sub_command == "set" && args_.size() != 4)) {
      *output = Redis::Error(errWrongNumOfArguments);
      return Status::OK();
    }
    if (args_.size() == 2 && sub_command == "rewrite") {
      Status s = config->Rewrite();
      if (!s.IsOK()) return Status(Status::RedisExecErr, s.Msg());
      *output = Redis::SimpleString("OK");
      LOG(INFO) << "# CONFIG REWRITE executed with success";
    } else if (args_.size() == 3 && sub_command == "get") {
      std::vector<std::string> values;
      config->Get(args_[2], &values);
      *output = Redis::MultiBulkString(values);
    } else if (args_.size() == 4 && sub_command == "set") {
      Status s = config->Set(svr, args_[2], args_[3]);
      if (!s.IsOK()) {
        *output = Redis::Error("CONFIG SET '"+args_[2]+"' error: "+s.Msg());
      } else {
        *output = Redis::SimpleString("OK");
      }
    } else {
      *output = Redis::Error("CONFIG subcommand must be one of GET, SET, REWRITE");
    }
    return Status::OK();
  }
};

class CommandGet : public Commander {
 public:
  Status Execute(Server *svr, Connection *conn, std::string *output) override {
    std::string value;
    Redis::String string_db(svr->storage_, conn->GetNamespace());
    rocksdb::Status s = string_db.Get(args_[1], &value);
    // The IsInvalidArgument error means the key type maybe a bitmap
    // which we need to fall back to the bitmap's GetString according
    // to the `max-bitmap-to-string-mb` configuration.
    if (s.IsInvalidArgument()) {
      Config *config = svr->GetConfig();
      uint32_t max_btos_size = static_cast<uint32_t>(config->max_bitmap_to_string_mb) * MiB;
      Redis::Bitmap bitmap_db(svr->storage_, conn->GetNamespace());
      s = bitmap_db.GetString(args_[1], max_btos_size, &value);
    }
    if (!s.ok() && !s.IsNotFound()) {
      return Status(Status::RedisExecErr, s.ToString());
    }
    *output = s.IsNotFound() ? Redis::NilString() : Redis::BulkString(value);
    return Status::OK();
  }
};

class CommandStrlen: public Commander {
 public:
  Status Execute(Server *svr, Connection *conn, std::string *output) override {
    std::string value;
    Redis::String string_db(svr->storage_, conn->GetNamespace());
    rocksdb::Status s = string_db.Get(args_[1], &value);
    if (!s.ok() && !s.IsNotFound()) {
      return Status(Status::RedisExecErr, s.ToString());
    }
    if (s.IsNotFound()) {
      *output = Redis::Integer(0);
    } else {
      *output = Redis::Integer(value.size());
    }
    return Status::OK();
  }
};

class CommandGetSet : public Commander {
 public:
  Status Execute(Server *svr, Connection *conn, std::string *output) override {
    Redis::String string_db(svr->storage_, conn->GetNamespace());
    std::string old_value;
    rocksdb::Status s = string_db.GetSet(args_[1], args_[2], &old_value);
    if (!s.ok() && !s.IsNotFound()) {
      return Status(Status::RedisExecErr, s.ToString());
    }
    if (s.IsNotFound()) {
      *output = Redis::NilString();
    } else {
      *output = Redis::BulkString(old_value);
    }
    return Status::OK();
  }
};

class CommandGetDel : public Commander {
 public:
  Status Execute(Server *svr, Connection *conn, std::string *output) override {
    Redis::String string_db(svr->storage_, conn->GetNamespace());
    std::string value;
    rocksdb::Status s = string_db.GetDel(args_[1], &value);
    if (!s.ok() && !s.IsNotFound()) {
      return Status(Status::RedisExecErr, s.ToString());
    }
    if (s.IsNotFound()) {
      *output = Redis::NilString();
    } else {
      *output = Redis::BulkString(value);
    }
    return Status::OK();
  }
};

class CommandGetRange: public Commander {
 public:
  Status Parse(const std::vector<std::string> &args) override {
    try {
      start_ = std::stoi(args[2]);
      stop_ = std::stoi(args[3]);
    } catch (std::exception &e) {
      return Status(Status::RedisParseErr, errValueNotInterger);
    }
    return Commander::Parse(args);
  }

  Status Execute(Server *svr, Connection *conn, std::string *output) override {
    std::string value;
    Redis::String string_db(svr->storage_, conn->GetNamespace());
    rocksdb::Status s = string_db.Get(args_[1], &value);
    if (!s.ok() && !s.IsNotFound()) {
      return Status(Status::RedisExecErr, s.ToString());
    }
    if (s.IsNotFound()) {
      *output = Redis::NilString();
      return Status::OK();
    }
    if (start_ < 0) start_ = static_cast<int>(value.size()) + start_;
    if (stop_ < 0) stop_ = static_cast<int>(value.size()) + stop_;
    if (start_ < 0) start_ = 0;
    if (stop_ > static_cast<int>(value.size())) stop_ = static_cast<int>(value.size());
    if (start_ > stop_) {
      *output = Redis::NilString();
    } else {
      *output = Redis::BulkString(value.substr(start_, stop_ - start_ + 1));
    }
    return Status::OK();
  }

 private:
  int start_ = 0, stop_ = 0;
};

class CommandSetRange: public Commander {
 public:
  Status Parse(const std::vector<std::string> &args) override {
    try {
      offset_ = std::stoi(args[2]);
    } catch (std::exception &e) {
      return Status(Status::RedisParseErr, errValueNotInterger);
    }
    return Commander::Parse(args);
  }

  Status Execute(Server *svr, Connection *conn, std::string *output) override {
    int ret;
    Redis::String string_db(svr->storage_, conn->GetNamespace());
    rocksdb::Status s = string_db.SetRange(args_[1], offset_, args_[3], &ret);
    if (!s.ok()) {
      return Status(Status::RedisExecErr, s.ToString());
    }
    *output = Redis::Integer(ret);
    return Status::OK();
  }

 private:
  int offset_ = 0;
};

class CommandMGet : public Commander {
 public:
  Status Execute(Server *svr, Connection *conn, std::string *output) override {
    Redis::String string_db(svr->storage_, conn->GetNamespace());
    std::vector<Slice> keys;
    for (size_t i = 1; i < args_.size(); i++) {
      keys.emplace_back(args_[i]);
    }
    std::vector<std::string> values;
    // always return OK
    auto statuses = string_db.MGet(keys, &values);
    *output = Redis::MultiBulkString(values, statuses);
    return Status::OK();
  }
};

class CommandAppend: public Commander {
 public:
  Status Execute(Server *svr, Connection *conn, std::string *output) override {
    int ret;
    Redis::String string_db(svr->storage_, conn->GetNamespace());
    rocksdb::Status s = string_db.Append(args_[1], args_[2], &ret);
    if (!s.ok()) {
      return Status(Status::RedisExecErr, s.ToString());
    }
    *output = Redis::Integer(ret);
    return Status::OK();
  }
};

class CommandSet : public Commander {
 public:
  Status Parse(const std::vector<std::string> &args) override {
    bool last_arg;
    for (size_t i = 3; i < args.size(); i++) {
      last_arg = (i == args.size()-1);
      std::string opt = Util::ToLower(args[i]);
      if (opt == "nx" && !xx_) {
        nx_ = true;
      } else if (opt == "xx" && !nx_) {
        xx_ = true;
      } else if (opt == "ex" && !ttl_ && !last_arg) {
        try {
          std::string s = args_[++i];
          std::string::size_type sz;
          ttl_ = std::stoi(s, &sz);
          if (sz != s.size()) {
            return Status(Status::RedisParseErr, errValueNotInterger);
          }
        } catch (std::exception &e) {
          return Status(Status::RedisParseErr, errValueNotInterger);
        }
        if (ttl_ <= 0) return Status(Status::RedisParseErr, errInvalidExpireTime);
      } else if (opt == "px" && !ttl_ && !last_arg) {
        int64_t ttl_ms = 0;
        try {
          std::string s = args_[++i];
          std::string::size_type sz;
          ttl_ms = std::stol(s, &sz);
          if (sz != s.size()) {
            return Status(Status::RedisParseErr, errValueNotInterger);
          }
        } catch (std::exception &e) {
          return Status(Status::RedisParseErr, errValueNotInterger);
        }
        if (ttl_ms <= 0) return Status(Status::RedisParseErr, errInvalidExpireTime);
        if (ttl_ms > 0 && ttl_ms < 1000) {
          ttl_ = 1;  // round up the pttl to second
        } else {
          ttl_ = static_cast<int>(ttl_ms/1000);
        }
      } else {
        return Status(Status::NotOK, errInvalidSyntax);
      }
    }
    return Commander::Parse(args);
  }
  Status Execute(Server *svr, Connection *conn, std::string *output) override {
    int ret;
    Redis::String string_db(svr->storage_, conn->GetNamespace());
    rocksdb::Status s;
    if (nx_) {
      s = string_db.SetNX(args_[1], args_[2], ttl_, &ret);
    } else if (xx_) {
      s = string_db.SetXX(args_[1], args_[2], ttl_, &ret);
    } else {
      s = string_db.SetEX(args_[1], args_[2], ttl_);
    }
    if (!s.ok()) {
      return Status(Status::RedisExecErr, s.ToString());
    }
    if ((nx_ || xx_) && !ret) {
      *output = Redis::NilString();
    } else {
      *output = Redis::SimpleString("OK");
    }
    return Status::OK();
  }

 private:
  bool xx_ = false;
  bool nx_ = false;
  int ttl_ = 0;
};

class CommandSetEX : public Commander {
 public:
  Status Parse(const std::vector<std::string> &args) override {
    try {
      ttl_ = std::stoi(args[2]);
    } catch (std::exception &e) {
      return Status(Status::RedisParseErr, errValueNotInterger);
    }
    if (ttl_ <= 0) return Status(Status::RedisParseErr, errInvalidExpireTime);
    return Commander::Parse(args);
  }

  Status Execute(Server *svr, Connection *conn, std::string *output) override {
    Redis::String string_db(svr->storage_, conn->GetNamespace());
    rocksdb::Status s = string_db.SetEX(args_[1], args_[3], ttl_);
    *output = Redis::SimpleString("OK");
    return Status::OK();
  }

 private:
  int ttl_ = 0;
};

class CommandPSetEX : public Commander {
 public:
  Status Parse(const std::vector<std::string> &args) override {
    try {
      auto ttl_ms = std::stol(args[2]);
      if (ttl_ms <= 0) return Status(Status::RedisParseErr, errInvalidExpireTime);
      if (ttl_ms > 0 && ttl_ms < 1000) {
        ttl_ = 1;
      } else {
        ttl_ = ttl_ms / 1000;
      }
    } catch (std::exception &e) {
      return Status(Status::RedisParseErr, errValueNotInterger);
    }
    return Commander::Parse(args);
  }

  Status Execute(Server *svr, Connection *conn, std::string *output) override {
    Redis::String string_db(svr->storage_, conn->GetNamespace());
    rocksdb::Status s = string_db.SetEX(args_[1], args_[3], ttl_);
    *output = Redis::SimpleString("OK");
    return Status::OK();
  }

 private:
  int ttl_ = 0;
};

class CommandMSet : public Commander {
 public:
  Status Parse(const std::vector<std::string> &args) override {
    if (args.size() % 2 != 1) {
      return Status(Status::RedisParseErr, errWrongNumOfArguments);
    }
    return Commander::Parse(args);
  }
  Status Execute(Server *svr, Connection *conn, std::string *output) override {
    Redis::String string_db(svr->storage_, conn->GetNamespace());
    std::vector<StringPair> kvs;
    for (size_t i = 1; i < args_.size(); i+=2) {
      kvs.emplace_back(StringPair{args_[i], args_[i+1]});
    }
    rocksdb::Status s = string_db.MSet(kvs);
    if (!s.ok()) {
      return Status(Status::RedisExecErr, s.ToString());
    }
    *output = Redis::SimpleString("OK");
    return Status::OK();
  }
};

class CommandSetNX : public Commander {
 public:
  Status Execute(Server *svr, Connection *conn, std::string *output) override {
    int ret;
    Redis::String string_db(svr->storage_, conn->GetNamespace());
    rocksdb::Status s = string_db.SetNX(args_[1], args_[2], 0, &ret);
    if (!s.ok()) {
      return Status(Status::RedisExecErr, s.ToString());
    }
    *output = Redis::Integer(ret);
    return Status::OK();
  }
};

class CommandMSetNX : public Commander {
 public:
  Status Parse(const std::vector<std::string> &args) override {
    if (args.size() % 2 != 1) {
      return Status(Status::RedisParseErr, errWrongNumOfArguments);
    }
    return Commander::Parse(args);
  }
  Status Execute(Server *svr, Connection *conn, std::string *output) override {
    int ret;
    std::vector<StringPair> kvs;
    Redis::String string_db(svr->storage_, conn->GetNamespace());
    for (size_t i = 1; i < args_.size(); i+=2) {
      kvs.emplace_back(StringPair{args_[i], args_[i+1]});
    }
    rocksdb::Status s = string_db.MSetNX(kvs, 0, &ret);
    if (!s.ok()) {
      return Status(Status::RedisExecErr, s.ToString());
    }
    *output = Redis::Integer(ret);
    return Status::OK();
  }
};

class CommandIncr : public Commander {
 public:
  Status Execute(Server *svr, Connection *conn, std::string *output) override {
    int64_t ret;
    Redis::String string_db(svr->storage_, conn->GetNamespace());
    rocksdb::Status s = string_db.IncrBy(args_[1], 1, &ret);
    if (!s.ok()) return Status(Status::RedisExecErr, s.ToString());
    *output = Redis::Integer(ret);
    return Status::OK();
  }
};

class CommandDecr : public Commander {
 public:
  Status Execute(Server *svr, Connection *conn, std::string *output) override {
    int64_t ret;
    Redis::String string_db(svr->storage_, conn->GetNamespace());
    rocksdb::Status s = string_db.IncrBy(args_[1], -1, &ret);
    if (!s.ok()) return Status(Status::RedisExecErr, s.ToString());
    *output = Redis::Integer(ret);
    return Status::OK();
  }
};

class CommandIncrBy : public Commander {
 public:
  Status Parse(const std::vector<std::string> &args) override {
    try {
      increment_ = std::stoll(args[2]);
    } catch (std::exception &e) {
      return Status(Status::RedisParseErr, errValueNotInterger);
    }
    return Commander::Parse(args);
  }

  Status Execute(Server *svr, Connection *conn, std::string *output) override {
    int64_t ret;
    Redis::String string_db(svr->storage_, conn->GetNamespace());
    rocksdb::Status s = string_db.IncrBy(args_[1], increment_, &ret);
    if (!s.ok()) return Status(Status::RedisExecErr, s.ToString());
    *output = Redis::Integer(ret);
    return Status::OK();
  }

 private:
  int64_t increment_ = 0;
};

class CommandIncrByFloat : public Commander {
 public:
  Status Parse(const std::vector<std::string> &args) override {
    try {
      increment_ = std::stod(args[2]);
    } catch (std::exception &e) {
      return Status(Status::RedisParseErr, errValueNotInterger);
    }
    return Commander::Parse(args);
  }

  Status Execute(Server *svr, Connection *conn, std::string *output) override {
    double ret;
    Redis::String string_db(svr->storage_, conn->GetNamespace());
    rocksdb::Status s = string_db.IncrByFloat(args_[1], increment_, &ret);
    if (!s.ok()) return Status(Status::RedisExecErr, s.ToString());
    *output = Redis::BulkString(Util::Float2String(ret));
    return Status::OK();
  }

 private:
  double increment_ = 0;
};

class CommandDecrBy : public Commander {
 public:
  Status Parse(const std::vector<std::string> &args) override {
    try {
      increment_ = std::stoll(args[2]);
    } catch (std::exception &e) {
      return Status(Status::RedisParseErr, errValueNotInterger);
    }
    return Commander::Parse(args);
  }

  Status Execute(Server *svr, Connection *conn, std::string *output) override {
    int64_t ret;
    Redis::String string_db(svr->storage_, conn->GetNamespace());
    rocksdb::Status s = string_db.IncrBy(args_[1], -1 * increment_, &ret);
    if (!s.ok()) return Status(Status::RedisExecErr, s.ToString());
    *output = Redis::Integer(ret);
    return Status::OK();
  }

 private:
  int64_t increment_ = 0;
};

class CommandCAS : public Commander {
 public:
  Status Parse(const std::vector<std::string> &args) override {
    bool last_arg;
    for (size_t i = 4; i < args.size(); i++) {
      last_arg = (i == args.size()-1);
      std::string opt = Util::ToLower(args[i]);
      if (opt == "ex") {
        if (last_arg) return Status(Status::NotOK, errWrongNumOfArguments);
        ttl_ = atoi(args_[++i].c_str());
        if (ttl_ <= 0) return Status(Status::RedisParseErr, errInvalidExpireTime);
      } else if (opt == "px") {
        if (last_arg) return Status(Status::NotOK, errWrongNumOfArguments);
        auto ttl_ms = atol(args[++i].c_str());
        if (ttl_ms <= 0) return Status(Status::RedisParseErr, errInvalidExpireTime);
        if (ttl_ms > 0 && ttl_ms < 1000) {
          // round up the pttl to second
          ttl_ = 1;
        } else {
          ttl_ = static_cast<int>(ttl_ms/1000);
        }
      } else {
        return Status(Status::NotOK, errInvalidSyntax);
      }
    }
    return Commander::Parse(args);
  }

  Status Execute(Server *svr, Connection *conn, std::string *output) override {
    Redis::String string_db(svr->storage_, conn->GetNamespace());
    rocksdb::Status s;
    int ret = 0;
    s = string_db.CAS(args_[1], args_[2], args_[3], ttl_, &ret);
    if (!s.ok()) {
      return Status(Status::RedisExecErr, s.ToString());
    }
    *output = Redis::Integer(ret);
    return Status::OK();
  }

 private:
  int ttl_ = 0;
};

class CommandCAD : public Commander {
 public:
  Status Execute(Server *svr, Connection *conn, std::string *output) override {
    Redis::String string_db(svr->storage_, conn->GetNamespace());
    rocksdb::Status s;
    int ret = 0;
    s = string_db.CAD(args_[1], args_[2], &ret);
    if (!s.ok()) {
      return Status(Status::RedisExecErr, s.ToString());
    }
    *output = Redis::Integer(ret);
    return Status::OK();
  }
};

class CommandDel : public Commander {
 public:
  Status Execute(Server *svr, Connection *conn, std::string *output) override {
    int cnt = 0;
    Redis::Database redis(svr->storage_, conn->GetNamespace());
    for (unsigned int i = 1; i < args_.size(); i++) {
      rocksdb::Status s = redis.Del(args_[i]);
      if (s.ok()) cnt++;
    }
    *output = Redis::Integer(cnt);
    return Status::OK();
  }
};

Status getBitOffsetFromArgument(std::string arg, uint32_t *offset) {
  int64_t offset_arg = 0;
  try {
    offset_arg = std::stoll(arg);
  } catch (std::exception &e) {
    return Status(Status::RedisParseErr, errValueNotInterger);
  }
  if (offset_arg < 0 || offset_arg > UINT_MAX) {
    return Status(Status::RedisParseErr, "bit offset is out of range");
  }
  *offset = static_cast<uint32_t>(offset_arg);
  return Status::OK();
}

class CommandGetBit : public Commander {
 public:
  Status Parse(const std::vector<std::string> &args) override {
    Status s = getBitOffsetFromArgument(args[2], &offset_);
    if (!s.IsOK()) return s;
    return Commander::Parse(args);
  }
  Status Execute(Server *svr, Connection *conn, std::string *output) override {
    bool bit;
    Redis::Bitmap bitmap_db(svr->storage_, conn->GetNamespace());
    rocksdb::Status s = bitmap_db.GetBit(args_[1], offset_, &bit);
    if (!s.ok()) return Status(Status::RedisExecErr, s.ToString());
    *output = Redis::Integer(bit ? 1 : 0);
    return Status::OK();
  }
 private:
  uint32_t offset_ = 0;
};

class CommandSetBit : public Commander {
 public:
  Status Parse(const std::vector<std::string> &args) override {
    Status s = getBitOffsetFromArgument(args[2], &offset_);
    if (!s.IsOK()) return s;

    if (args[3] == "0") {
      bit_ = false;
    } else if (args[3] == "1") {
      bit_ = true;
    } else {
      return Status(Status::RedisParseErr, "bit is out of range");
    }
    return Commander::Parse(args);
  }

  Status Execute(Server *svr, Connection *conn, std::string *output) override {
    bool old_bit;
    Redis::Bitmap bitmap_db(svr->storage_, conn->GetNamespace());
    rocksdb::Status s = bitmap_db.SetBit(args_[1], offset_, bit_, &old_bit);
    if (!s.ok()) return Status(Status::RedisExecErr, s.ToString());
    *output = Redis::Integer(old_bit ? 1 : 0);
    return Status::OK();
  }

 private:
  uint32_t offset_ = 0;
  bool bit_ = false;
};

class CommandBitCount : public Commander {
 public:
  Status Parse(const std::vector<std::string> &args) override {
    if (args.size() == 3) {
      return Status(Status::RedisParseErr, errInvalidSyntax);
    }
    if (args.size() == 4) {
      try {
        start_ = std::stol(args[2]);
        stop_ = std::stol(args[3]);
      } catch (std::exception &e) {
        return Status(Status::RedisParseErr, errValueNotInterger);
      }
    }
    return Commander::Parse(args);
  }

  Status Execute(Server *svr, Connection *conn, std::string *output) override {
    uint32_t cnt;
    Redis::Bitmap bitmap_db(svr->storage_, conn->GetNamespace());
    rocksdb::Status s = bitmap_db.BitCount(args_[1], start_, stop_, &cnt);
    if (!s.ok()) return Status(Status::RedisExecErr, s.ToString());
    *output = Redis::Integer(cnt);
    return Status::OK();
  }

 private:
  int64_t start_ = 0, stop_ = -1;
};

class CommandBitPos: public Commander {
 public:
  Status Parse(const std::vector<std::string> &args) override {
    try {
      if (args.size() >= 4) start_ = std::stol(args[3]);
      if (args.size() >= 5) {
        stop_given_ = true;
        stop_ = std::stol(args[4]);
      }
    } catch (std::exception &e) {
      return Status(Status::RedisParseErr, errValueNotInterger);
    }
    if (args[2] == "0") {
      bit_ = false;
    } else if (args[2] == "1") {
      bit_ = true;
    } else {
      return Status(Status::RedisParseErr, "bit should be 0 or 1");
    }
    return Commander::Parse(args);
  }

  Status Execute(Server *svr, Connection *conn, std::string *output) override {
    int64_t pos;
    Redis::Bitmap bitmap_db(svr->storage_, conn->GetNamespace());
    rocksdb::Status s = bitmap_db.BitPos(args_[1], bit_, start_, stop_, stop_given_, &pos);
    if (!s.ok()) return Status(Status::RedisExecErr, s.ToString());
    *output = Redis::Integer(pos);
    return Status::OK();
  }

 private:
  int64_t start_ = 0, stop_ = -1;
  bool bit_ = false, stop_given_ = false;
};

class CommandBitOp : public Commander {
 public:
  Status Parse(const std::vector<std::string> &args) override {
    std::string opname = Util::ToLower(args[1]);
    if (opname == "and")
      op_flag_ = kBitOpAnd;
    else if (opname == "or")
      op_flag_ = kBitOpOr;
    else if (opname == "xor")
      op_flag_ = kBitOpXor;
    else if (opname == "not")
      op_flag_ = kBitOpNot;
    else
        return Status(Status::RedisInvalidCmd, "Unknown bit operation");
    if (op_flag_ == kBitOpNot && args.size() != 4) {
        return Status(Status::RedisInvalidCmd,
                  "BITOP NOT must be called with a single source key.");
    }
    return Commander::Parse(args);
  }

  Status Execute(Server *svr, Connection *conn, std::string *output) override {
    int64_t destkey_len = 0;
    Redis::Bitmap bitmap_db(svr->storage_, conn->GetNamespace());
    std::vector<Slice> op_keys;
    for (uint64_t i = 3; i < args_.size(); i++) {
      op_keys.emplace_back(Slice(args_[i]));
    }
    rocksdb::Status s = bitmap_db.BitOp(op_flag_, args_[1], args_[2], op_keys, &destkey_len);
    if (!s.ok()) return Status(Status::RedisExecErr, s.ToString());
    *output = Redis::Integer(destkey_len);
    return Status::OK();
  }

 private:
  BitOpFlags op_flag_;
};

class CommandType : public Commander {
 public:
  Status Execute(Server *svr, Connection *conn, std::string *output) override {
    Redis::Database redis(svr->storage_, conn->GetNamespace());
    RedisType type;
    rocksdb::Status s = redis.Type(args_[1], &type);
    if (s.ok()) {
      *output = Redis::BulkString(RedisTypeNames[type]);
      return Status::OK();
    }
    return Status(Status::RedisExecErr, s.ToString());
  }
};

class CommandObject : public Commander {
 public:
  Status Execute(Server *svr, Connection *conn, std::string *output) override {
    if (Util::ToLower(args_[1]) == "dump") {
      Redis::Database redis(svr->storage_, conn->GetNamespace());
      std::vector<std::string> infos;
      rocksdb::Status s = redis.Dump(args_[2], &infos);
      if (!s.ok()) {
        return Status(Status::RedisExecErr, s.ToString());
      }
      output->append(Redis::MultiLen(infos.size()));
      for (const auto &info : infos) {
        output->append(Redis::BulkString(info));
      }
    } else {
      *output = Redis::Error("object subcommand must be dump");
    }
    return Status::OK();
  }
};

class CommandTTL : public Commander {
 public:
  Status Execute(Server *svr, Connection *conn, std::string *output) override {
    Redis::Database redis(svr->storage_, conn->GetNamespace());
    int ttl;
    rocksdb::Status s = redis.TTL(args_[1], &ttl);
    if (s.ok()) {
      *output = Redis::Integer(ttl);
      return Status::OK();
    } else {
      return Status(Status::RedisExecErr, s.ToString());
    }
  }
};

class CommandPTTL : public Commander {
 public:
  Status Execute(Server *svr, Connection *conn, std::string *output) override {
    Redis::Database redis(svr->storage_, conn->GetNamespace());
    int ttl;
    rocksdb::Status s = redis.TTL(args_[1], &ttl);
    if (!s.ok()) return Status(Status::RedisExecErr, s.ToString());
    if (ttl > 0) {
      *output = Redis::Integer(ttl*1000);
    } else {
      *output = Redis::Integer(ttl);
    }
    return Status::OK();
  }
};

class CommandExists : public Commander {
 public:
  Status Execute(Server *svr, Connection *conn, std::string *output) override {
    int cnt = 0;
    Redis::Database redis(svr->storage_, conn->GetNamespace());
    std::vector<rocksdb::Slice> keys;
    for (unsigned i = 1; i < args_.size(); i++) {
      keys.emplace_back(args_[i]);
    }
    redis.Exists(keys, &cnt);
    *output = Redis::Integer(cnt);
    return Status::OK();
  }
};

class CommandExpire : public Commander {
 public:
  Status Parse(const std::vector<std::string> &args) override {
    int64_t now;
    rocksdb::Env::Default()->GetCurrentTime(&now);
    try {
      seconds_ = std::stoi(args[2]);
      if (seconds_ >= INT32_MAX - now) {
        return Status(Status::RedisParseErr, "the expire time was overflow");
      }
      seconds_ += now;
    } catch (std::exception &e) {
      return Status(Status::RedisParseErr, errValueNotInterger);
    }
    return Commander::Parse(args);
  }

  Status Execute(Server *svr, Connection *conn, std::string *output) override {
    Redis::Database redis(svr->storage_, conn->GetNamespace());
    rocksdb::Status s = redis.Expire(args_[1], seconds_);
    if (s.ok()) {
      *output = Redis::Integer(1);
    } else {
      *output = Redis::Integer(0);
    }
    return Status::OK();
  }

 private:
  int seconds_ = 0;
};

class CommandPExpire : public Commander {
 public:
  Status Parse(const std::vector<std::string> &args) override {
    int64_t now;
    rocksdb::Env::Default()->GetCurrentTime(&now);
    try {
      auto ttl_ms = std::stol(args[2]);
      if (ttl_ms > 0 && ttl_ms < 1000) {
        seconds_ = 1;
      } else {
        seconds_ = ttl_ms / 1000;
        if (seconds_ >= INT32_MAX - now) {
          return Status(Status::RedisParseErr, "the expire time was overflow");
        }
      }
      seconds_ += now;
    } catch (std::exception &e) {
      return Status(Status::RedisParseErr, errValueNotInterger);
    }
    return Commander::Parse(args);
  }

  Status Execute(Server *svr, Connection *conn, std::string *output) override {
    Redis::Database redis(svr->storage_, conn->GetNamespace());
    rocksdb::Status s = redis.Expire(args_[1], seconds_);
    if (s.ok()) {
      *output = Redis::Integer(1);
    } else {
      *output = Redis::Integer(0);
    }
    return Status::OK();
  }

 private:
  int seconds_ = 0;
};

class CommandExpireAt : public Commander {
 public:
  Status Parse(const std::vector<std::string> &args) override {
    try {
      timestamp_ = std::stoi(args[2]);
      if (timestamp_ >= INT32_MAX) {
        return Status(Status::RedisParseErr, "the expire time was overflow");
      }
    } catch (std::exception &e) {
      return Status(Status::RedisParseErr, errValueNotInterger);
    }
    return Commander::Parse(args);
  }
  Status Execute(Server *svr, Connection *conn, std::string *output) override {
    Redis::Database redis(svr->storage_, conn->GetNamespace());
    rocksdb::Status s = redis.Expire(args_[1], timestamp_);
    if (s.ok()) {
      *output = Redis::Integer(1);
    } else {
      *output = Redis::Integer(0);
    }
    return Status::OK();
  }

 private:
  int timestamp_ = 0;
};

class CommandPExpireAt : public Commander {
 public:
  Status Parse(const std::vector<std::string> &args) override {
    try {
      timestamp_ = static_cast<int>(std::stol(args[2])/1000);
      if (timestamp_ >= INT32_MAX) {
        return Status(Status::RedisParseErr, "the expire time was overflow");
      }
    } catch (std::exception &e) {
      return Status(Status::RedisParseErr, errValueNotInterger);
    }
    return Commander::Parse(args);
  }
  Status Execute(Server *svr, Connection *conn, std::string *output) override {
    Redis::Database redis(svr->storage_, conn->GetNamespace());
    rocksdb::Status s = redis.Expire(args_[1], timestamp_);
    if (s.ok()) {
      *output = Redis::Integer(1);
    } else {
      *output = Redis::Integer(0);
    }
    return Status::OK();
  }

 private:
  int timestamp_ = 0;
};

class CommandPersist : public Commander {
 public:
  Status Execute(Server *svr, Connection *conn, std::string *output) override {
    int ttl;
    Redis::Database redis(svr->storage_, conn->GetNamespace());
    rocksdb::Status s = redis.TTL(args_[1], &ttl);
    if (!s.ok()) return Status(Status::RedisExecErr, s.ToString());
    if (ttl == -1 || ttl == -2) {
      *output = Redis::Integer(0);
      return Status::OK();
    }
    s = redis.Expire(args_[1], 0);
    if (!s.ok()) return Status(Status::RedisExecErr, s.ToString());
    *output = Redis::Integer(1);
    return Status::OK();
  }
};

class CommandHGet : public Commander {
 public:
  Status Execute(Server *svr, Connection *conn, std::string *output) override {
    Redis::Hash hash_db(svr->storage_, conn->GetNamespace());
    std::string value;
    rocksdb::Status s = hash_db.Get(args_[1], args_[2], &value);
    if (!s.ok() && !s.IsNotFound()) {
      return Status(Status::RedisExecErr, s.ToString());
    }
    *output = s.IsNotFound() ? Redis::NilString() : Redis::BulkString(value);
    return Status::OK();
  }
};

class CommandHSetNX : public Commander {
 public:
  Status Execute(Server *svr, Connection *conn, std::string *output) override {
    int ret;
    Redis::Hash hash_db(svr->storage_, conn->GetNamespace());
    rocksdb::Status s = hash_db.SetNX(args_[1], args_[2], args_[3], &ret);
    if (!s.ok()) {
      return Status(Status::RedisExecErr, s.ToString());
    }
    *output = Redis::Integer(ret);
    return Status::OK();
  }
};

class CommandHStrlen : public Commander {
 public:
  Status Execute(Server *svr, Connection *conn, std::string *output) override {
    Redis::Hash hash_db(svr->storage_, conn->GetNamespace());
    std::string value;
    rocksdb::Status s = hash_db.Get(args_[1], args_[2], &value);
    if (!s.ok() && !s.IsNotFound()) {
      return Status(Status::RedisExecErr, s.ToString());
    }
    *output = Redis::Integer(static_cast<int>(value.size()));
    return Status::OK();
  }
};

class CommandHDel : public Commander {
 public:
  Status Execute(Server *svr, Connection *conn, std::string *output) override {
    int ret;
    Redis::Hash hash_db(svr->storage_, conn->GetNamespace());
    std::vector<Slice> fields;
    for (unsigned int i = 2; i < args_.size(); i++) {
      fields.emplace_back(Slice(args_[i]));
    }
    rocksdb::Status s = hash_db.Delete(args_[1], fields, &ret);
    if (!s.ok()) {
      return Status(Status::RedisExecErr, s.ToString());
    }
    *output = Redis::Integer(ret);
    return Status::OK();
  }
};

class CommandHExists : public Commander {
 public:
  Status Execute(Server *svr, Connection *conn, std::string *output) override {
    Redis::Hash hash_db(svr->storage_, conn->GetNamespace());
    std::string value;
    rocksdb::Status s = hash_db.Get(args_[1], args_[2], &value);
    if (!s.ok() && !s.IsNotFound()) {
      return Status(Status::RedisExecErr, s.ToString());
    }
    *output = s.IsNotFound() ? Redis::Integer(0) : Redis::Integer(1);
    return Status::OK();
  }
};

class CommandHLen : public Commander {
 public:
  Status Execute(Server *svr, Connection *conn, std::string *output) override {
    uint32_t count;
    Redis::Hash hash_db(svr->storage_, conn->GetNamespace());
    rocksdb::Status s = hash_db.Size(args_[1], &count);
    if (!s.ok() && !s.IsNotFound()) {
      return Status(Status::RedisExecErr, s.ToString());
    }
    *output = s.IsNotFound() ? Redis::Integer(0) : Redis::Integer(count);
    return Status::OK();
  }
};

class CommandHIncrBy : public Commander {
 public:
  Status Parse(const std::vector<std::string> &args) override {
    try {
      increment_ = std::stoll(args[3]);
    } catch (std::exception &e) {
      return Status(Status::RedisParseErr, errValueNotInterger);
    }
    return Commander::Parse(args);
  }
  Status Execute(Server *svr, Connection *conn, std::string *output) override {
    int64_t ret;
    Redis::Hash hash_db(svr->storage_, conn->GetNamespace());
    rocksdb::Status s = hash_db.IncrBy(args_[1], args_[2], increment_, &ret);
    if (!s.ok()) {
      return Status(Status::RedisExecErr, s.ToString());
    }
    *output = Redis::Integer(ret);
    return Status::OK();
  }

 private:
  int64_t increment_ = 0;
};

class CommandHIncrByFloat : public Commander {
 public:
  Status Parse(const std::vector<std::string> &args) override {
    try {
      increment_ = std::stod(args[3]);
    } catch (std::exception &e) {
      return Status(Status::RedisParseErr, errValueNotInterger);
    }
    return Commander::Parse(args);
  }
  Status Execute(Server *svr, Connection *conn, std::string *output) override {
    double ret;
    Redis::Hash hash_db(svr->storage_, conn->GetNamespace());
    rocksdb::Status s = hash_db.IncrByFloat(args_[1], args_[2], increment_, &ret);
    if (!s.ok()) {
      return Status(Status::RedisExecErr, s.ToString());
    }
    *output = Redis::BulkString(Util::Float2String(ret));
    return Status::OK();
  }

 private:
  double increment_ = 0;
};

class CommandHMGet : public Commander {
 public:
  Status Execute(Server *svr, Connection *conn, std::string *output) override {
    Redis::Hash hash_db(svr->storage_, conn->GetNamespace());
    std::vector<Slice> fields;
    for (unsigned int i = 2; i < args_.size(); i++) {
      fields.emplace_back(Slice(args_[i]));
    }
    std::vector<std::string> values;
    std::vector<rocksdb::Status> statuses;
    rocksdb::Status s = hash_db.MGet(args_[1], fields, &values, &statuses);
    if (!s.ok() && !s.IsNotFound()) {
      return Status(Status::RedisExecErr, s.ToString());
    }
    if (s.IsNotFound()) {
      values.resize(fields.size(), "");
      *output = Redis::MultiBulkString(values);
    } else {
      *output = Redis::MultiBulkString(values, statuses);
    }
    return Status::OK();
  }
};

class CommandHMSet : public Commander {
 public:
  Status Parse(const std::vector<std::string> &args) override {
    if (args.size() % 2 != 0) {
      return Status(Status::RedisParseErr, errWrongNumOfArguments);
    }
    return Commander::Parse(args);
  }
  Status Execute(Server *svr, Connection *conn, std::string *output) override {
    int ret;
    Redis::Hash hash_db(svr->storage_, conn->GetNamespace());
    std::vector<FieldValue> field_values;
    for (unsigned int i = 2; i < args_.size(); i += 2) {
      field_values.emplace_back(FieldValue{args_[i], args_[i + 1]});
    }
    rocksdb::Status s = hash_db.MSet(args_[1], field_values, false, &ret);
    if (!s.ok()) {
      return Status(Status::RedisExecErr, s.ToString());
    }
    if (GetAttributes()->name == "hset") {
      *output = Redis::Integer(ret);
    } else {
      *output = Redis::SimpleString("OK");
    }
    return Status::OK();
  }
};

class CommandHKeys : public Commander {
 public:
  Status Execute(Server *svr, Connection *conn, std::string *output) override {
    Redis::Hash hash_db(svr->storage_, conn->GetNamespace());
    std::vector<FieldValue> field_values;
    rocksdb::Status s = hash_db.GetAll(args_[1], &field_values, HashFetchType::kOnlyKey);
    if (!s.ok()) {
      return Status(Status::RedisExecErr, s.ToString());
    }
    std::vector<std::string> keys;
    for (const auto &fv : field_values) {
      keys.emplace_back(fv.field);
    }
    *output = Redis::MultiBulkString(keys);
    return Status::OK();
  }
};

class CommandHVals : public Commander {
 public:
  Status Execute(Server *svr, Connection *conn, std::string *output) override {
    Redis::Hash hash_db(svr->storage_, conn->GetNamespace());
    std::vector<FieldValue> field_values;
    rocksdb::Status s = hash_db.GetAll(args_[1], &field_values, HashFetchType::kOnlyValue);
    if (!s.ok()) {
      return Status(Status::RedisExecErr, s.ToString());
    }
    *output = "*" + std::to_string(field_values.size()) + CRLF;
    for (const auto &fv : field_values) {
      *output += Redis::BulkString(fv.value);
    }
    return Status::OK();
  }
};

class CommandHGetAll : public Commander {
 public:
  Status Execute(Server *svr, Connection *conn, std::string *output) override {
    Redis::Hash hash_db(svr->storage_, conn->GetNamespace());
    std::vector<FieldValue> field_values;
    rocksdb::Status s = hash_db.GetAll(args_[1], &field_values);
    if (!s.ok()) {
      return Status(Status::RedisExecErr, s.ToString());
    }
    *output = "*" + std::to_string(field_values.size() * 2) + CRLF;
    for (const auto &fv : field_values) {
      *output += Redis::BulkString(fv.field);
      *output += Redis::BulkString(fv.value);
    }
    return Status::OK();
  }
};

class CommandPush : public Commander {
 public:
  CommandPush(bool create_if_missing, bool left) {
    left_ = left;
    create_if_missing_ = create_if_missing;
  }
  Status Execute(Server *svr, Connection *conn, std::string *output) override {
    Redis::List list_db(svr->storage_, conn->GetNamespace());
    std::vector<Slice> elems;
    for (unsigned int i = 2; i < args_.size(); i++) {
      elems.emplace_back(args_[i]);
    }
    int ret;
    rocksdb::Status s;
    if (create_if_missing_) {
      s = list_db.Push(args_[1], elems, left_, &ret);
    } else {
      s = list_db.PushX(args_[1], elems, left_, &ret);
    }
    if (!s.ok()) {
      return Status(Status::RedisExecErr, s.ToString());
    }

    svr->WakeupBlockingConns(args_[1], elems.size());

    *output = Redis::Integer(ret);
    return Status::OK();
  }

 private:
  bool left_;
  bool create_if_missing_;
};

class CommandLPush : public CommandPush {
 public:
  CommandLPush() : CommandPush(true, true) {}
};

class CommandRPush : public CommandPush {
 public:
  CommandRPush() : CommandPush(true, false) {}
};

class CommandLPushX : public CommandPush {
 public:
  CommandLPushX() : CommandPush(false, true) {}
};

class CommandRPushX : public CommandPush {
 public:
  CommandRPushX() : CommandPush(false, false) {}
};

class CommandPop : public Commander {
 public:
  explicit CommandPop(bool left) { left_ = left; }
  Status Parse(const std::vector<std::string> &args) override {
    if (args.size() > 3) {
      return Status(Status::RedisParseErr, errWrongNumOfArguments);
    }
    if (args.size() == 2) {
      return Status::OK();
    }
    try {
      int32_t v = std::stol(args[2]);
      if (v < 0) {
        return Status(Status::RedisParseErr, errValueMustBePositive);
      }
      count_ = v;
      with_count_ = true;
    } catch (const std::exception& ) {
      return Status(Status::RedisParseErr, errValueNotInterger);
    }
    return Status::OK();
  }

  Status Execute(Server *svr, Connection *conn, std::string *output) override {
    Redis::List list_db(svr->storage_, conn->GetNamespace());
    if (with_count_) {
      std::vector<std::string> elems;
      rocksdb::Status s = list_db.PopMulti(args_[1], left_, count_, &elems);
      if (!s.ok() && !s.IsNotFound()) {
        return Status(Status::RedisExecErr, s.ToString());
      }
      if (s.IsNotFound()) {
        *output = Redis::MultiLen(-1);
      } else {
        *output = Redis::MultiBulkString(elems);
      }
    } else {
      std::string elem;
      rocksdb::Status s = list_db.Pop(args_[1], left_, &elem);
      if (!s.ok() && !s.IsNotFound()) {
        return Status(Status::RedisExecErr, s.ToString());
      }
      if (s.IsNotFound()) {
        *output = Redis::NilString();
      } else {
        *output = Redis::BulkString(elem);
      }
    }

    return Status::OK();
  }

 private:
  bool left_;
  bool with_count_ = false;
  uint32_t count_ = 1;
};

class CommandLPop : public CommandPop {
 public:
  CommandLPop() : CommandPop(true) {}
};

class CommandRPop : public CommandPop {
 public:
  CommandRPop() : CommandPop(false) {}
};

class CommandBPop : public Commander {
 public:
  explicit CommandBPop(bool left) { left_ = left; }
  ~CommandBPop() {
    if (timer_ != nullptr) {
      event_free(timer_);
      timer_ = nullptr;
    }
  }

  Status Parse(const std::vector<std::string> &args) override {
    try {
      timeout_ = std::stoi(args[args.size() - 1]);
      if (timeout_ < 0) {
        return Status(Status::RedisParseErr, "timeout should not be negative");
      }
    } catch (std::exception &e) {
      return Status(Status::RedisParseErr, "timeout is not an integer or out of range");
    }
    keys_ = std::vector<std::string>(args.begin() + 1, args.end() - 1);
    return Commander::Parse(args);
  }

  Status Execute(Server *svr, Connection *conn, std::string *output) override {
    svr_ = svr;
    conn_ = conn;

    auto bev = conn->GetBufferEvent();
    auto s = TryPopFromList();
    if (s.ok() || !s.IsNotFound()) {
      return Status::OK();  // error has already output in TryPopFromList
    }

    if (conn->IsInExec()) {
      *output = Redis::MultiLen(-1);
      return Status::OK();  // No blocking in mult-exec
    }

    for (const auto &key : keys_) {
      svr_->AddBlockingKey(key, conn_);
    }
    bufferevent_setcb(bev, nullptr, WriteCB, EventCB, this);
    if (timeout_) {
      timer_ = evtimer_new(bufferevent_get_base(bev), TimerCB, this);
      timeval tm = {timeout_, 0};
      evtimer_add(timer_, &tm);
    }
    return Status(Status::BlockingCmd);
  }

  rocksdb::Status TryPopFromList() {
    Redis::List list_db(svr_->storage_, conn_->GetNamespace());
    std::string elem;
    const std::string* last_key_ptr = nullptr;
    rocksdb::Status s;
    for (const auto &key : keys_) {
      last_key_ptr = &key;
      s = list_db.Pop(key, left_, &elem);
      if (s.ok() || !s.IsNotFound()) {
        break;
      }
    }
    if (s.ok()) {
      if (last_key_ptr == nullptr) {
        conn_->Reply(Redis::MultiBulkString({"", std::move(elem)}));
      } else {
        conn_->Reply(Redis::MultiBulkString({*last_key_ptr, std::move(elem)}));
      }
    } else if (!s.IsNotFound()) {
      conn_->Reply(Redis::Error("ERR " + s.ToString()));
      LOG(ERROR) << "Failed to execute redis command: " << conn_->current_cmd_->GetAttributes()->name
                 << ", err: " << s.ToString();
    }
    return s;
  }

  static void WriteCB(bufferevent *bev, void *ctx) {
    auto self = reinterpret_cast<CommandBPop *>(ctx);
    auto s = self->TryPopFromList();
    if (s.IsNotFound()) {
      // The connection may be waked up but can't pop from list. For example,
      // connection A is blocking on list and connection B push a new element
      // then wake up the connection A, but this element may be token by other connection C.
      // So we need to wait for the wake event again by disabling the WRITE event.
      bufferevent_disable(bev, EV_WRITE);
      return;
    }
    if (self->timer_ != nullptr) {
      event_free(self->timer_);
      self->timer_ = nullptr;
    }
    self->unBlockingAll();
    bufferevent_setcb(bev, Redis::Connection::OnRead, Redis::Connection::OnWrite,
                      Redis::Connection::OnEvent, self->conn_);
    bufferevent_enable(bev, EV_READ);
    // We need to manually trigger the read event since we will stop processing commands
    // in connection after the blocking command, so there may have some commands to be processed.
    // Related issue: https://github.com/apache/incubator-kvrocks/issues/831
    bufferevent_trigger(bev, EV_READ, BEV_TRIG_IGNORE_WATERMARKS);
  }

  static void EventCB(bufferevent *bev, int16_t events, void *ctx) {
    auto self = static_cast<CommandBPop *>(ctx);
    if (events & (BEV_EVENT_EOF | BEV_EVENT_ERROR)) {
      if (self->timer_ != nullptr) {
        event_free(self->timer_);
        self->timer_ = nullptr;
      }
      self->unBlockingAll();
    }
    Redis::Connection::OnEvent(bev, events, self->conn_);
  }

  static void TimerCB(int, int16_t events, void *ctx) {
    auto self = reinterpret_cast<CommandBPop *>(ctx);
    self->conn_->Reply(Redis::NilString());
    event_free(self->timer_);
    self->timer_ = nullptr;
    self->unBlockingAll();
    auto bev = self->conn_->GetBufferEvent();
    bufferevent_setcb(bev, Redis::Connection::OnRead, Redis::Connection::OnWrite,
                      Redis::Connection::OnEvent, self->conn_);
    bufferevent_enable(bev, EV_READ);
  }

 private:
  bool left_ = false;
  int timeout_ = 0;  // second
  std::vector<std::string> keys_;
  Server *svr_ = nullptr;
  Connection *conn_ = nullptr;
  event *timer_ = nullptr;

  void unBlockingAll() {
    for (const auto &key : keys_) {
      svr_->UnBlockingKey(key, conn_);
    }
  }
};

class CommandBLPop : public CommandBPop {
 public:
  CommandBLPop() : CommandBPop(true) {}
};

class CommandBRPop : public CommandBPop {
 public:
  CommandBRPop() : CommandBPop(false) {}
};

class CommandLRem : public Commander {
 public:
  Status Parse(const std::vector<std::string> &args) override {
    try {
      count_ = std::stoi(args[2]);
    } catch (std::exception &e) {
      return Status(Status::RedisParseErr, errValueNotInterger);
    }

    return Commander::Parse(args);
  }
  Status Execute(Server *svr, Connection *conn, std::string *output) override {
    int ret;
    Redis::List list_db(svr->storage_, conn->GetNamespace());
    rocksdb::Status s = list_db.Rem(args_[1], count_, args_[3], &ret);
    if (!s.ok() && !s.IsNotFound()) {
      return Status(Status::RedisExecErr, s.ToString());
    }
    *output = Redis::Integer(ret);
    return Status::OK();
  }

 private:
  int count_ = 0;
};

class CommandLInsert : public Commander {
 public:
  Status Parse(const std::vector<std::string> &args) override {
    if ((Util::ToLower(args[2]) == "before")) {
      before_ = true;
    } else if ((Util::ToLower(args[2]) == "after")) {
      before_ = false;
    } else {
      return Status(Status::RedisParseErr, errInvalidSyntax);
    }
    return Commander::Parse(args);
  }
  Status Execute(Server *svr, Connection *conn, std::string *output) override {
    int ret;
    Redis::List list_db(svr->storage_, conn->GetNamespace());
    rocksdb::Status s = list_db.Insert(args_[1], args_[3], args_[4], before_, &ret);
    if (!s.ok() && !s.IsNotFound()) {
      return Status(Status::RedisExecErr, s.ToString());
    }
    *output = Redis::Integer(ret);
    return Status::OK();
  }

 private:
  bool before_ = false;
};

class CommandLRange : public Commander {
 public:
  Status Parse(const std::vector<std::string> &args) override {
    try {
      start_ = std::stoi(args[2]);
      stop_ = std::stoi(args[3]);
    } catch (std::exception &e) {
      return Status(Status::RedisParseErr, errValueNotInterger);
    }
    return Commander::Parse(args);
  }
  Status Execute(Server *svr, Connection *conn, std::string *output) override {
    Redis::List list_db(svr->storage_, conn->GetNamespace());
    std::vector<std::string> elems;
    rocksdb::Status s = list_db.Range(args_[1], start_, stop_, &elems);
    if (!s.ok() && !s.IsNotFound()) {
      return Status(Status::RedisExecErr, s.ToString());
    }
    *output = Redis::MultiBulkString(elems, false);
    return Status::OK();
  }

 private:
  int start_ = 0, stop_ = 0;
};

class CommandLLen : public Commander {
 public:
  Status Execute(Server *svr, Connection *conn, std::string *output) override {
    Redis::List list_db(svr->storage_, conn->GetNamespace());
    uint32_t count;
    rocksdb::Status s = list_db.Size(args_[1], &count);
    if (!s.ok() && !s.IsNotFound()) {
      return Status(Status::RedisExecErr, s.ToString());
    }
    *output = Redis::Integer(count);
    return Status::OK();
  }
};

class CommandLIndex : public Commander {
 public:
  Status Parse(const std::vector<std::string> &args) override {
    try {
      index_ = std::stoi(args[2]);
    } catch (std::exception &e) {
      return Status(Status::RedisParseErr, errValueNotInterger);
    }
    return Commander::Parse(args);
  }
  Status Execute(Server *svr, Connection *conn, std::string *output) override {
    Redis::List list_db(svr->storage_, conn->GetNamespace());
    std::string elem;
    rocksdb::Status s = list_db.Index(args_[1], index_, &elem);
    if (!s.ok() && !s.IsNotFound()) {
      return Status(Status::RedisExecErr, s.ToString());
    }
    if (s.IsNotFound()) {
      *output = Redis::NilString();
    } else {
      *output = Redis::BulkString(elem);
    }
    return Status::OK();
  }

 private:
  int index_ = 0;
};

class CommandLSet : public Commander {
 public:
  Status Parse(const std::vector<std::string> &args) override {
    try {
      index_ = std::stoi(args[2]);
    } catch (std::exception &e) {
      return Status(Status::RedisParseErr, errValueNotInterger);
    }
    return Commander::Parse(args);
  }
  Status Execute(Server *svr, Connection *conn, std::string *output) override {
    Redis::List list_db(svr->storage_, conn->GetNamespace());
    rocksdb::Status s = list_db.Set(args_[1], index_, args_[3]);
    if (!s.ok()) {
      return Status(Status::RedisExecErr, s.ToString());
    }
    *output = Redis::SimpleString("OK");
    return Status::OK();
  }

 private:
  int index_ = 0;
};

class CommandLTrim : public Commander {
 public:
  Status Parse(const std::vector<std::string> &args) override {
    try {
      start_ = std::stoi(args[2]);
      stop_ = std::stoi(args[3]);
    } catch (std::exception &e) {
      return Status(Status::RedisParseErr, errValueNotInterger);
    }
    return Commander::Parse(args);
  }
  Status Execute(Server *svr, Connection *conn, std::string *output) override {
    Redis::List list_db(svr->storage_, conn->GetNamespace());
    rocksdb::Status s = list_db.Trim(args_[1], start_, stop_);
    if (!s.ok()) {
      return Status(Status::RedisExecErr, s.ToString());
    }
    *output = Redis::SimpleString("OK");
    return Status::OK();
  }

 private:
  int start_ = 0, stop_ = 0;
};

class CommandRPopLPUSH : public Commander {
 public:
  Status Execute(Server *svr, Connection *conn, std::string *output) override {
    Redis::List list_db(svr->storage_, conn->GetNamespace());
    std::string elem;
    rocksdb::Status s = list_db.RPopLPush(args_[1], args_[2], &elem);
    if (!s.ok() && !s.IsNotFound()) {
      return Status(Status::RedisExecErr, s.ToString());
    }
    *output = s.IsNotFound() ? Redis::NilString() : Redis::BulkString(elem);
    return Status::OK();
  }
};

class CommandLMove : public Commander {
 public:
  Status Parse(const std::vector<std::string> &args) override {
    auto arg_val = Util::ToLower(args_[3]);
    if (arg_val != "left" && arg_val != "right") {
      return Status(Status::RedisParseErr, errInvalidSyntax);
    }
    src_left_ = arg_val == "left";
    arg_val = Util::ToLower(args_[4]);
    if (arg_val != "left" && arg_val != "right") {
      return Status(Status::RedisParseErr, errInvalidSyntax);
    }
    dst_left_ = arg_val == "left";
    return Status::OK();
  }

  Status Execute(Server *svr, Connection *conn, std::string *output) override {
    Redis::List list_db(svr->storage_, conn->GetNamespace());
    std::string elem;
    auto s = list_db.LMove(args_[1], args_[2], src_left_, dst_left_, &elem);
    if (!s.ok() && !s.IsNotFound()) {
      return Status(Status::RedisExecErr, s.ToString());
    }
    *output = s.IsNotFound() ? Redis::NilString() : Redis::BulkString(elem);
    return Status::OK();
  }

 private:
  bool src_left_;
  bool dst_left_;
};

class CommandSAdd : public Commander {
 public:
  Status Execute(Server *svr, Connection *conn, std::string *output) override {
    Redis::Set set_db(svr->storage_, conn->GetNamespace());
    std::vector<Slice> members;
    for (unsigned int i = 2; i < args_.size(); i++) {
      members.emplace_back(args_[i]);
    }
    int ret;
    rocksdb::Status s = set_db.Add(args_[1], members, &ret);
    if (!s.ok()) {
      return Status(Status::RedisExecErr, s.ToString());
    }
    *output = Redis::Integer(ret);
    return Status::OK();
  }
};

class CommandSRem : public Commander {
 public:
  Status Execute(Server *svr, Connection *conn, std::string *output) override {
    Redis::Set set_db(svr->storage_, conn->GetNamespace());
    std::vector<Slice> members;
    for (unsigned int i = 2; i < args_.size(); i++) {
      members.emplace_back(args_[i]);
    }
    int ret;
    rocksdb::Status s = set_db.Remove(args_[1], members, &ret);
    if (!s.ok()) {
      return Status(Status::RedisExecErr, s.ToString());
    }
    *output = Redis::Integer(ret);
    return Status::OK();
  }
};

class CommandSCard : public Commander {
 public:
  Status Execute(Server *svr, Connection *conn, std::string *output) override {
    Redis::Set set_db(svr->storage_, conn->GetNamespace());
    int ret;
    rocksdb::Status s = set_db.Card(args_[1], &ret);
    if (!s.ok()) {
      return Status(Status::RedisExecErr, s.ToString());
    }
    *output = Redis::Integer(ret);
    return Status::OK();
  }
};

class CommandSMembers : public Commander {
 public:
  Status Execute(Server *svr, Connection *conn, std::string *output) override {
    Redis::Set set_db(svr->storage_, conn->GetNamespace());
    std::vector<std::string> members;
    rocksdb::Status s = set_db.Members(args_[1], &members);
    if (!s.ok()) {
      return Status(Status::RedisExecErr, s.ToString());
    }
    *output = Redis::MultiBulkString(members, false);
    return Status::OK();
  }
};

class CommandSIsMember : public Commander {
 public:
  Status Execute(Server *svr, Connection *conn, std::string *output) override {
    Redis::Set set_db(svr->storage_, conn->GetNamespace());
    int ret;
    rocksdb::Status s = set_db.IsMember(args_[1], args_[2], &ret);
    if (!s.ok()) {
      return Status(Status::RedisExecErr, s.ToString());
    }
    *output = Redis::Integer(ret);
    return Status::OK();
  }
};

class CommandSMIsMember : public Commander {
 public:
  Status Execute(Server *svr, Connection *conn, std::string *output) override {
    Redis::Set set_db(svr->storage_, conn->GetNamespace());
    std::vector<Slice> members;
    for (size_t i = 2; i < args_.size(); i++) {
      members.emplace_back(Slice(args_[i]));
    }

    std::vector<int> exists;
    rocksdb::Status s = set_db.MIsMember(args_[1], members, &exists);
    if (!s.ok() && !s.IsNotFound()) {
      return Status(Status::RedisExecErr, s.ToString());
    }
    if (s.IsNotFound()) {
      exists.resize(members.size(), 0);
    }
    output->append(Redis::MultiLen(exists.size()));
    for (const auto &exist : exists) {
      output->append(Redis::Integer(exist));
    }
    return Status::OK();
  }
};

class CommandSPop : public Commander {
 public:
  Status Parse(const std::vector<std::string> &args) override {
    try {
      if (args.size() == 3) {
        count_ = std::stoi(args[2]);
        with_count_ = true;
      }
    } catch (std::exception &e) {
      return Status(Status::RedisParseErr, errValueNotInterger);
    }
    return Commander::Parse(args);
  }
  Status Execute(Server *svr, Connection *conn, std::string *output) override {
    Redis::Set set_db(svr->storage_, conn->GetNamespace());
    std::vector<std::string> members;
    rocksdb::Status s = set_db.Take(args_[1], &members, count_, true);
    if (!s.ok()) {
      return Status(Status::RedisExecErr, s.ToString());
    }
    if (with_count_) {
        *output = Redis::MultiBulkString(members, false);
    } else {
        if (members.size() > 0) {
            *output = Redis::BulkString(members.front());
        } else {
            *output = Redis::NilString();
        }
    }
    return Status::OK();
  }

 private:
  int count_ = 1;
  bool with_count_ = false;
};

class CommandSRandMember : public Commander {
 public:
  Status Parse(const std::vector<std::string> &args) override {
    try {
      if (args.size() == 3) {
        count_ = std::stoi(args[2]);
      }
    } catch (std::exception &e) {
      return Status(Status::RedisParseErr, errValueNotInterger);
    }
    return Commander::Parse(args);
  }
  Status Execute(Server *svr, Connection *conn, std::string *output) override {
    Redis::Set set_db(svr->storage_, conn->GetNamespace());
    std::vector<std::string> members;
    rocksdb::Status s = set_db.Take(args_[1], &members, count_, false);
    if (!s.ok()) {
      return Status(Status::RedisExecErr, s.ToString());
    }
    *output = Redis::MultiBulkString(members, false);
    return Status::OK();
  }

 private:
  int count_ = 1;
};

class CommandSMove : public Commander {
 public:
  Status Execute(Server *svr, Connection *conn, std::string *output) override {
    Redis::Set set_db(svr->storage_, conn->GetNamespace());
    int ret;
    rocksdb::Status s = set_db.Move(args_[1], args_[2], args_[3], &ret);
    if (!s.ok()) {
      return Status(Status::RedisExecErr, s.ToString());
    }
    *output = Redis::Integer(ret);
    return Status::OK();
  }
};

class CommandSDiff : public Commander {
 public:
  Status Execute(Server *svr, Connection *conn, std::string *output) override {
    std::vector<Slice> keys;
    for (size_t i = 1; i < args_.size(); i++) {
      keys.emplace_back(args_[i]);
    }
    std::vector<std::string> members;
    Redis::Set set_db(svr->storage_, conn->GetNamespace());
    auto s = set_db.Diff(keys, &members);
    if (!s.ok()) {
      return Status(Status::RedisExecErr, s.ToString());
    }
    *output = Redis::MultiBulkString(members, false);
    return Status::OK();
  }
};

class CommandSUnion : public Commander {
 public:
  Status Execute(Server *svr, Connection *conn, std::string *output) override {
    std::vector<Slice> keys;
    for (size_t i = 1; i < args_.size(); i++) {
      keys.emplace_back(args_[i]);
    }
    std::vector<std::string> members;
    Redis::Set set_db(svr->storage_, conn->GetNamespace());
    auto s = set_db.Union(keys, &members);
    if (!s.ok()) {
      return Status(Status::RedisExecErr, s.ToString());
    }
    *output = Redis::MultiBulkString(members, false);
    return Status::OK();
  }
};

class CommandSInter : public Commander {
 public:
  Status Execute(Server *svr, Connection *conn, std::string *output) override {
    std::vector<Slice> keys;
    for (size_t i = 1; i < args_.size(); i++) {
      keys.emplace_back(args_[i]);
    }
    std::vector<std::string> members;
    Redis::Set set_db(svr->storage_, conn->GetNamespace());
    auto s = set_db.Inter(keys, &members);
    if (!s.ok()) {
      return Status(Status::RedisExecErr, s.ToString());
    }
    *output = Redis::MultiBulkString(members, false);
    return Status::OK();
  }
};

class CommandSDiffStore: public Commander {
 public:
  Status Execute(Server *svr, Connection *conn, std::string *output) override {
    int ret = 0;
    std::vector<Slice> keys;
    for (size_t i = 2; i < args_.size(); i++) {
      keys.emplace_back(args_[i]);
    }
    Redis::Set set_db(svr->storage_, conn->GetNamespace());
    auto s = set_db.DiffStore(args_[1], keys, &ret);
    if (!s.ok()) {
      return Status(Status::RedisExecErr, s.ToString());
    }
    *output = Redis::Integer(ret);
    return Status::OK();
  }
};

class CommandSUnionStore: public Commander {
 public:
  Status Execute(Server *svr, Connection *conn, std::string *output) override {
    int ret = 0;
    std::vector<Slice> keys;
    for (size_t i = 2; i < args_.size(); i++) {
      keys.emplace_back(args_[i]);
    }
    Redis::Set set_db(svr->storage_, conn->GetNamespace());
    auto s = set_db.UnionStore(args_[1], keys, &ret);
    if (!s.ok()) {
      return Status(Status::RedisExecErr, s.ToString());
    }
    *output = Redis::Integer(ret);
    return Status::OK();
  }
};

class CommandSInterStore: public Commander {
 public:
  Status Execute(Server *svr, Connection *conn, std::string *output) override {
    int ret = 0;
    std::vector<Slice> keys;
    for (size_t i = 2; i < args_.size(); i++) {
      keys.emplace_back(args_[i]);
    }
    Redis::Set set_db(svr->storage_, conn->GetNamespace());
    auto s = set_db.InterStore(args_[1], keys, &ret);
    if (!s.ok()) {
      return Status(Status::RedisExecErr, s.ToString());
    }
    *output = Redis::Integer(ret);
    return Status::OK();
  }
};

class CommandZAdd : public Commander {
 public:
  Status Parse(const std::vector<std::string> &args) override {
    if (args.size() % 2 != 0) {
      return Status(Status::RedisParseErr, errInvalidSyntax);
    }

    try {
      for (unsigned i = 2; i < args.size(); i += 2) {
        double score = std::stod(args[i]);
        if (std::isnan(score)) {
          return Status(Status::RedisParseErr, "ERR score is not a valid float");
        }
        member_scores_.emplace_back(MemberScore{args[i + 1], score});
      }
    } catch (const std::exception &e) {
      return Status(Status::RedisParseErr, "ERR value is not a valid float");
    }
    return Commander::Parse(args);
  }

  Status Execute(Server *svr, Connection *conn, std::string *output) override {
    int ret;
    Redis::ZSet zset_db(svr->storage_, conn->GetNamespace());
    rocksdb::Status s = zset_db.Add(args_[1], 0, &member_scores_, &ret);
    if (!s.ok()) {
      return Status(Status::RedisExecErr, s.ToString());
    }
    *output = Redis::Integer(ret);
    return Status::OK();
  }

 private:
  std::vector<MemberScore> member_scores_;
};

class CommandZCount : public Commander {
 public:
  Status Parse(const std::vector<std::string> &args) override {
    Status s = Redis::ZSet::ParseRangeSpec(args[2], args[3], &spec_);
    if (!s.IsOK()) {
      return Status(Status::RedisParseErr, s.Msg());
    }
    return Commander::Parse(args);
  }

  Status Execute(Server *svr, Connection *conn, std::string *output) override {
    int ret;

    Redis::ZSet zset_db(svr->storage_, conn->GetNamespace());
    rocksdb::Status s = zset_db.Count(args_[1], spec_, &ret);
    if (!s.ok()) {
      return Status(Status::RedisExecErr, s.ToString());
    }
    *output = Redis::Integer(ret);
    return Status::OK();
  }

 private:
  ZRangeSpec spec_;
};

class CommandZCard : public Commander {
 public:
  Status Execute(Server *svr, Connection *conn, std::string *output) override {
    int ret;

    Redis::ZSet zset_db(svr->storage_, conn->GetNamespace());
    rocksdb::Status s = zset_db.Card(args_[1], &ret);
    if (!s.ok() && !s.IsNotFound()) {
      return Status(Status::RedisExecErr, s.ToString());
    }
    *output = Redis::Integer(ret);
    return Status::OK();
  }
};

class CommandZIncrBy : public Commander {
 public:
  Status Parse(const std::vector<std::string> &args) override {
    try {
      incr_ = std::stod(args[2]);
    } catch (const std::exception &e) {
      return Status(Status::RedisParseErr, "value is not an double or out of range");
    }
    return Commander::Parse(args);
  }

  Status Execute(Server *svr, Connection *conn, std::string *output) override {
    double score;

    Redis::ZSet zset_db(svr->storage_, conn->GetNamespace());
    rocksdb::Status s = zset_db.IncrBy(args_[1], args_[3], incr_, &score);
    if (!s.ok()) {
      return Status(Status::RedisExecErr, s.ToString());
    }
    *output = Redis::BulkString(Util::Float2String(score));
    return Status::OK();
  }

 private:
  double incr_ = 0.0;
};

class CommandZLexCount : public Commander {
 public:
  Status Parse(const std::vector<std::string> &args) override {
    Status s = Redis::ZSet::ParseRangeLexSpec(args[2], args[3], &spec_);
    if (!s.IsOK()) {
      return Status(Status::RedisParseErr, s.Msg());
    }
    return Commander::Parse(args);
  }

  Status Execute(Server *svr, Connection *conn, std::string *output) override {
    int size;
    Redis::ZSet zset_db(svr->storage_, conn->GetNamespace());
    rocksdb::Status s = zset_db.RangeByLex(args_[1], spec_, nullptr, &size);
    if (!s.ok()) {
      return Status(Status::RedisExecErr, s.ToString());
    }
    *output = Redis::Integer(size);
    return Status::OK();
  }

 private:
  ZRangeLexSpec spec_;
};

class CommandZPop : public Commander {
 public:
  explicit CommandZPop(bool min) : min_(min) {}

  Status Parse(const std::vector<std::string> &args) override {
    if (args.size() > 2) {
      try {
        count_ = std::stoi(args[2]);
      } catch (const std::exception &e) {
        return Status(Status::RedisParseErr, errValueNotInterger);
      }
    }
    return Commander::Parse(args);
  }

  Status Execute(Server *svr, Connection *conn, std::string *output) override {
    Redis::ZSet zset_db(svr->storage_, conn->GetNamespace());
    std::vector<MemberScore> memeber_scores;
    rocksdb::Status s = zset_db.Pop(args_[1], count_, min_, &memeber_scores);
    if (!s.ok()) {
      return Status(Status::RedisExecErr, s.ToString());
    }
    output->append(Redis::MultiLen(memeber_scores.size() * 2));
    for (const auto &ms : memeber_scores) {
      output->append(Redis::BulkString(ms.member));
      output->append(Redis::BulkString(Util::Float2String(ms.score)));
    }
    return Status::OK();
  }

 private:
  bool min_;
  int count_ = 1;
};

class CommandZPopMin : public CommandZPop {
 public:
  CommandZPopMin() : CommandZPop(true) {}
};

class CommandZPopMax : public CommandZPop {
 public:
  CommandZPopMax() : CommandZPop(false) {}
};

class CommandZRange : public Commander {
 public:
  explicit CommandZRange(bool reversed = false) { reversed_ = reversed; }
  Status Parse(const std::vector<std::string> &args) override {
    try {
      start_ = std::stoi(args[2]);
      stop_ = std::stoi(args[3]);
    } catch (const std::exception &e) {
      return Status(Status::RedisParseErr, errValueNotInterger);
    }
    if (args.size() > 4 && (Util::ToLower(args[4]) == "withscores")) {
      with_scores_ = true;
    }
    return Commander::Parse(args);
  }
  Status Execute(Server *svr, Connection *conn, std::string *output) override {
    Redis::ZSet zset_db(svr->storage_, conn->GetNamespace());
    std::vector<MemberScore> memeber_scores;
    uint8_t flags = !reversed_ ? 0 : ZSET_REVERSED;
    rocksdb::Status s =
        zset_db.Range(args_[1], start_, stop_, flags, &memeber_scores);
    if (!s.ok()) {
      return Status(Status::RedisExecErr, s.ToString());
    }
    if (!with_scores_) {
      output->append(Redis::MultiLen(memeber_scores.size()));
    } else {
      output->append(Redis::MultiLen(memeber_scores.size() * 2));
    }
    for (const auto &ms : memeber_scores) {
      output->append(Redis::BulkString(ms.member));
      if (with_scores_)
        output->append(Redis::BulkString(Util::Float2String(ms.score)));
    }
    return Status::OK();
  }

 private:
  int start_ = 0;
  int stop_ = 0;
  bool reversed_;
  bool with_scores_ = false;
};

class CommandZRevRange : public CommandZRange {
 public:
  CommandZRevRange() : CommandZRange(true) {}
};

class CommandZRangeByLex : public Commander {
 public:
  explicit CommandZRangeByLex(bool reversed = false) {
    spec_.reversed = reversed;
  }

  Status Parse(const std::vector<std::string> &args) override {
    Status s;
    if (spec_.reversed) {
      s = Redis::ZSet::ParseRangeLexSpec(args[3], args[2], &spec_);
    } else {
      s = Redis::ZSet::ParseRangeLexSpec(args[2], args[3], &spec_);
    }
    if (!s.IsOK()) {
      return Status(Status::RedisParseErr, s.Msg());
    }
    try {
      if (args.size() == 7 && Util::ToLower(args[4]) == "limit") {
        spec_.offset = std::stoi(args[5]);
        spec_.count = std::stoi(args[6]);
      }
    } catch (const std::exception &e) {
      return Status(Status::RedisParseErr, errValueNotInterger);
    }
    return Commander::Parse(args);
  }

  Status Execute(Server *svr, Connection *conn, std::string *output) override {
    int size;
    Redis::ZSet zset_db(svr->storage_, conn->GetNamespace());
    std::vector<std::string> members;
    rocksdb::Status s = zset_db.RangeByLex(args_[1], spec_, &members, &size);
    if (!s.ok()) {
      return Status(Status::RedisExecErr, s.ToString());
    }
    *output = Redis::MultiBulkString(members, false);
    return Status::OK();
  }

 private:
  ZRangeLexSpec spec_;
};

class CommandZRangeByScore : public Commander {
 public:
  explicit CommandZRangeByScore(bool reversed = false) {
    spec_.reversed = reversed;
  }
  Status Parse(const std::vector<std::string> &args) override {
    Status s;
    if (spec_.reversed) {
      s = Redis::ZSet::ParseRangeSpec(args[3], args[2], &spec_);
    } else {
      s = Redis::ZSet::ParseRangeSpec(args[2], args[3], &spec_);
    }
    if (!s.IsOK()) {
      return Status(Status::RedisParseErr, s.Msg());
    }
    try {
      size_t i = 4;
      while (i < args.size()) {
        if (Util::ToLower(args[i]) == "withscores") {
          with_scores_ = true;
          i++;
        } else if (Util::ToLower(args[i]) == "limit" && i + 2 < args.size()) {
          spec_.offset = std::stoi(args[i + 1]);
          spec_.count = std::stoi(args[i + 2]);
          i += 3;
        } else {
          return Status(Status::RedisParseErr, errInvalidSyntax);
        }
      }
    } catch (const std::exception &e) {
      return Status(Status::RedisParseErr, errValueNotInterger);
    }
    return Commander::Parse(args);
  }

  Status Execute(Server *svr, Connection *conn, std::string *output) override {
    int size;
    Redis::ZSet zset_db(svr->storage_, conn->GetNamespace());
    std::vector<MemberScore> memeber_scores;
    rocksdb::Status s =
        zset_db.RangeByScore(args_[1], spec_, &memeber_scores, &size);
    if (!s.ok()) {
      return Status(Status::RedisExecErr, s.ToString());
    }
    if (!with_scores_) {
      output->append(Redis::MultiLen(memeber_scores.size()));
    } else {
      output->append(Redis::MultiLen(memeber_scores.size() * 2));
    }
    for (const auto &ms : memeber_scores) {
      output->append(Redis::BulkString(ms.member));
      if (with_scores_)
        output->append(Redis::BulkString(Util::Float2String(ms.score)));
    }
    return Status::OK();
  }

 private:
  ZRangeSpec spec_;
  bool with_scores_ = false;
};

class CommandZRank : public Commander {
 public:
  explicit CommandZRank(bool reversed = false)
      : reversed_(reversed) {}
  Status Execute(Server *svr, Connection *conn, std::string *output) override {
    int rank;
    Redis::ZSet zset_db(svr->storage_, conn->GetNamespace());
    rocksdb::Status s = zset_db.Rank(args_[1], args_[2], reversed_, &rank);
    if (!s.ok()) {
      return Status(Status::RedisExecErr, s.ToString());
    }
    if (rank == -1) {
      *output = Redis::NilString();
    } else {
      *output = Redis::Integer(rank);
    }
    return Status::OK();
  }

 private:
  bool reversed_;
};

class CommandZRevRank : public CommandZRank {
 public:
  CommandZRevRank() : CommandZRank(true) {}
};

class CommandZRevRangeByScore : public CommandZRangeByScore {
 public:
  CommandZRevRangeByScore() : CommandZRangeByScore(true) {}
};

class CommandZRevRangeByLex : public CommandZRangeByLex {
 public:
  CommandZRevRangeByLex() : CommandZRangeByLex(true) {}
};

class CommandZRem : public Commander {
 public:
  Status Execute(Server *svr, Connection *conn, std::string *output) override {
    int size;
    Redis::ZSet zset_db(svr->storage_, conn->GetNamespace());
    std::vector<rocksdb::Slice> members;
    for (unsigned i = 2; i < args_.size(); i++) {
      members.emplace_back(args_[i]);
    }
    rocksdb::Status s = zset_db.Remove(args_[1], members, &size);
    if (!s.ok()) {
      return Status(Status::RedisExecErr, s.ToString());
    }
    *output = Redis::Integer(size);
    return Status::OK();
  }
};

class CommandZRemRangeByRank : public Commander {
 public:
  Status Parse(const std::vector<std::string> &args) override {
    try {
      start_ = std::stoi(args[2]);
      stop_ = std::stoi(args[3]);
    } catch (const std::exception &e) {
      return Status(Status::RedisParseErr, errValueNotInterger);
    }
    return Commander::Parse(args);
  }

  Status Execute(Server *svr, Connection *conn, std::string *output) override {
    int ret;

    Redis::ZSet zset_db(svr->storage_, conn->GetNamespace());
    rocksdb::Status s =
        zset_db.RemoveRangeByRank(args_[1], start_, stop_, &ret);
    if (!s.ok()) {
      return Status(Status::RedisExecErr, s.ToString());
    }
    *output = Redis::Integer(ret);
    return Status::OK();
  }

 private:
  int start_ = 0;
  int stop_ = 0;
};

class CommandZRemRangeByScore : public Commander {
 public:
  Status Parse(const std::vector<std::string> &args) override {
    Status s = Redis::ZSet::ParseRangeSpec(args[2], args[3], &spec_);
    if (!s.IsOK()) {
      return Status(Status::RedisParseErr, s.Msg());
    }
    return Commander::Parse(args);
  }

  Status Execute(Server *svr, Connection *conn, std::string *output) override {
    int size;
    Redis::ZSet zset_db(svr->storage_, conn->GetNamespace());
    rocksdb::Status s = zset_db.RemoveRangeByScore(args_[1], spec_, &size);
    if (!s.ok()) {
      return Status(Status::RedisExecErr, s.ToString());
    }
    *output = Redis::Integer(size);
    return Status::OK();
  }

 private:
  ZRangeSpec spec_;
};

class CommandZRemRangeByLex : public Commander {
 public:
  Status Parse(const std::vector<std::string> &args) override {
    Status s = Redis::ZSet::ParseRangeLexSpec(args[2], args[3], &spec_);
    if (!s.IsOK()) {
      return Status(Status::RedisParseErr, s.Msg());
    }
    return Commander::Parse(args);
  }

  Status Execute(Server *svr, Connection *conn, std::string *output) override {
    int size;
    Redis::ZSet zset_db(svr->storage_, conn->GetNamespace());
    rocksdb::Status s = zset_db.RemoveRangeByLex(args_[1], spec_, &size);
    if (!s.ok()) {
      return Status(Status::RedisExecErr, s.ToString());
    }
    *output = Redis::Integer(size);
    return Status::OK();
  }

 private:
  ZRangeLexSpec spec_;
};

class CommandZScore : public Commander {
 public:
  Status Execute(Server *svr, Connection *conn, std::string *output) override {
    double score;
    Redis::ZSet zset_db(svr->storage_, conn->GetNamespace());
    rocksdb::Status s = zset_db.Score(args_[1], args_[2], &score);
    if (!s.ok() && !s.IsNotFound()) {
      return Status(Status::RedisExecErr, s.ToString());
    }
    if (s.IsNotFound()) {
      *output = Redis::NilString();
    } else {
      *output = Redis::BulkString(Util::Float2String(score));
    }
    return Status::OK();
  }
};

class CommandZMScore : public Commander {
 public:
  Status Execute(Server *svr, Connection *conn, std::string *output) override {
    Redis::ZSet zset_db(svr->storage_, conn->GetNamespace());
    std::vector<Slice> members;
    for (unsigned int i = 2; i < args_.size(); i++) {
      members.emplace_back(Slice(args_[i]));
    }
    std::map<std::string, double> mscores;
    rocksdb::Status s = zset_db.MGet(args_[1], members, &mscores);
    if (!s.ok() && !s.IsNotFound()) {
      return Status(Status::RedisExecErr, s.ToString());
    }
    std::vector<std::string> values;
    if (s.IsNotFound()) {
      values.resize(members.size(), "");
    } else {
      for (const auto &member : members) {
        auto iter = mscores.find(member.ToString());
        if (iter == mscores.end()) {
          values.emplace_back("");
        } else {
          values.emplace_back(Util::Float2String(iter->second));
        }
      }
    }
    *output = Redis::MultiBulkString(values);
    return Status::OK();
  }
};

class CommandZUnionStore : public Commander {
 public:
  Status Parse(const std::vector<std::string> &args) override {
    try {
      numkeys_ = std::stoi(args[2]);
    } catch (const std::exception &e) {
      return Status(Status::RedisParseErr, errValueNotInterger);
    }
    if (numkeys_ > args.size() - 3) {
      return Status(Status::RedisParseErr, errInvalidSyntax);
    }
    size_t j = 0;
    while (j < numkeys_) {
      keys_weights_.emplace_back(KeyWeight{args[j + 3], 1});
      j++;
    }
    size_t i = 3 + numkeys_;
    while (i < args.size()) {
      if (Util::ToLower(args[i]) == "aggregate" && i + 1 < args.size()) {
        if (Util::ToLower(args[i + 1]) == "sum") {
          aggregate_method_ = kAggregateSum;
        } else if (Util::ToLower(args[i + 1]) == "min") {
          aggregate_method_ = kAggregateMin;
        } else if (Util::ToLower(args[i + 1]) == "max") {
          aggregate_method_ = kAggregateMax;
        } else {
          return Status(Status::RedisParseErr, "aggregate para error");
        }
        i += 2;
      } else if (Util::ToLower(args[i]) == "weights" && i + numkeys_ < args.size()) {
        size_t j = 0;
        while (j < numkeys_) {
          try {
            keys_weights_[j].weight = std::stod(args[i + j + 1]);
          } catch (const std::exception &e) {
            return Status(Status::RedisParseErr, "weight is not an double or out of range");
          }
          if (std::isnan(keys_weights_[j].weight)) {
            return Status(Status::RedisParseErr, "weight is not an double or out of range");
          }
          j++;
        }
        i += numkeys_ + 1;
      } else {
        return Status(Status::RedisParseErr, errInvalidSyntax);
      }
    }
    return Commander::Parse(args);
  }

  Status Execute(Server *svr, Connection *conn, std::string *output) override {
    int size;
    Redis::ZSet zset_db(svr->storage_, conn->GetNamespace());
    rocksdb::Status s = zset_db.UnionStore(args_[1], keys_weights_, aggregate_method_, &size);
    if (!s.ok()) {
      return Status(Status::RedisExecErr, s.ToString());
    }
    *output = Redis::Integer(size);
    return Status::OK();
  }

 protected:
  size_t numkeys_ = 0;
  std::vector<KeyWeight> keys_weights_;
  AggregateMethod aggregate_method_ = kAggregateSum;
};

class CommandZInterStore : public CommandZUnionStore {
 public:
  CommandZInterStore() : CommandZUnionStore() {}

  Status Execute(Server *svr, Connection *conn, std::string *output) override {
    int size;
    Redis::ZSet zset_db(svr->storage_, conn->GetNamespace());
    rocksdb::Status s = zset_db.InterStore(args_[1], keys_weights_, aggregate_method_, &size);
    if (!s.ok()) {
      return Status(Status::RedisExecErr, s.ToString());
    }
    *output = Redis::Integer(size);
    return Status::OK();
  }
};

class CommandGeoBase : public Commander {
 public:
  Status ParseDistanceUnit(const std::string &param) {
    if (Util::ToLower(param) == "m") {
      distance_unit_ = kDistanceMeter;
    } else if (Util::ToLower(param) == "km") {
      distance_unit_ = kDistanceKilometers;
    } else if (Util::ToLower(param) == "ft") {
      distance_unit_ = kDistanceFeet;
    } else if (Util::ToLower(param) == "mi") {
      distance_unit_ = kDistanceMiles;
    } else {
      return Status(Status::RedisParseErr, "distance unit para error");
    }
    return Status::OK();
  }

  Status ParseLongLat(const std::string &longitude_para,
                      const std::string &latitude_para,
                      double *longitude,
                      double *latitude) {
    try {
      *longitude = std::stod(longitude_para);
      *latitude = std::stod(latitude_para);
    } catch (const std::exception &e) {
      return Status(Status::RedisParseErr, "ERR value is not a valid float");
    }
    if (*longitude < GEO_LONG_MIN || *longitude > GEO_LONG_MAX ||
        *latitude < GEO_LAT_MIN || *latitude > GEO_LAT_MAX) {
      return Status(Status::RedisParseErr, "invalid longitude,latitude pair " + longitude_para + "," + latitude_para);
    }
    return Status::OK();
  }

  double GetDistanceByUnit(double distance) {
    return distance / GetUnitConversion();
  }

  double GetRadiusMeters(double radius) {
    return radius * GetUnitConversion();
  }

  double GetUnitConversion() {
    double conversion = 0;
    switch (distance_unit_) {
      case kDistanceMeter:conversion = 1;
        break;
      case kDistanceKilometers:conversion = 1000;
        break;
      case kDistanceFeet:conversion = 0.3048;
        break;
      case kDistanceMiles:conversion = 1609.34;
        break;
    }
    return conversion;
  }

 protected:
  DistanceUnit distance_unit_ = kDistanceMeter;
};

class CommandGeoAdd : public CommandGeoBase {
 public:
  CommandGeoAdd() : CommandGeoBase() {}
  Status Parse(const std::vector<std::string> &args) override {
    if ((args.size() - 5) % 3 != 0) {
      return Status(Status::RedisParseErr, errWrongNumOfArguments);
    }
    for (unsigned i = 2; i < args.size(); i += 3) {
      double longitude = 0, latitude = 0;
      auto s = ParseLongLat(args[i], args[i + 1], &longitude, &latitude);
      if (!s.IsOK()) return s;
      geo_points_.emplace_back(GeoPoint{longitude, latitude, args[i + 2]});
    }
    return Commander::Parse(args);
  }

  Status Execute(Server *svr, Connection *conn, std::string *output) override {
    int ret;
    Redis::Geo geo_db(svr->storage_, conn->GetNamespace());
    rocksdb::Status s = geo_db.Add(args_[1], &geo_points_, &ret);
    if (!s.ok()) {
      return Status(Status::RedisExecErr, s.ToString());
    }
    *output = Redis::Integer(ret);
    return Status::OK();
  }

 private:
  std::vector<GeoPoint> geo_points_;
};

class CommandGeoDist : public CommandGeoBase {
 public:
  CommandGeoDist() : CommandGeoBase() {}
  Status Parse(const std::vector<std::string> &args) override {
    if (args.size() == 5) {
      auto s = ParseDistanceUnit(args[4]);
      if (!s.IsOK()) return s;
    }
    return Commander::Parse(args);
  }

  Status Execute(Server *svr, Connection *conn, std::string *output) override {
    double distance;
    Redis::Geo geo_db(svr->storage_, conn->GetNamespace());
    rocksdb::Status s = geo_db.Dist(args_[1], args_[2], args_[3], &distance);
    if (!s.ok() && !s.IsNotFound()) {
      return Status(Status::RedisExecErr, s.ToString());
    }
    if (s.IsNotFound()) {
      *output = Redis::NilString();
    } else {
      *output = Redis::BulkString(Util::Float2String(GetDistanceByUnit(distance)));
    }
    return Status::OK();
  }
};

class CommandGeoHash : public Commander {
 public:
  Status Parse(const std::vector<std::string> &args) override {
    for (unsigned i = 2; i < args.size(); i++) {
      members_.emplace_back(args[i]);
    }
    return Commander::Parse(args);
  }

  Status Execute(Server *svr, Connection *conn, std::string *output) override {
    std::vector<std::string> hashes;
    Redis::Geo geo_db(svr->storage_, conn->GetNamespace());
    rocksdb::Status s = geo_db.Hash(args_[1], members_, &hashes);
    if (!s.ok()) {
      return Status(Status::RedisExecErr, s.ToString());
    }
    *output = Redis::MultiBulkString(hashes);
    return Status::OK();
  }

 private:
  std::vector<Slice> members_;
};

class CommandGeoPos : public Commander {
 public:
  Status Parse(const std::vector<std::string> &args) override {
    for (unsigned i = 2; i < args.size(); i++) {
      members_.emplace_back(args[i]);
    }
    return Commander::Parse(args);
  }

  Status Execute(Server *svr, Connection *conn, std::string *output) override {
    std::map<std::string, GeoPoint> geo_points;
    Redis::Geo geo_db(svr->storage_, conn->GetNamespace());
    rocksdb::Status s = geo_db.Pos(args_[1], members_, &geo_points);
    if (!s.ok()) {
      return Status(Status::RedisExecErr, s.ToString());
    }
    std::vector<std::string> list;
    for (const auto &member : members_) {
      auto iter = geo_points.find(member.ToString());
      if (iter == geo_points.end()) {
        list.emplace_back(Redis::NilString());
      } else {
        list.emplace_back(Redis::MultiBulkString({Util::Float2String(iter->second.longitude),
                                                  Util::Float2String(iter->second.latitude)}));
      }
    }
    *output = Redis::Array(list);
    return Status::OK();
  }

 private:
  std::vector<Slice> members_;
};

class CommandGeoRadius : public CommandGeoBase {
 public:
  CommandGeoRadius() : CommandGeoBase() {}

  Status Parse(const std::vector<std::string> &args) override {
    auto s = ParseLongLat(args[2], args[3], &longitude_, &latitude_);
    if (!s.IsOK()) return s;
    try {
      radius_ = std::stod(args[4]);
    } catch (const std::exception &e) {
      return Status(Status::RedisParseErr, "ERR value is not a valid float");
    }
    s = ParseDistanceUnit(args[5]);
    if (!s.IsOK()) return s;
    s = ParseRadiusExtraOption();
    if (!s.IsOK()) return s;
    return Commander::Parse(args);
  }

  Status ParseRadiusExtraOption(size_t i = 6) {
    while (i < args_.size()) {
      if (Util::ToLower(args_[i]) == "withcoord") {
        with_coord_ = true;
        i++;
      } else if (Util::ToLower(args_[i]) == "withdist") {
        with_dist_ = true;
        i++;
      } else if (Util::ToLower(args_[i]) == "withhash") {
        with_hash_ = true;
        i++;
      } else if (Util::ToLower(args_[i]) == "asc") {
        sort_ = kSortASC;
        i++;
      } else if (Util::ToLower(args_[i]) == "desc") {
        sort_ = kSortDESC;
        i++;
      } else if (Util::ToLower(args_[i]) == "count" && i + 1 < args_.size()) {
        try {
          count_ = std::stoi(args_[i + 1]);
          i += 2;
        } catch (const std::exception &e) {
          return Status(Status::RedisParseErr, "ERR count is not a valid int");
        }
      } else if (attributes_->is_write()
          && (Util::ToLower(args_[i]) == "store" || Util::ToLower(args_[i]) == "storedist")
          && i + 1 < args_.size()) {
        store_key_ = args_[i + 1];
        if (Util::ToLower(args_[i]) == "storedist") {
          store_distance_ = true;
        }
        i += 2;
      } else {
        return Status(Status::RedisParseErr, errInvalidSyntax);
      }
    }
    /* Trap options not compatible with STORE and STOREDIST. */
    if (!store_key_.empty() && (with_dist_ || with_hash_ || with_coord_)) {
      return Status(Status::RedisParseErr,
                    "STORE option in GEORADIUS is not compatible with WITHDIST, WITHHASH and WITHCOORDS options");
    }
    /* COUNT without ordering does not make much sense, force ASC
     * ordering if COUNT was specified but no sorting was requested.
     * */
    if (count_ != 0 && sort_ == kSortNone) {
      sort_ = kSortASC;
    }
    return Status::OK();
  }

  Status Execute(Server *svr, Connection *conn, std::string *output) override {
    std::vector<GeoPoint> geo_points;
    Redis::Geo geo_db(svr->storage_, conn->GetNamespace());
    rocksdb::Status s = geo_db.Radius(args_[1], longitude_, latitude_, GetRadiusMeters(radius_),
                                      count_,
                                      sort_,
                                      store_key_,
                                      store_distance_, GetUnitConversion(), &geo_points);
    if (!s.ok()) {
      return Status(Status::RedisExecErr, s.ToString());
    }
    *output = GenerateOutput(geo_points);
    return Status::OK();
  }

  std::string GenerateOutput(const std::vector<GeoPoint> &geo_points) {
    int result_length = geo_points.size();
    int returned_items_count = (count_ == 0 || result_length < count_) ? result_length : count_;
    std::vector<std::string> list;
    for (int i = 0; i < returned_items_count; i++) {
      auto geo_point = geo_points[i];
      if (!with_coord_ && !with_hash_ && !with_dist_) {
        list.emplace_back(Redis::BulkString(geo_point.member));
      } else {
        std::vector<std::string> one;
        one.emplace_back(Redis::BulkString(geo_point.member));
        if (with_dist_) {
          one.emplace_back(Redis::BulkString(Util::Float2String(GetDistanceByUnit(geo_point.dist))));
        }
        if (with_hash_) {
          one.emplace_back(Redis::BulkString(Util::Float2String(geo_point.score)));
        }
        if (with_coord_) {
          one.emplace_back(Redis::MultiBulkString({Util::Float2String(geo_point.longitude),
                                                   Util::Float2String(geo_point.latitude)}));
        }
        list.emplace_back(Redis::Array(one));
      }
    }
    return Redis::Array(list);
  }

 protected:
  double radius_ = 0;
  bool with_coord_ = false;
  bool with_dist_ = false;
  bool with_hash_ = false;
  int count_ = 0;
  DistanceSort sort_ = kSortNone;
  std::string store_key_;
  bool store_distance_ = false;

 private:
  double longitude_ = 0;
  double latitude_ = 0;
};

class CommandGeoRadiusByMember : public CommandGeoRadius {
 public:
  CommandGeoRadiusByMember() : CommandGeoRadius() {}

  Status Parse(const std::vector<std::string> &args) override {
    try {
      radius_ = std::stod(args[3]);
    } catch (const std::exception &e) {
      return Status(Status::RedisParseErr, "ERR value is not a valid float");
    }
    auto s = ParseDistanceUnit(args[4]);
    if (!s.IsOK()) return s;
    s = ParseRadiusExtraOption(5);
    if (!s.IsOK()) return s;
    return Commander::Parse(args);
  }

  Status Execute(Server *svr, Connection *conn, std::string *output) override {
    std::vector<GeoPoint> geo_points;
    Redis::Geo geo_db(svr->storage_, conn->GetNamespace());
    rocksdb::Status s = geo_db.RadiusByMember(args_[1], args_[2], GetRadiusMeters(radius_),
                                              count_,
                                              sort_,
                                              store_key_,
                                              store_distance_, GetUnitConversion(), &geo_points);
    if (!s.ok()) {
      return Status(Status::RedisExecErr, s.ToString());
    }
    *output = GenerateOutput(geo_points);
    return Status::OK();
  }
};

class CommandGeoRadiusReadonly : public CommandGeoRadius {
 public:
  CommandGeoRadiusReadonly() : CommandGeoRadius() {}
};

class CommandGeoRadiusByMemberReadonly : public CommandGeoRadiusByMember {
 public:
  CommandGeoRadiusByMemberReadonly() : CommandGeoRadiusByMember() {}
};

class CommandSortedintAdd : public Commander {
 public:
  Status Parse(const std::vector<std::string> &args) override {
    try {
      for (unsigned i = 2; i < args.size(); i++) {
        auto id = std::stoull(args[i]);
        ids_.emplace_back(id);
      }
    } catch (const std::exception &e) {
      return Status(Status::RedisParseErr, errValueNotInterger);
    }
    return Commander::Parse(args);
  }

  Status Execute(Server *svr, Connection *conn, std::string *output) override {
    Redis::Sortedint sortedint_db(svr->storage_, conn->GetNamespace());
    int ret;
    rocksdb::Status s = sortedint_db.Add(args_[1], ids_, &ret);
    if (!s.ok()) {
      return Status(Status::RedisExecErr, s.ToString());
    }
    *output = Redis::Integer(ret);
    return Status::OK();
  }

 private:
  std::vector<uint64_t> ids_;
};

class CommandSortedintRem : public Commander {
 public:
  Status Parse(const std::vector<std::string> &args) override {
    try {
      for (unsigned i = 2; i < args.size(); i++) {
        auto id = std::stoull(args[i]);
        ids_.emplace_back(id);
      }
    } catch (const std::exception &e) {
      return Status(Status::RedisParseErr, errValueNotInterger);
    }
    return Commander::Parse(args);
  }

  Status Execute(Server *svr, Connection *conn, std::string *output) override {
    Redis::Sortedint sortedint_db(svr->storage_, conn->GetNamespace());
    int ret;
    rocksdb::Status s = sortedint_db.Remove(args_[1], ids_, &ret);
    if (!s.ok()) {
      return Status(Status::RedisExecErr, s.ToString());
    }
    *output = Redis::Integer(ret);
    return Status::OK();
  }

 private:
  std::vector<uint64_t> ids_;
};

class CommandSortedintCard : public Commander {
 public:
  Status Execute(Server *svr, Connection *conn, std::string *output) override {
    Redis::Sortedint sortedint_db(svr->storage_, conn->GetNamespace());
    int ret;
    rocksdb::Status s = sortedint_db.Card(args_[1], &ret);
    if (!s.ok()) {
      return Status(Status::RedisExecErr, s.ToString());
    }
    *output = Redis::Integer(ret);
    return Status::OK();
  }
};

class CommandSortedintExists : public Commander {
 public:
  Status Execute(Server *svr, Connection *conn, std::string *output) override {
    Redis::Sortedint sortedint_db(svr->storage_, conn->GetNamespace());
    std::vector<uint64_t> ids;
    try {
      for (unsigned int i = 2; i < args_.size(); i++) {
        ids.emplace_back(std::stoull(args_[i]));
      }
    } catch (const std::exception &e) {
      return Status(Status::RedisParseErr, errValueNotInterger);
    }

    std::vector<int> exists;
    rocksdb::Status s = sortedint_db.MExist(args_[1], ids, &exists);
    if (!s.ok() && !s.IsNotFound()) {
      return Status(Status::RedisExecErr, s.ToString());
    }
    if (s.IsNotFound()) {
      exists.resize(ids.size(), 0);
    }
    output->append(Redis::MultiLen(exists.size()));
    for (const auto &exist : exists) {
      output->append(Redis::Integer(exist));
    }
    return Status::OK();
  }
};

class CommandSortedintRange : public Commander {
 public:
  explicit CommandSortedintRange(bool reversed = false) {
    reversed_ = reversed;
  }

  Status Parse(const std::vector<std::string> &args) override {
    try {
      offset_ = std::stoi(args[2]);
      limit_ = std::stoi(args[3]);
      if (args.size() == 6) {
        if (Util::ToLower(args[4]) != "cursor") {
          return Status(Status::RedisParseErr, errInvalidSyntax);
        }
        cursor_id_ = std::stoull(args[5]);
      }
    } catch (const std::exception &e) {
      return Status(Status::RedisParseErr, errValueNotInterger);
    }
    return Commander::Parse(args);
  }

  Status Execute(Server *svr, Connection *conn, std::string *output) override {
    Redis::Sortedint sortedint_db(svr->storage_, conn->GetNamespace());
    std::vector<uint64_t> ids;
    rocksdb::Status s = sortedint_db.Range(args_[1], cursor_id_, offset_, limit_, reversed_, &ids);
    if (!s.ok()) {
      return Status(Status::RedisExecErr, s.ToString());
    }
    output->append(Redis::MultiLen(ids.size()));
    for (const auto id : ids) {
      output->append(Redis::BulkString(std::to_string(id)));
    }
    return Status::OK();
  }

 private:
  uint64_t cursor_id_ = 0;
  uint64_t offset_ = 0;
  uint64_t limit_ = 20;
  bool reversed_ = false;
};

class CommandSortedintRevRange : public CommandSortedintRange {
 public:
  CommandSortedintRevRange() : CommandSortedintRange(true) {}
};

class CommandSortedintRangeByValue : public Commander {
 public:
  explicit CommandSortedintRangeByValue(bool reversed = false) {
    spec_.reversed = reversed;
  }

  Status Parse(const std::vector<std::string> &args) override {
    Status s;
    if (spec_.reversed) {
      s = Redis::Sortedint::ParseRangeSpec(args[3], args[2], &spec_);
    } else {
      s = Redis::Sortedint::ParseRangeSpec(args[2], args[3], &spec_);
    }
    if (!s.IsOK()) {
      return Status(Status::RedisParseErr, s.Msg());
    }
    if (args.size() == 7) {
      if (Util::ToLower(args[4]) != "limit") {
        return Status(Status::RedisParseErr, errInvalidSyntax);
      }
      try {
        spec_.offset = std::stoi(args[5]);
        spec_.count = std::stoi(args[6]);
      } catch (const std::exception &e) {
        return Status(Status::RedisParseErr, errValueNotInterger);
      }
    }
    return Commander::Parse(args);
  }

  Status Execute(Server *svr, Connection *conn, std::string *output) override {
    Redis::Sortedint sortedint_db(svr->storage_, conn->GetNamespace());
    std::vector<uint64_t> ids;
    int size;
    rocksdb::Status s = sortedint_db.RangeByValue(args_[1], spec_, &ids, &size);
    if (!s.ok()) {
      return Status(Status::RedisExecErr, s.ToString());
    }
    output->append(Redis::MultiLen(ids.size()));
    for (const auto id : ids) {
      output->append(Redis::BulkString(std::to_string(id)));
    }
    return Status::OK();
  }

 private:
  SortedintRangeSpec spec_;
};

class CommandSortedintRevRangeByValue : public CommandSortedintRangeByValue {
 public:
  CommandSortedintRevRangeByValue() : CommandSortedintRangeByValue(true) {}
};

class CommandInfo : public Commander {
 public:
  Status Execute(Server *svr, Connection *conn, std::string *output) override {
    std::string section = "all";
    if (args_.size() == 2) {
      section = Util::ToLower(args_[1]);
    }
    std::string info;
    svr->GetInfo(conn->GetNamespace(), section, &info);
    *output = Redis::BulkString(info);
    return Status::OK();
  }
};

class CommandDisk : public Commander {
 public:
  Status Parse(const std::vector<std::string> &args) override {
    std::string opname = Util::ToLower(args[1]);
    if (opname != "usage")
      return Status(Status::RedisInvalidCmd, "Unknown operation");
    if (args.size() != 3)
      return Status(Status::RedisInvalidCmd, "Incorrect number of parameters");
    return Commander::Parse(args);
  }

  Status Execute(Server *svr, Connection *conn, std::string *output) override {
    RedisType type;
    Redis::Disk disk_db(svr->storage_, conn->GetNamespace());
    rocksdb::Status s = disk_db.Type(args_[2], &type);
    if (!s.ok()) return Status(Status::RedisExecErr, s.ToString());

    uint64_t result = 0;
    s = disk_db.GetKeySize(args_[2], type, &result);

    if (!s.ok()) return Status(Status::RedisExecErr, s.ToString());
    *output = Redis::Integer(result);
    return Status::OK();
  }
};

class CommandRole : public Commander {
 public:
  Status Execute(Server *svr, Connection *conn, std::string *output) override {
    svr->GetRoleInfo(output);
    return Status::OK();
  }
};

class CommandMulti : public Commander {
 public:
  Status Execute(Server *svr, Connection *conn, std::string *output) override {
    if (conn->IsFlagEnabled(Connection::kMultiExec)) {
      *output = Redis::Error("ERR MULTI calls can not be nested");
      return Status::OK();
    }
    conn->ResetMultiExec();
    // Client starts into MULTI-EXEC
    conn->EnableFlag(Connection::kMultiExec);
    *output = Redis::SimpleString("OK");
    return Status::OK();
  }
};

class CommandDiscard : public Commander {
 public:
  Status Execute(Server *svr, Connection *conn, std::string *output) override {
    if (conn->IsFlagEnabled(Connection::kMultiExec) == false) {
      *output = Redis::Error("ERR DISCARD without MULTI");
      return Status::OK();
    }
    conn->ResetMultiExec();
    *output = Redis::SimpleString("OK");

    return Status::OK();
  }
};

class CommandExec : public Commander {
 public:
  Status Execute(Server *svr, Connection *conn, std::string *output) override {
    if (conn->IsFlagEnabled(Connection::kMultiExec) == false) {
      *output = Redis::Error("ERR EXEC without MULTI");
      return Status::OK();
    }

    if (conn->IsMultiError()) {
      conn->ResetMultiExec();
      *output = Redis::Error("EXECABORT Transaction discarded");
      return Status::OK();
    }

    // Reply multi length first
    conn->Reply(Redis::MultiLen(conn->GetMultiExecCommands()->size()));
    // Execute multi-exec commands
    conn->SetInExec();
    conn->ExecuteCommands(conn->GetMultiExecCommands());
    conn->ResetMultiExec();
    return Status::OK();
  }
};

class CommandCompact : public Commander {
 public:
  Status Execute(Server *svr, Connection *conn, std::string *output) override {
    auto ns = conn->GetNamespace();
    std::string begin_key, end_key;
    if (ns != kDefaultNamespace) {
      Redis::Database redis_db(svr->storage_, conn->GetNamespace());
      std::string prefix;
      ComposeNamespaceKey(ns, "", &prefix, false);
      auto s = redis_db.FindKeyRangeWithPrefix(prefix, std::string(), &begin_key, &end_key);
      if (!s.ok()) {
        if (s.IsNotFound()) {
          *output = Redis::SimpleString("OK");
          return Status::OK();
        }
        return Status(Status::RedisExecErr, s.ToString());
      }
    }
    Status s = svr->AsyncCompactDB(begin_key, end_key);
    if (!s.IsOK()) return s;
    *output = Redis::SimpleString("OK");
    LOG(INFO) << "Commpact was triggered by manual with executed success";
    return Status::OK();
  }
};

class CommandBGSave: public Commander {
 public:
  Status Execute(Server *svr, Connection *conn, std::string *output) override {
    if (!conn->IsAdmin()) {
      *output = Redis::Error(errAdministorPermissionRequired);
      return Status::OK();
    }
    Status s = svr->AsyncBgsaveDB();
    if (!s.IsOK()) return s;
    *output = Redis::SimpleString("OK");
    LOG(INFO) << "BGSave was triggered by manual with executed success";
    return Status::OK();
  }
};

class CommandFlushBackup : public Commander {
 public:
  Status Execute(Server *svr, Connection *conn, std::string *output) override {
    if (!conn->IsAdmin()) {
      *output = Redis::Error(errAdministorPermissionRequired);
      return Status::OK();
    }
    Status s = svr->AsyncPurgeOldBackups(0, 0);
    if (!s.IsOK()) return s;
    *output = Redis::SimpleString("OK");
    LOG(INFO) << "flushbackup was triggered by manual with executed success";
    return Status::OK();
  }
};

class CommandDBSize : public Commander {
 public:
  Status Execute(Server *svr, Connection *conn, std::string *output) override {
    std::string ns = conn->GetNamespace();
    if (args_.size() == 1) {
      KeyNumStats stats;
      svr->GetLastestKeyNumStats(ns, &stats);
      *output = Redis::Integer(stats.n_key);
    } else if (args_.size() == 2 && args_[1] == "scan") {
      Status s = svr->AsyncScanDBSize(ns);
      if (s.IsOK()) {
        *output = Redis::SimpleString("OK");
      } else {
        *output = Redis::Error(s.Msg());
      }
    } else {
      *output = Redis::Error("DBSIZE subcommand only supports scan");
    }
    return Status::OK();
  }
};

class CommandPublish : public Commander {
 public:
  // mark is_write as false here because slave should be able to execute publish command
  Status Execute(Server *svr, Connection *conn, std::string *output) override {
    if (!svr->IsSlave()) {
      // Compromise: can't replicate message to sub-replicas in a cascading-like structure.
      // Replication is rely on wal seq, increase the seq on slave will break the replication, hence the compromise
      Redis::PubSub pubsub_db(svr->storage_);
      auto s = pubsub_db.Publish(args_[1], args_[2]);
      if (!s.ok()) {
        return Status(Status::RedisExecErr, s.ToString());
      }
    }

    int receivers = svr->PublishMessage(args_[1], args_[2]);
    *output = Redis::Integer(receivers);
    return Status::OK();
  }
};

void SubscribeCommmandReply(std::string *output, std::string name, std::string sub_name, int num) {
  output->append(Redis::MultiLen(3));
  output->append(Redis::BulkString(name));
  output->append(sub_name.empty() ? Redis::NilString() : Redis::BulkString(sub_name));
  output->append(Redis::Integer(num));
}

class CommandSubscribe : public Commander {
 public:
  Status Execute(Server *svr, Connection *conn, std::string *output) override {
    for (unsigned i = 1; i < args_.size(); i++) {
      conn->SubscribeChannel(args_[i]);
      SubscribeCommmandReply(output, "subscribe", args_[i],
                             conn->SubscriptionsCount() + conn->PSubscriptionsCount());
    }
    return Status::OK();
  }
};

class CommandUnSubscribe : public Commander {
 public:
  Status Execute(Server *svr, Connection *conn, std::string *output) override {
    if (args_.size() == 1) {
      conn->UnSubscribeAll(std::bind(SubscribeCommmandReply, output, "unsubscribe",
                                     std::placeholders::_1, std::placeholders::_2));
    } else {
      for (unsigned i = 1; i < args_.size(); i++) {
        conn->UnSubscribeChannel(args_[i]);
        SubscribeCommmandReply(output, "unsubscribe", args_[i],
                               conn->SubscriptionsCount() + conn->PSubscriptionsCount());
      }
    }
    return Status::OK();
  }
};

class CommandPSubscribe : public Commander {
 public:
  Status Execute(Server *svr, Connection *conn, std::string *output) override {
    for (unsigned i = 1; i < args_.size(); i++) {
      conn->PSubscribeChannel(args_[i]);
      SubscribeCommmandReply(output, "psubscribe", args_[i],
                             conn->SubscriptionsCount() + conn->PSubscriptionsCount());
    }
    return Status::OK();
  }
};

class CommandPUnSubscribe : public Commander {
 public:
  Status Execute(Server *svr, Connection *conn, std::string *output) override {
    if (args_.size() == 1) {
      conn->PUnSubscribeAll(std::bind(SubscribeCommmandReply, output, "punsubscribe",
                                      std::placeholders::_1, std::placeholders::_2));
    } else {
      for (unsigned i = 1; i < args_.size(); i++) {
        conn->PUnSubscribeChannel(args_[i]);
        SubscribeCommmandReply(output, "punsubscribe", args_[i],
                               conn->SubscriptionsCount() + conn->PSubscriptionsCount());
      }
    }
    return Status::OK();
  }
};

class CommandPubSub : public Commander {
 public:
  Status Parse(const std::vector<std::string> &args) override {
    subcommand_ = Util::ToLower(args[1]);
    if (subcommand_ == "numpat" && args.size() == 2) {
      return Status::OK();
    }
    if ((subcommand_ == "numsub") && args.size() >= 2) {
      if (args.size() > 2) {
        channels_ = std::vector<std::string>(args.begin() + 2, args.end());
      }
      return Status::OK();
    }
    if ((subcommand_ == "channels") && args.size() <= 3) {
      if (args.size() == 3) {
        pattern_ = args[2];
      }
      return Status::OK();
    }
    return Status(Status::RedisInvalidCmd,
                  "ERR Unknown subcommand or wrong number of arguments");
  }

  Status Execute(Server *srv, Connection *conn, std::string *output) override {
    if (subcommand_ == "numpat") {
      *output = Redis::Integer(srv->GetPubSubPatternSize());
      return Status::OK();
    } else if (subcommand_ == "numsub") {
      std::vector<ChannelSubscribeNum> channel_subscribe_nums;
      srv->ListChannelSubscribeNum(channels_, &channel_subscribe_nums);
      output->append(Redis::MultiLen(channel_subscribe_nums.size() * 2));
      for (const auto &chan_subscribe_num : channel_subscribe_nums) {
        output->append(Redis::BulkString(chan_subscribe_num.channel));
        output->append(Redis::Integer(chan_subscribe_num.subscribe_num));
      }
      return Status::OK();
    } else if (subcommand_ == "channels") {
      std::vector<std::string> channels;
      srv->GetChannelsByPattern(pattern_, &channels);
      *output = Redis::MultiBulkString(channels);
      return Status::OK();
    }

    return Status(Status::RedisInvalidCmd,
                  "ERR Unknown subcommand or wrong number of arguments");
  }

 private:
  std::string pattern_;
  std::vector<std::string> channels_;
  std::string subcommand_;
};

class CommandSlaveOf : public Commander {
 public:
  Status Parse(const std::vector<std::string> &args) override {
    host_ = args[1];
    auto port = args[2];
    if (Util::ToLower(host_) == "no" && Util::ToLower(port) == "one") {
      host_.clear();
      return Status::OK();
    }
    try {
      auto p = std::stoul(port);
      if (p > UINT32_MAX) {
        throw std::overflow_error("port out of range");
      }
      port_ = static_cast<uint32_t>(p);
    } catch (const std::exception &e) {
      return Status(Status::RedisParseErr, "port should be number");
    }
    return Commander::Parse(args);
  }
  Status Execute(Server *svr, Connection *conn, std::string *output) override {
    if (svr->GetConfig()->cluster_enabled) {
      return Status(Status::RedisExecErr, "can't change to slave in cluster mode");
    }
    if (!conn->IsAdmin()) {
      *output = Redis::Error(errAdministorPermissionRequired);
      return Status::OK();
    }
    Status s;
    if (host_.empty()) {
      s = svr->RemoveMaster();
      if (s.IsOK()) {
        *output = Redis::SimpleString("OK");
        LOG(WARNING) << "MASTER MODE enabled (user request from '" << conn->GetAddr() << "')";
        if (svr->GetConfig()->cluster_enabled) {
          svr->slot_migrate_->SetMigrateStopFlag(false);
          LOG(INFO) << "Change server role to master, restart migration task";
        }
      }
    } else {
      s = svr->AddMaster(host_, port_, false);
      if (s.IsOK()) {
        *output = Redis::SimpleString("OK");
        LOG(WARNING) << "SLAVE OF " << host_ << ":" << port_
                     << " enabled (user request from '" << conn->GetAddr() << "')";
        if (svr->GetConfig()->cluster_enabled) {
          svr->slot_migrate_->SetMigrateStopFlag(true);
          LOG(INFO) << "Change server role to slave, stop migration task";
        }
      } else {
        LOG(ERROR) << "SLAVE OF " << host_ << ":" << port_
                   << " (user request from '" << conn->GetAddr() << "') encounter error: " << s.Msg();
      }
    }
    return s;
  }

 private:
  std::string host_;
  uint32_t port_ = 0;
};

class CommandStats: public Commander {
 public:
  Status Execute(Server *svr, Connection *conn, std::string *output) override {
    std::string stats_json = svr->GetRocksDBStatsJson();
    *output = Redis::BulkString(stats_json);
    return Status::OK();
  }
};

class CommandPSync : public Commander {
 public:
  Status Parse(const std::vector<std::string> &args) override {
    size_t seq_arg = 1;
    if (args.size() == 3) {
      seq_arg = 2;
      new_psync = true;
    }
    try {
      auto s = std::stoull(args[seq_arg]);
      next_repl_seq = static_cast<rocksdb::SequenceNumber>(s);
    } catch (const std::exception &e) {
      return Status(Status::RedisParseErr, "value is not an unsigned long long or out of range");
    }
    if (new_psync) {
      assert(args.size() == 3);
      replica_replid = args[1];
      if (replica_replid.size() != kReplIdLength) {
        return Status(Status::RedisParseErr, "Wrong replication id length");
      }
    }
    return Commander::Parse(args);
  }

  Status Execute(Server *svr, Connection *conn, std::string *output) override {
    LOG(INFO) << "Slave " << conn->GetAddr()
              << ", listening port: " << conn->GetListeningPort()
              << " asks for synchronization"
              << " with next sequence: " << next_repl_seq
              << " replication id: " << (replica_replid.length() ?  replica_replid : "not supported")
              << ", and local sequence: " << svr->storage_->LatestSeq();

    bool need_full_sync = false;

    // Check replication id of the last sequence log
    if (new_psync && svr->GetConfig()->use_rsid_psync) {
      std::string replid_in_wal = svr->storage_->GetReplIdFromWalBySeq(next_repl_seq - 1);
      LOG(INFO) << "Replication id in WAL: " << replid_in_wal;

      // We check replication id only when WAL has this sequence, since there may be no WAL,
      // Or WAL may has nothing when starting from db of old version kvrocks.
      if (replid_in_wal.length() == kReplIdLength && replid_in_wal != replica_replid) {
        *output = "wrong replication id of the last log";
        need_full_sync = true;
      }
    }

    // Check Log sequence
    if (!need_full_sync && !checkWALBoundary(svr->storage_, next_repl_seq).IsOK()) {
      *output = "sequence out of range, please use fullsync";
      need_full_sync = true;
    }

    if (need_full_sync) {
      svr->stats_.IncrPSyncErrCounter();
      return Status(Status::RedisExecErr, *output);
    }

    // Server would spawn a new thread to sync the batch, and connection would
    // be took over, so should never trigger any event in worker thread.
    conn->Detach();
    conn->EnableFlag(Redis::Connection::kSlave);
    Util::SockSetBlocking(conn->GetFD(), 1);

    svr->stats_.IncrPSyncOKCounter();
    Status s = svr->AddSlave(conn, next_repl_seq);
    if (!s.IsOK()) {
      std::string err = "-ERR " + s.Msg() + "\r\n";
      write(conn->GetFD(), err.c_str(), err.length());
      conn->EnableFlag(Redis::Connection::kCloseAsync);
      LOG(WARNING) << "Failed to add salve: "  << conn->GetAddr()
                   << " to start increment syncing";
    } else {
      LOG(INFO) << "New slave: "  << conn->GetAddr()
                << " was added, start increment syncing";
    }
    return Status::OK();
  }

 private:
  rocksdb::SequenceNumber next_repl_seq = 0;
  bool new_psync = false;
  std::string replica_replid;

  // Return OK if the seq is in the range of the current WAL
  Status checkWALBoundary(Engine::Storage *storage,
                          rocksdb::SequenceNumber seq) {
    if (seq == storage->LatestSeq() + 1) {
      return Status::OK();
    }
    // Upper bound
    if (seq > storage->LatestSeq() + 1) {
      return Status(Status::NotOK);
    }
    // Lower bound
    std::unique_ptr<rocksdb::TransactionLogIterator> iter;
    auto s = storage->GetWALIter(seq, &iter);
    if (s.IsOK() && iter->Valid()) {
      auto batch = iter->GetBatch();
      if (seq != batch.sequence) {
        if (seq > batch.sequence) {
          LOG(ERROR) << "checkWALBoundary with sequence: " << seq
                     << ", but GetWALIter return older sequence: " << batch.sequence;
        }
        return Status(Status::NotOK);
      }
      return Status::OK();
    }
    return Status(Status::NotOK);
  }
};

class CommandPerfLog : public Commander {
 public:
  Status Parse(const std::vector<std::string> &args) override {
    subcommand_ = Util::ToLower(args[1]);
    if (subcommand_ != "reset" && subcommand_ != "get" && subcommand_ != "len") {
      return Status(Status::NotOK, "PERFLOG subcommand must be one of RESET, LEN, GET");
    }
    if (subcommand_ == "get" && args.size() >= 3) {
      if (args[2] == "*") {
        cnt_ = 0;
      } else {
        Status s = Util::DecimalStringToNum(args[2], &cnt_);
        return s;
      }
    }
    return Status::OK();
  }

  Status Execute(Server *srv, Connection *conn, std::string *output) override {
    auto perf_log = srv->GetPerfLog();
    if (subcommand_ == "len") {
      *output = Redis::Integer(static_cast<int64_t>(perf_log->Size()));
    } else if (subcommand_ == "reset") {
      perf_log->Reset();
      *output = Redis::SimpleString("OK");
    } else if (subcommand_ == "get") {
      *output = perf_log->GetLatestEntries(cnt_);
    }
    return Status::OK();
  }

 private:
  std::string subcommand_;
  int64_t cnt_ = 10;
};

class CommandSlowlog : public Commander {
 public:
  Status Parse(const std::vector<std::string> &args) override {
    subcommand_ = Util::ToLower(args[1]);
    if (subcommand_ != "reset" && subcommand_ != "get" && subcommand_ != "len") {
      return Status(Status::NotOK, "SLOWLOG subcommand must be one of RESET, LEN, GET");
    }
    if (subcommand_ == "get" && args.size() >= 3) {
      if (args[2] == "*") {
        cnt_ = 0;
      } else {
        Status s = Util::DecimalStringToNum(args[2], &cnt_);
        return s;
      }
    }
    return Status::OK();
  }

  Status Execute(Server *srv, Connection *conn, std::string *output) override {
    auto slowlog = srv->GetSlowLog();
    if (subcommand_ == "reset") {
      slowlog->Reset();
      *output = Redis::SimpleString("OK");
      return Status::OK();
    } else if (subcommand_ == "len") {
      *output = Redis::Integer(static_cast<int64_t>(slowlog->Size()));
      return Status::OK();
    } else if (subcommand_ == "get") {
      *output = slowlog->GetLatestEntries(cnt_);
      return Status::OK();
    }
    return Status(Status::NotOK, "SLOWLOG subcommand must be one of RESET, LEN, GET");
  }

 private:
  std::string subcommand_;
  int64_t cnt_ = 10;
};

class CommandClient : public Commander {
 public:
  Status Parse(const std::vector<std::string> &args) override {
    subcommand_ = Util::ToLower(args[1]);
    // subcommand: getname id kill list setname
    if ((subcommand_ == "id" || subcommand_ == "getname" ||  subcommand_ == "list") && args.size() == 2) {
      return Status::OK();
    }
    if ((subcommand_ == "setname") && args.size() == 3) {
      // Check if the charset is ok. We need to do this otherwise
      // CLIENT LIST format will break. You should always be able to
      // split by space to get the different fields.
      for (auto ch : args[2]) {
        if (ch < '!' || ch > '~') {
          return Status(Status::RedisInvalidCmd,
                        "ERR Client names cannot contain spaces, newlines or special characters");
        }
      }
      conn_name_ = args[2];
      return Status::OK();
    }
    if ((subcommand_ == "kill")) {
      if (args.size() == 2) {
        return Status(Status::RedisParseErr, errInvalidSyntax);
      } else if (args.size() == 3) {
        addr_ = args[2];
        new_format_ = false;
        return Status::OK();
      }

      uint i = 2;
      new_format_ = true;
      while (i < args.size()) {
        bool moreargs = i < args.size();
        if (!strcasecmp(args[i].c_str(), "addr") && moreargs) {
          addr_ = args[i+1];
        } else if (!strcasecmp(args[i].c_str(), "id") && moreargs) {
          try {
            id_ = std::stoll(args[i+1]);
          } catch (std::exception &e) {
            return Status(Status::RedisParseErr, errValueNotInterger);
          }
        } else if (!strcasecmp(args[i].c_str(), "skipme") && moreargs) {
          if (!strcasecmp(args[i+1].c_str(), "yes")) {
            skipme_ = true;
          } else if (!strcasecmp(args[i+1].c_str(), "no")) {
            skipme_ = false;
          } else {
            return Status(Status::RedisParseErr, errInvalidSyntax);
          }
        } else if (!strcasecmp(args[i].c_str(), "type") && moreargs) {
          if (!strcasecmp(args[i+1].c_str(), "normal")) {
            kill_type_ |= kTypeNormal;
          } else if (!strcasecmp(args[i+1].c_str(), "pubsub")) {
            kill_type_ |= kTypePubsub;
          } else if (!strcasecmp(args[i+1].c_str(), "master")) {
            kill_type_ |= kTypeMaster;
          } else if (!strcasecmp(args[i+1].c_str(), "replica") ||
              !strcasecmp(args[i+1].c_str(), "slave")) {
            kill_type_ |= kTypeSlave;
          } else {
            return Status(Status::RedisParseErr, errInvalidSyntax);
          }
        } else {
          return Status(Status::RedisParseErr, errInvalidSyntax);
        }
        i += 2;
      }
      return Status::OK();
    }
    return Status(Status::RedisInvalidCmd,
                  "Syntax error, try CLIENT LIST|KILL ip:port|GETNAME|SETNAME");
  }

  Status Execute(Server *srv, Connection *conn, std::string *output) override {
    if (subcommand_ == "list") {
      *output = Redis::BulkString(srv->GetClientsStr());
      return Status::OK();
    } else if (subcommand_ == "setname") {
      conn->SetName(conn_name_);
      *output = Redis::SimpleString("OK");
      return Status::OK();
    } else if (subcommand_ == "getname") {
      std::string name = conn->GetName();
      *output = name== ""? Redis::NilString(): Redis::BulkString(name);
      return Status::OK();
    } else if (subcommand_ == "id") {
      *output = Redis::Integer(conn->GetID());
      return Status::OK();
    } else if (subcommand_ == "kill") {
      int64_t killed = 0;
      srv->KillClient(&killed, addr_, id_, kill_type_, skipme_, conn);
      if (new_format_) {
        *output = Redis::Integer(killed);
      } else {
        if (killed == 0)
          *output = Redis::Error("No such client");
        else
          *output = Redis::SimpleString("OK");
      }
      return Status::OK();
    }

    return Status(Status::RedisInvalidCmd,
                  "Syntax error, try CLIENT LIST|KILL ip:port|GETNAME|SETNAME");
  }

 private:
  std::string addr_;
  std::string conn_name_;
  std::string subcommand_;
  bool skipme_ = false;
  int64_t kill_type_ = 0;
  uint64_t id_ = 0;
  bool new_format_ = true;
};

class CommandMonitor : public Commander {
 public:
  Status Execute(Server *srv, Connection *conn, std::string *output) override {
    conn->Owner()->BecomeMonitorConn(conn);
    *output = Redis::SimpleString("OK");
    return Status::OK();
  }
};

class CommandShutdown : public Commander {
 public:
  Status Execute(Server *srv, Connection *conn, std::string *output) override {
    if (!conn->IsAdmin()) {
      *output = Redis::Error(errAdministorPermissionRequired);
      return Status::OK();
    }
    if (!srv->IsStopped()) {
      LOG(INFO) << "bye bye";
      srv->Stop();
    }
    return Status::OK();
  }
};

class CommandQuit : public Commander {
 public:
  Status Execute(Server *srv, Connection *conn, std::string *output) override {
    conn->EnableFlag(Redis::Connection::kCloseAfterReply);
    *output = Redis::SimpleString("OK");
    return Status::OK();
  }
};

class CommandDebug : public Commander {
 public:
  Status Parse(const std::vector<std::string> &args) override {
    subcommand_ = Util::ToLower(args[1]);
    if ((subcommand_ == "sleep") && args.size() == 3) {
      double second = 0.0;
      try {
        second = std::stod(args[2]);
      } catch (const std::exception &e) {
        return Status(Status::RedisParseErr, "ERR invalid debug sleep time");
      }
      microsecond_ = static_cast<uint64_t>(second * 1000 * 1000);
      return Status::OK();
    }
    return Status(Status::RedisInvalidCmd, "Syntax error, DEBUG SLEEP <seconds>");
  }

  Status Execute(Server *srv, Connection *conn, std::string *output) override {
    if (subcommand_ == "sleep") {
      usleep(microsecond_);
    }
    *output = Redis::SimpleString("OK");
    return Status::OK();
  }

 private:
  std::string subcommand_;
  uint64_t microsecond_ = 0;
};

class CommandCommand : public Commander {
 public:
  Status Execute(Server *svr, Connection *conn, std::string *output) override {
    if (args_.size() == 1) {
      GetAllCommandsInfo(output);
    } else {
      std::string sub_command = Util::ToLower(args_[1]);
      if ((sub_command == "count" && args_.size() != 2) ||
          (sub_command == "getkeys" && args_.size() < 3) ||
          (sub_command == "info" && args_.size() < 3)) {
        *output = Redis::Error(errWrongNumOfArguments);
        return Status::OK();
      }
      if (sub_command == "count") {
        *output = Redis::Integer(GetCommandNum());
      } else if (sub_command == "info") {
        GetCommandsInfo(output, std::vector<std::string>(args_.begin() + 2, args_.end()));
      } else if (sub_command == "getkeys") {
        std::vector<int> keys_indexes;
        auto s = GetKeysFromCommand(args_[2], args_.size() - 2, &keys_indexes);
        if (!s.IsOK()) return s;
        if (keys_indexes.size() == 0) {
          *output = Redis::Error("Invalid arguments specified for command");
          return Status::OK();
        }
        std::vector<std::string> keys;
        for (const auto &key_index : keys_indexes) {
          keys.emplace_back(args_[key_index + 2]);
        }
        *output = Redis::MultiBulkString(keys);
      } else {
        *output = Redis::Error("Command subcommand must be one of COUNT, GETKEYS, INFO");
      }
    }
    return Status::OK();
  }
};

class CommandEcho : public Commander {
 public:
  Status Execute(Server *svr, Connection *conn, std::string *output) override {
    *output = Redis::BulkString(args_[1]);
    return Status::OK();
  }
};

/* HELLO [<protocol-version> [AUTH <password>] [SETNAME <name>] ] */
class CommandHello final : public Commander {
 public:
  Status Execute(Server *svr, Connection *conn, std::string *output) override {
    size_t next_arg = 1;
    if (args_.size() >= 2) {
      int64_t protocol;
      auto parseResult = ParseInt<int64_t>(args_[next_arg], /* base= */ 10);
      ++next_arg;
      if (!parseResult.IsOK()) {
        return Status(Status::NotOK, "Protocol version is not an integer or out of range");
      }
      protocol = parseResult.GetValue();

      // In redis, it will check protocol < 2 or protocol > 3,
      // kvrocks only supports REPL2 by now, but for supporting some
      // `hello 3`, it will not report error when using 3.
      if (protocol < 2 || protocol > 3) {
        return Status(Status::NotOK, "-NOPROTO unsupported protocol version");
      }
    }

    // Handling AUTH and SETNAME
    for (; next_arg < args_.size(); ++next_arg) {
      size_t moreargs = args_.size() - next_arg - 1;
      const std::string& opt = args_[next_arg];
      if (opt == "AUTH" && moreargs != 0) {
        const auto& user_password = args_[next_arg + 1];
        auto authResult = AuthenticateUser(conn, svr->GetConfig(), user_password);
        switch (authResult) {
        case AuthResult::INVALID_PASSWORD:
          return Status(Status::NotOK, "invalid password");
        case AuthResult::NO_REQUIRE_PASS:
          return Status(Status::NotOK, "Client sent AUTH, but no password is set");
        case AuthResult::OK:
          break;
        }
        next_arg += 1;
      } else if (opt == "SETNAME" && moreargs != 0) {
        const std::string& name = args_[next_arg + 1];
        conn->SetName(name);
        next_arg += 1;
      } else {
        *output = Redis::Error("Syntax error in HELLO option " + opt);
        return Status::OK();
      }
    }

    std::vector<std::string> output_list;
    output_list.push_back(Redis::BulkString("server"));
    output_list.push_back(Redis::BulkString("redis"));
    output_list.push_back(Redis::BulkString("proto"));
    output_list.push_back(Redis::Integer(2));

    output_list.push_back(Redis::BulkString("mode"));
    // Note: sentinel is not supported in kvrocks.
    if (svr->GetConfig()->cluster_enabled) {
      output_list.push_back(Redis::BulkString("cluster"));
    } else {
      output_list.push_back(Redis::BulkString("standalone"));
    }
    *output = Redis::Array(output_list);
    return Status::OK();
  }
};

class CommandScanBase : public Commander {
 public:
  Status ParseMatchAndCountParam(const std::string &type, std::string value) {
    if (type == "match") {
      prefix = std::move(value);
      if (!prefix.empty() && prefix[prefix.size() - 1] == '*') {
        prefix = prefix.substr(0, prefix.size() - 1);
        return Status::OK();
      }
      return Status(Status::RedisParseErr, "only keys prefix match was supported");
    } else if (type == "count") {
      try {
        limit = std::stoi(value);
      } catch (const std::exception &e) {
        return Status(Status::RedisParseErr, "ERR count param should be type int");
      }
      if (limit <= 0) {
        return Status(Status::RedisParseErr, errInvalidSyntax);
      }
    }
    return Status::OK();
  }

  void ParseCursor(const std::string &param) {
    cursor = param;
    if (cursor == "0") {
      cursor = std::string();
    } else {
      cursor = cursor.find(kCursorPrefix) == 0 ? cursor.substr(strlen(kCursorPrefix)) : cursor;
    }
  }

  std::string GenerateOutput(const std::vector<std::string> &keys) {
    std::vector<std::string> list;
    if (keys.size() == static_cast<size_t>(limit)) {
      list.emplace_back(Redis::BulkString(keys.back()));
    } else {
      list.emplace_back(Redis::BulkString("0"));
    }

    list.emplace_back(Redis::MultiBulkString(keys));

    return Redis::Array(list);
  }

 protected:
  std::string cursor;
  std::string prefix;
  int limit = 20;
};

class CommandSubkeyScanBase : public CommandScanBase {
 public:
  CommandSubkeyScanBase(): CommandScanBase() {}
  Status Parse(const std::vector<std::string> &args) override {
    if (args.size() % 2 == 0) {
      return Status(Status::RedisParseErr, errWrongNumOfArguments);
    }
    key = args[1];
    ParseCursor(args[2]);
    if (args.size() >= 5) {
      Status s = ParseMatchAndCountParam(Util::ToLower(args[3]), args_[4]);
      if (!s.IsOK()) {
        return s;
      }
    }
    if (args.size() >= 7) {
      Status s = ParseMatchAndCountParam(Util::ToLower(args[5]), args_[6]);
      if (!s.IsOK()) {
        return s;
      }
    }
    return Commander::Parse(args);
  }

  std::string GenerateOutput(const std::vector<std::string> &fields, const std::vector<std::string> &values) {
    std::vector<std::string> list;
    auto items_count = fields.size();
    if (items_count == static_cast<size_t>(limit)) {
      list.emplace_back(Redis::BulkString(fields.back()));
    } else {
      list.emplace_back(Redis::BulkString("0"));
    }
    std::vector<std::string> fvs;
    if (items_count > 0) {
      for (size_t i = 0; i < items_count; i++) {
        fvs.emplace_back(fields[i]);
        fvs.emplace_back(values[i]);
      }
    }
    list.emplace_back(Redis::MultiBulkString(fvs, false));
    return Redis::Array(list);
  }

 protected:
  std::string key;
};

class CommandScan : public CommandScanBase {
 public:
  CommandScan() : CommandScanBase() {}
  Status Parse(const std::vector<std::string> &args) override {
    if (args.size() % 2 != 0) {
      return Status(Status::RedisParseErr, errWrongNumOfArguments);
    }

    ParseCursor(args[1]);
    if (args.size() >= 4) {
      Status s = ParseMatchAndCountParam(Util::ToLower(args[2]), args_[3]);
      if (!s.IsOK()) {
        return s;
      }
    }
    if (args.size() >= 6) {
      Status s = ParseMatchAndCountParam(Util::ToLower(args[4]), args_[5]);
      if (!s.IsOK()) {
        return s;
      }
    }
    return Commander::Parse(args);
  }
  std::string GenerateOutput(const std::vector<std::string> &keys, std::string end_cursor) {
    std::vector<std::string> list;
    if (!end_cursor.empty()) {
      end_cursor = kCursorPrefix + end_cursor;
      list.emplace_back(Redis::BulkString(end_cursor));
    } else {
      list.emplace_back(Redis::BulkString("0"));
    }

    list.emplace_back(Redis::MultiBulkString(keys));

    return Redis::Array(list);
  }
  Status Execute(Server *svr, Connection *conn, std::string *output) override {
    Redis::Database redis_db(svr->storage_, conn->GetNamespace());
    std::vector<std::string> keys;
    std::string end_cursor;
    auto s = redis_db.Scan(cursor, limit, prefix, &keys, &end_cursor);
    if (!s.ok()) {
      return Status(Status::RedisExecErr, s.ToString());
    }

    *output = GenerateOutput(keys, end_cursor);
    return Status::OK();
  }
};

class CommandHScan : public CommandSubkeyScanBase {
 public:
  CommandHScan() : CommandSubkeyScanBase() {}
  Status Execute(Server *svr, Connection *conn, std::string *output) override {
    Redis::Hash hash_db(svr->storage_, conn->GetNamespace());
    std::vector<std::string> fields;
    std::vector<std::string> values;
    auto s = hash_db.Scan(key, cursor, limit, prefix, &fields, &values);
    if (!s.ok() && !s.IsNotFound()) {
      return Status(Status::RedisExecErr, s.ToString());
    }
    *output = GenerateOutput(fields, values);
    return Status::OK();
  }
};

class CommandSScan : public CommandSubkeyScanBase {
 public:
  CommandSScan() : CommandSubkeyScanBase() {}
  Status Execute(Server *svr, Connection *conn, std::string *output) override {
    Redis::Set set_db(svr->storage_, conn->GetNamespace());
    std::vector<std::string> members;
    auto s = set_db.Scan(key, cursor, limit, prefix, &members);
    if (!s.ok() && !s.IsNotFound()) {
      return Status(Status::RedisExecErr, s.ToString());
    }

    *output = CommandScanBase::GenerateOutput(members);
    return Status::OK();
  }
};

class CommandZScan : public CommandSubkeyScanBase {
 public:
  CommandZScan() : CommandSubkeyScanBase() {}
  Status Execute(Server *svr, Connection *conn, std::string *output) override {
    Redis::ZSet zset_db(svr->storage_, conn->GetNamespace());
    std::vector<std::string> members;
    std::vector<double> scores;
    auto s = zset_db.Scan(key, cursor, limit, prefix, &members, &scores);
    if (!s.ok() && !s.IsNotFound()) {
      return Status(Status::RedisExecErr, s.ToString());
    }
    std::vector<std::string> score_strings;
    for (const auto &score : scores) {
      score_strings.emplace_back(Util::Float2String(score));
    }
    *output = GenerateOutput(members, score_strings);
    return Status::OK();
  }
};

class CommandRandomKey : public Commander {
 public:
  Status Execute(Server *svr, Connection *conn, std::string *output) override {
    std::string key;
    auto cursor = svr->GetLastRandomKeyCursor();
    Redis::Database redis(svr->storage_, conn->GetNamespace());
    redis.RandomKey(cursor, &key);
    svr->SetLastRandomKeyCursor(key);
    *output = Redis::BulkString(key);
    return Status::OK();
  }
};

class CommandReplConf : public Commander {
 public:
  Status Parse(const std::vector<std::string> &args) override {
    if (args.size() % 2 == 0) {
      return Status(Status::RedisParseErr, errWrongNumOfArguments);
    }
    if (args.size() >= 3) {
      Status s = ParseParam(Util::ToLower(args[1]), args_[2]);
      if (!s.IsOK()) {
        return s;
      }
    }
    if (args.size() >= 5) {
      Status s = ParseParam(Util::ToLower(args[3]), args_[4]);
      if (!s.IsOK()) {
        return s;
      }
    }
    return Commander::Parse(args);
  }

  Status ParseParam(const std::string &option, const std::string &value) {
    if (option == "listening-port") {
      try {
        auto p = std::stoul(value);
        if (p > UINT32_MAX) {
          throw std::overflow_error("listening-port out of range");
        }
        port_ = static_cast<uint32_t>(p);
      } catch (const std::exception &e) {
        return Status(Status::RedisParseErr, "listening-port should be number");
      }
    } else {
      return Status(Status::RedisParseErr, "unknown option");
    }
    return Status::OK();
  }

  Status Execute(Server *svr, Connection *conn, std::string *output) override {
    if (port_ != 0) {
      conn->SetListeningPort(port_);
    }
    *output = Redis::SimpleString("OK");
    return Status::OK();
  }

 private:
  uint32_t port_ = 0;
};

class CommandFetchMeta : public Commander {
 public:
  Status Parse(const std::vector<std::string> &args) override {
    return Status::OK();
  }

  Status Execute(Server *svr, Connection *conn, std::string *output) override {
    int repl_fd = conn->GetFD();
    std::string ip = conn->GetIP();

    Util::SockSetBlocking(repl_fd, 1);
    conn->NeedNotClose();
    conn->EnableFlag(Redis::Connection::kCloseAsync);
    svr->stats_.IncrFullSyncCounter();

    // Feed-replica-meta thread
    std::thread t = std::thread([svr, repl_fd, ip]() {
      Util::ThreadSetName("feed-repl-info");
      std::string files;
      auto s = Engine::Storage::ReplDataManager::GetFullReplDataInfo(
          svr->storage_, &files);
      if (!s.IsOK()) {
        const char *message = "-ERR can't create db checkpoint";
        write(repl_fd, message, strlen(message));
        LOG(WARNING) << "[replication] Failed to get full data file info,"
                     << " error: " << s.Msg();
        close(repl_fd);
        return;
      }
      // Send full data file info
      if (Util::SockSend(repl_fd, files+CRLF).IsOK()) {
        LOG(INFO) << "[replication] Succeed sending full data file info to " << ip;
      } else {
        LOG(WARNING) << "[replication] Fail to send full data file info "
                     << ip << ", error: " << strerror(errno);
      }
      svr->storage_->SetCheckpointAccessTime(std::time(nullptr));
      close(repl_fd);
    });
    t.detach();

    return Status::OK();
  }
};

class CommandFetchFile : public Commander {
 public:
  Status Parse(const std::vector<std::string> &args) override {
    files_str_ = args[1];
    return Status::OK();
  }

  Status Execute(Server *svr, Connection *conn, std::string *output) override {
    std::vector<std::string> files = Util::Split(files_str_, ",");

    int repl_fd = conn->GetFD();
    std::string ip = conn->GetIP();

    Util::SockSetBlocking(repl_fd, 1);
    conn->NeedNotClose();  // Feed-replica-file thread will close the replica fd
    conn->EnableFlag(Redis::Connection::kCloseAsync);

    std::thread t = std::thread([svr, repl_fd, ip, files]() {
      Util::ThreadSetName("feed-repl-file");
      svr->IncrFetchFileThread();

      for (auto file : files) {
        if (svr->IsStopped()) break;
        uint64_t file_size = 0, max_replication_bytes = 0;
        if (svr->GetConfig()->max_replication_mb > 0) {
          max_replication_bytes = (svr->GetConfig()->max_replication_mb*MiB) /
              svr->GetFetchFileThreadNum();
        }
        auto start = std::chrono::high_resolution_clock::now();
        auto fd = Engine::Storage::ReplDataManager::OpenDataFile(svr->storage_,
                                                                 file, &file_size);
        if (fd < 0) break;

        // Send file size and content
        if (Util::SockSend(repl_fd, std::to_string(file_size)+CRLF).IsOK() &&
            Util::SockSendFile(repl_fd, fd, file_size).IsOK()) {
          LOG(INFO) << "[replication] Succeed sending file " << file << " to "
                    << ip;
        } else {
          LOG(WARNING) << "[replication] Fail to send file " << file << " to "
                       << ip << ", error: " << strerror(errno);
          close(fd);
          break;
        }
        close(fd);

        // Sleep if the speed of sending file is more than replication speed limit
        auto end = std::chrono::high_resolution_clock::now();
        uint64_t duration = std::chrono::duration_cast<std::chrono::microseconds>
            (end - start).count();
        uint64_t shortest = static_cast<uint64_t>(static_cast<double>(file_size) /
            max_replication_bytes * (1000 * 1000));
        if (max_replication_bytes > 0 && duration < shortest) {
          LOG(INFO) << "[replication] Need to sleep "
                    << (shortest - duration) / 1000
                    << " ms since of sending files too quickly";
          usleep(shortest - duration);
        }
      }
      svr->storage_->SetCheckpointAccessTime(std::time(nullptr));
      svr->DecrFetchFileThread();
      close(repl_fd);
    });
    t.detach();

    return Status::OK();
  }

 private:
  std::string files_str_;
};

class CommandDBName : public Commander {
 public:
  Status Parse(const std::vector<std::string> &args) override {
    return Status::OK();
  }

  Status Execute(Server *svr, Connection *conn, std::string *output) override {
    conn->Reply(svr->storage_->GetName() + CRLF);
    return Status::OK();
  }
};

class CommandCluster : public Commander {
 public:
  Status Parse(const std::vector<std::string> &args) override {
    subcommand_ = Util::ToLower(args[1]);

    if (args.size() == 2 && (subcommand_ == "nodes" || subcommand_ == "slots"
        || subcommand_ == "info")) return Status::OK();
    if (subcommand_ == "keyslot" && args_.size() == 3) return Status::OK();
    if (subcommand_ == "import") {
      if (args.size() != 4) return Status(Status::RedisParseErr, errWrongNumOfArguments);
      auto s = Util::DecimalStringToNum(args[2], &slot_);
      if (!s.IsOK()) return s;

      int64_t state;
      s = Util::DecimalStringToNum(args[3], &state,
                                  static_cast<int64_t>(kImportStart),
                                  static_cast<int64_t>(kImportNone));
      if (!s.IsOK()) return Status(Status::NotOK, "Invalid import state");
      state_ = static_cast<ImportStatus>(state);
      return Status::OK();
    }
    return Status(Status::RedisParseErr,
                  "CLUSTER command, CLUSTER INFO|NODES|SLOTS|KEYSLOT");
  }

  Status Execute(Server *svr, Connection *conn, std::string *output) override {
    if (svr->GetConfig()->cluster_enabled == false) {
      *output = Redis::Error("Cluster mode is not enabled");
      return Status::OK();
    }

    if (!conn->IsAdmin()) {
      *output = Redis::Error(errAdministorPermissionRequired);
      return Status::OK();
    }

    if (subcommand_ == "keyslot") {
      auto slot_id = GetSlotNumFromKey(args_[2]);
      *output = Redis::Integer(slot_id);
    } else if (subcommand_ == "slots") {
      std::vector<SlotInfo> infos;
      Status s = svr->cluster_->GetSlotsInfo(&infos);
      if (s.IsOK()) {
        output->append(Redis::MultiLen(infos.size()));
        for (const auto &info : infos) {
          output->append(Redis::MultiLen(info.nodes.size()+2));
          output->append(Redis::Integer(info.start));
          output->append(Redis::Integer(info.end));
          for (const auto &n : info.nodes) {
            output->append(Redis::MultiLen(3));
            output->append(Redis::BulkString(n.host));
            output->append(Redis::Integer(n.port));
            output->append(Redis::BulkString(n.id));
          }
        }
      } else {
        *output = Redis::Error(s.Msg());
      }
    } else if (subcommand_ == "nodes") {
      std::string nodes_desc;
      Status s = svr->cluster_->GetClusterNodes(&nodes_desc);
      if (s.IsOK()) {
        *output = Redis::BulkString(nodes_desc);
      } else {
        *output = Redis::Error(s.Msg());
      }
    } else if (subcommand_ == "info") {
      std::string cluster_info;
      Status s = svr->cluster_->GetClusterInfo(&cluster_info);
      if (s.IsOK()) {
        *output = Redis::BulkString(cluster_info);
      } else {
        *output = Redis::Error(s.Msg());
      }
    } else if (subcommand_ == "import") {
      Status s = svr->cluster_->ImportSlot(conn, static_cast<int>(slot_), state_);
      if (s.IsOK()) {
      *output = Redis::SimpleString("OK");
      } else {
        *output = Redis::Error(s.Msg());
      }
    } else {
      *output = Redis::Error("Invalid cluster command options");
    }
    return Status::OK();
  }

 private:
  std::string subcommand_;
  int64_t slot_ = -1;
  ImportStatus state_ = kImportNone;
};

class CommandClusterX : public Commander {
 public:
  Status Parse(const std::vector<std::string> &args) override {
    subcommand_ = Util::ToLower(args[1]);

    if (args.size() == 2 && (subcommand_ == "version")) return Status::OK();
    if (subcommand_ == "setnodeid" && args_.size() == 3 &&
        args_[2].size() == kClusterNodeIdLen) return Status::OK();
    if (subcommand_ == "migrate") {
      if (args.size() != 4) return Status(Status::RedisParseErr, errWrongNumOfArguments);
      auto s = Util::DecimalStringToNum(args[2], &slot_);
      if (!s.IsOK()) return s;
      dst_node_id_ = args[3];
      return Status::OK();
    }
    if (subcommand_ == "setnodes" && args_.size() >= 4) {
      nodes_str_ = args_[2];
      set_version_ = atoll(args_[3].c_str());
      if (set_version_ < 0) return Status(Status::RedisParseErr, "Invalid version");
      if (args_.size() == 4) return Status::OK();
      if (args_.size() == 5 && strcasecmp(args_[4].c_str(), "force") == 0) {
        force_ = true;
        return Status::OK();
      }
      return Status(Status::RedisParseErr, "Invalid setnodes options");
    }

    // CLUSTERX SETSLOT $SLOT_ID NODE $NODE_ID $VERSION
    if (subcommand_ == "setslot" && args_.size() == 6) {
      slot_id_ = atoi(args_[2].c_str());
      if (!Cluster::IsValidSlot(slot_id_)) {
        return Status(Status::RedisParseErr, "Invalid slot id");
      }
      if (strcasecmp(args_[3].c_str(), "node") != 0) {
        return Status(Status::RedisParseErr, "Invalid setslot options");
      }
      if (args_[4].size() != kClusterNodeIdLen) {
        return Status(Status::RedisParseErr, "Invalid node id");
      }
      set_version_ = atoll(args_[5].c_str());
      if (set_version_ < 0) return Status(Status::RedisParseErr, "Invalid version");
      return Status::OK();
    }
    return Status(Status::RedisParseErr,
                  "CLUSTERX command, CLUSTERX VERSION|SETNODEID|SETNODES|SETSLOT|MIGRATE");
  }

  Status Execute(Server *svr, Connection *conn, std::string *output) override {
    if (svr->GetConfig()->cluster_enabled == false) {
      *output = Redis::Error("Cluster mode is not enabled");
      return Status::OK();
    }

    if (!conn->IsAdmin()) {
      *output = Redis::Error(errAdministorPermissionRequired);
      return Status::OK();
    }

    if (subcommand_ == "setnodes") {
      Status s = svr->cluster_->SetClusterNodes(nodes_str_, set_version_, force_);
      if (s.IsOK()) {
        *output = Redis::SimpleString("OK");
      } else {
        *output = Redis::Error(s.Msg());
      }
    } else if (subcommand_ == "setnodeid") {
      Status s = svr->cluster_->SetNodeId(args_[2]);
      if (s.IsOK()) {
        *output = Redis::SimpleString("OK");
      } else {
        *output = Redis::Error(s.Msg());
      }
    } else if (subcommand_ == "setslot") {
      Status s = svr->cluster_->SetSlot(slot_id_, args_[4], set_version_);
      if (s.IsOK()) {
        *output = Redis::SimpleString("OK");
      } else {
        *output = Redis::Error(s.Msg());
      }
    } else if (subcommand_ == "version") {
      int64_t v = svr->cluster_->GetVersion();
      *output = Redis::BulkString(std::to_string(v));
    } else if (subcommand_ == "migrate") {
      Status s = svr->cluster_->MigrateSlot(static_cast<int>(slot_), dst_node_id_);
      if (s.IsOK()) {
        *output = Redis::SimpleString("OK");
      } else {
        *output = Redis::Error(s.Msg());
      }
    } else {
      *output = Redis::Error("Invalid cluster command options");
    }
    return Status::OK();
  }

 private:
  std::string subcommand_;
  std::string nodes_str_;
  uint64_t set_version_ = 0;
  int slot_id_ = -1;
  bool force_ = false;
  std::string dst_node_id_;
  int64_t slot_ = -1;
};

class CommandEval : public Commander {
 public:
  Status Parse(const std::vector<std::string> &args) override {
    return Status::OK();
  }

  Status Execute(Server *svr, Connection *conn, std::string *output) override {
    return Lua::evalGenericCommand(conn, args_, false, output);
  }
};

class CommandEvalSHA : public Commander {
 public:
  Status Parse(const std::vector<std::string> &args) override {
    if (args[1].size() != 40) {
      return Status(Status::NotOK,  "NOSCRIPT No matching script. Please use EVAL");
    }
    return Status::OK();
  }

  Status Execute(Server *svr, Connection *conn, std::string *output) override {
    return Lua::evalGenericCommand(conn, args_, true, output);
  }
};

class CommandScript : public Commander {
 public:
  Status Parse(const std::vector<std::string> &args) override {
    subcommand_ = Util::ToLower(args[1]);
    return Status::OK();
  }

  Status Execute(Server *svr, Connection *conn, std::string *output) override {
    // There's a little tricky here since the script command was the write type
    // command but some subcommands like `exists` were readonly, so we want to allow
    // executing on slave here. Maybe we should find other way to do this.
    if (svr->IsSlave() && subcommand_ != "exists") {
      return Status(Status::NotOK, "READONLY You can't write against a read only slave");
    }
    if (args_.size() == 2 && subcommand_ == "flush") {
      svr->ScriptFlush();
      svr->Propagate(Engine::kPropagateScriptCommand, args_);
      *output = Redis::SimpleString("OK");
    } else if (args_.size() >= 2 && subcommand_ == "exists") {
      *output = Redis::MultiLen(args_.size()-2);
      for (size_t j = 2; j < args_.size(); j++) {
        if (svr->ScriptExists(args_[j]).IsOK()) {
          *output += Redis::Integer(1);
        } else {
          *output += Redis::Integer(0);
        }
      }
    } else if (args_.size() == 3 && subcommand_ == "load") {
      std::string sha;
      auto s = Lua::createFunction(svr, args_[2], &sha);
      if (!s.IsOK()) {
        return s;
      }
      *output = Redis::SimpleString(sha);
    } else {
      return Status(Status::NotOK, "Unknown SCRIPT subcommand or wrong # of args");
    }
    return Status::OK();
  }

 private:
  std::string subcommand_;
};

class CommandXAdd : public Commander {
 public:
  Status Parse(const std::vector<std::string> &args) override {
    bool entry_id_found = false;
    stream_name_ = args[1];

    for (size_t i = 2; i < args.size(); ) {
      auto val = entry_id_found ? args[i] : Util::ToLower(args[i]);

      if (val == "nomkstream" && !entry_id_found) {
        nomkstream_ = true;
        ++i;
        continue;
      }

      if (val == "maxlen" && !entry_id_found) {
        if (i+1 >= args.size()) {
          return Status(Status::RedisParseErr, errInvalidSyntax);
        }

        size_t max_len_idx;
        bool eq_sign_found = false;
        if (args[i+1] == "=") {
          max_len_idx = i+2;
          eq_sign_found = true;
        } else {
          max_len_idx = i+1;
        }

        if (max_len_idx >= args.size()) {
          return Status(Status::RedisParseErr, errInvalidSyntax);
        }

        try {
          max_len_ = std::stoull(args[max_len_idx]);
          with_max_len_ = true;
        } catch (const std::exception &) {
          return Status(Status::RedisParseErr, errValueNotInterger);
        }

        i += eq_sign_found ? 3 : 2;
        continue;
      }

      if (val == "minid" && !entry_id_found) {
        if (i+1 >= args.size()) {
          return Status(Status::RedisParseErr, errInvalidSyntax);
        }

        size_t min_id_idx;
        bool eq_sign_found = false;
        if (args[i+1] == "=") {
          min_id_idx = i+2;
          eq_sign_found = true;
        } else {
          min_id_idx = i+1;
        }

        if (min_id_idx >= args.size()) {
          return Status(Status::RedisParseErr, errInvalidSyntax);
        }

        auto s = ParseStreamEntryID(args[min_id_idx], &min_id_);
        if (!s.IsOK()) {
          return Status(Status::RedisParseErr, s.Msg());
        }

        with_min_id_ = true;
        i += eq_sign_found ? 3 : 2;
        continue;
      }

      if (val == "limit" && !entry_id_found) {
        return Status(Status::RedisParseErr, errLimitOptionNotAllowed);
      }

      if (val == "*" && !entry_id_found) {
        entry_id_found = true;
        ++i;
        continue;
      } else if (!entry_id_found) {
        auto s = ParseNewStreamEntryID(val, &entry_id_);
        if (!s.IsOK()) {
          return Status(Status::RedisParseErr, s.Msg());
        }
        entry_id_found = true;
        with_entry_id_ = true;
        ++i;
        continue;
      }

      if (entry_id_found) {
        name_value_pairs_.push_back(val);
        ++i;
      }
    }

    if (name_value_pairs_.empty() || name_value_pairs_.size() % 2 != 0) {
      return Status(Status::RedisParseErr, errWrongNumOfArguments);
    }

    return Status::OK();
  }

  Status Execute(Server *svr, Connection *conn, std::string *output) override {
    Redis::StreamAddOptions options;
    options.nomkstream = nomkstream_;
    if (with_max_len_) {
      options.trim_options.strategy = StreamTrimStrategy::MaxLen;
      options.trim_options.max_len = max_len_;
    }
    if (with_min_id_) {
      options.trim_options.strategy = StreamTrimStrategy::MinID;
      options.trim_options.min_id = min_id_;
    }
    if (with_entry_id_) {
      options.with_entry_id = true;
      options.entry_id = entry_id_;
    }

    Redis::Stream stream_db(svr->storage_, conn->GetNamespace());
    StreamEntryID entry_id;
    auto s = stream_db.Add(stream_name_, options, name_value_pairs_, &entry_id);
    if (!s.ok() && !s.IsNotFound()) {
      return Status(Status::RedisExecErr, s.ToString());
    }

    if (s.IsNotFound() && nomkstream_) {
      *output = Redis::NilString();
      return Status::OK();
    }

    *output = Redis::BulkString(entry_id.ToString());

    svr->OnEntryAddedToStream(conn->GetNamespace(), stream_name_, entry_id);

    return Status::OK();
  }

 private:
  std::string stream_name_;
  uint64_t max_len_ = 0;
  Redis::StreamEntryID min_id_;
  Redis::NewStreamEntryID entry_id_;
  std::vector<std::string> name_value_pairs_;
  bool nomkstream_ = false;
  bool with_max_len_ = false;
  bool with_min_id_ = false;
  bool with_entry_id_ = false;
};

class CommandXDel : public Commander {
 public:
  Status Parse(const std::vector<std::string> &args) override {
    for (size_t i = 2; i < args.size(); ++i) {
      Redis::StreamEntryID id;
      auto s = ParseStreamEntryID(args[i], &id);
      if (!s.IsOK()) {
        return s;
      }
      ids_.push_back(id);
    }
    return Status::OK();
  }

  Status Execute(Server *svr, Connection *conn, std::string *output) override {
    Redis::Stream stream_db(svr->storage_, conn->GetNamespace());
    uint64_t deleted;
    auto s = stream_db.DeleteEntries(args_[1], ids_, &deleted);
    if (!s.ok()) {
      return Status(Status::RedisExecErr, s.ToString());
    }

    *output = Redis::Integer(deleted);

    return Status::OK();
  }

 private:
  std::vector<Redis::StreamEntryID> ids_;
};

class CommandXLen : public Commander {
 public:
  Status Execute(Server *svr, Connection *conn, std::string *output) override {
    Redis::Stream stream_db(svr->storage_, conn->GetNamespace());
    uint64_t len;
    auto s = stream_db.Len(args_[1], &len);
    if (!s.ok()) {
      return Status(Status::RedisExecErr, s.ToString());
    }

    *output = Redis::Integer(len);

    return Status::OK();
  }
};

class CommandXInfo : public Commander {
 public:
  Status Parse(const std::vector<std::string> &args) override {
    auto val = Util::ToLower(args[1]);
    if (val == "stream" && args.size() >= 2) {
      stream_ = true;
      if (args.size() > 3 && Util::ToLower(args[3]) == "full") {
        full_ = true;
      }
      if (args.size() > 5 && Util::ToLower(args[4]) == "count") {
        try {
          count_ = std::stoull(args[5]);
        } catch (const std::exception &) {
          return Status(Status::RedisParseErr, errValueNotInterger);
        }
      }
    }
    return Status::OK();
  }

  Status Execute(Server *svr, Connection *conn, std::string *output) override {
    if (stream_) {
      return getStreamInfo(svr, conn, output);
    }
    return Status::OK();
  }

 private:
  uint64_t count_ = 10;  // default Redis value
  bool stream_ = false;
  bool full_ = false;

  Status getStreamInfo(Server *svr, Connection *conn, std::string *output) {
    Redis::Stream stream_db(svr->storage_, conn->GetNamespace());
    Redis::StreamInfo info;
    auto s = stream_db.GetStreamInfo(args_[2], full_, count_, &info);
    if (!s.ok() && !s.IsNotFound()) {
      return Status(Status::RedisExecErr, s.ToString());
    }

    if (s.IsNotFound()) {
      return Status(Status::RedisExecErr, errNoSuchKey);
    }

    if (!full_) {
      output->append(Redis::MultiLen(14));
    } else {
      output->append(Redis::MultiLen(12));
    }
    output->append(Redis::BulkString("length"));
    output->append(Redis::Integer(info.size));
    output->append(Redis::BulkString("last-generated-id"));
    output->append(Redis::BulkString(info.last_generated_id.ToString()));
    output->append(Redis::BulkString("max-deleted-entry-id"));
    output->append(Redis::BulkString(info.max_deleted_entry_id.ToString()));
    output->append(Redis::BulkString("entries-added"));
    output->append(Redis::Integer(info.entries_added));
    output->append(Redis::BulkString("recorded-first-entry-id"));
    output->append(Redis::BulkString(info.recorded_first_entry_id.ToString()));
    if (!full_) {
      output->append(Redis::BulkString("first-entry"));
      if (info.first_entry) {
        output->append(Redis::MultiLen(2));
        output->append(Redis::BulkString(info.first_entry->key));
        output->append(Redis::MultiBulkString(info.first_entry->values));
      } else {
        output->append(Redis::NilString());
      }
      output->append(Redis::BulkString("last-entry"));
      if (info.last_entry) {
        output->append(Redis::MultiLen(2));
        output->append(Redis::BulkString(info.last_entry->key));
        output->append(Redis::MultiBulkString(info.last_entry->values));
      } else {
        output->append(Redis::NilString());
      }
    } else {
      output->append(Redis::BulkString("entries"));
      output->append(Redis::MultiLen(info.entries.size()));
      for (const auto& e : info.entries) {
        output->append(Redis::MultiLen(2));
        output->append(Redis::BulkString(e.key));
        output->append(Redis::MultiBulkString(e.values));
      }
    }

    return Status::OK();
  }
};

class CommandXRange : public Commander {
 public:
  Status Parse(const std::vector<std::string> &args) override {
    stream_name_ = args[1];

    if (args[2] == "-") {
      start_ = Redis::StreamEntryID::Minimum();
    } else if (args[2][0] == '(') {
      exclude_start_ = true;
      auto s = ParseRangeStart(args[2].substr(1), &start_);
      if (!s.IsOK()) return s;
    } else if (args[2] == "+") {
      start_ = Redis::StreamEntryID::Maximum();
    } else {
      auto s = ParseRangeStart(args[2], &start_);
      if (!s.IsOK()) return s;
    }

    if (args[3] == "+") {
      end_ = Redis::StreamEntryID::Maximum();
    } else if (args[3][0] == '(') {
      exclude_end_ = true;
      auto s = ParseRangeEnd(args[3].substr(1), &end_);
      if (!s.IsOK()) return s;
    } else if (args[3] == "-") {
      end_ = Redis::StreamEntryID::Minimum();
    } else {
      auto s = ParseRangeEnd(args[3], &end_);
      if (!s.IsOK()) return s;
    }

    if (args.size() >= 5 && Util::ToLower(args[4]) == "count") {
      if (args.size() != 6) {
        return Status(Status::RedisParseErr, errInvalidSyntax);
      }

      try {
        with_count_ = true;
        count_ = std::stoull(args[5]);
      } catch (const std::exception &) {
        return Status(Status::RedisParseErr, errValueNotInterger);
      }
    }

    return Status::OK();
  }

  Status Execute(Server *svr, Connection *conn, std::string *output) override {
    if (with_count_ && count_ == 0) {
      *output = Redis::NilString();
      return Status::OK();
    }

    Redis::Stream stream_db(svr->storage_, conn->GetNamespace());

    Redis::StreamRangeOptions options;
    options.reverse = false;
    options.start = start_;
    options.end = end_;
    options.with_count = with_count_;
    options.count = count_;
    options.exclude_start = exclude_start_;
    options.exclude_end = exclude_end_;

    std::vector<StreamEntry> result;
    auto s = stream_db.Range(stream_name_, options, &result);
    if (!s.ok()) {
      return Status(Status::RedisExecErr, s.ToString());
    }

    output->append(Redis::MultiLen(result.size()));

    for (const auto &e : result) {
      output->append(Redis::MultiLen(2));
      output->append(Redis::BulkString(e.key));
      output->append(Redis::MultiBulkString(e.values));
    }

    return Status::OK();
  }

 private:
  std::string stream_name_;
  StreamEntryID start_;
  StreamEntryID end_;
  uint64_t count_ = 0;
  bool exclude_start_ = false;
  bool exclude_end_ = false;
  bool with_count_ = false;
};

class CommandXRevRange : public Commander {
 public:
  Status Parse(const std::vector<std::string> &args) override {
    stream_name_ = args[1];

    if (args[2] == "+") {
      start_ = Redis::StreamEntryID::Maximum();
    } else if (args[2][0] == '(') {
      exclude_start_ = true;
      auto s = ParseRangeEnd(args[2].substr(1), &start_);
      if (!s.IsOK()) return s;
    } else if (args[2] == "-") {
      start_ = Redis::StreamEntryID::Minimum();
    } else {
      auto s = ParseRangeEnd(args[2], &start_);
      if (!s.IsOK()) return s;
    }

    if (args[3] == "-") {
      end_ = Redis::StreamEntryID::Minimum();
    } else if (args[3][0] == '(') {
      exclude_end_ = true;
      auto s = ParseRangeStart(args[3].substr(1), &end_);
      if (!s.IsOK()) return s;
    } else if (args[3] == "+") {
      end_ = Redis::StreamEntryID::Maximum();
    } else {
      auto s = ParseRangeStart(args[3], &end_);
      if (!s.IsOK()) return s;
    }

    if (args.size() >= 5 && Util::ToLower(args[4]) == "count") {
      if (args.size() != 6) {
        return Status(Status::RedisParseErr, errInvalidSyntax);
      }

      try {
        with_count_ = true;
        count_ = std::stoull(args[5]);
      } catch (const std::exception &) {
        return Status(Status::RedisParseErr, errValueNotInterger);
      }
    }

     return Status::OK();
  }

  Status Execute(Server *svr, Connection *conn, std::string *output) override {
    if (with_count_ && count_ == 0) {
      *output = Redis::NilString();
      return Status::OK();
    }

    Redis::Stream stream_db(svr->storage_, conn->GetNamespace());

    Redis::StreamRangeOptions options;
    options.reverse = true;
    options.start = start_;
    options.end = end_;
    options.with_count = with_count_;
    options.count = count_;
    options.exclude_start = exclude_start_;
    options.exclude_end = exclude_end_;

    std::vector<StreamEntry> result;
    auto s = stream_db.Range(stream_name_, options, &result);
    if (!s.ok()) {
      return Status(Status::RedisExecErr, s.ToString());
    }

    output->append(Redis::MultiLen(result.size()));

    for (const auto &e : result) {
      output->append(Redis::MultiLen(2));
      output->append(Redis::BulkString(e.key));
      output->append(Redis::MultiBulkString(e.values));
    }

    return Status::OK();
  }

 private:
  std::string stream_name_;
  StreamEntryID start_;
  StreamEntryID end_;
  uint64_t count_ = 0;
  bool exclude_start_ = false;
  bool exclude_end_ = false;
  bool with_count_ = false;
};

class CommandXRead : public Commander {
 public:
  Status Parse(const std::vector<std::string> &args) override {
    size_t streams_word_idx = 0;

    for (size_t i = 1; i < args.size();) {
      auto arg = Util::ToLower(args[i]);

      if (arg == "streams") {
        streams_word_idx = i;
        break;
      }

      if (arg == "count") {
        if (i+1 >= args.size()) {
          return Status(Status::RedisParseErr, errInvalidSyntax);
        }

        try {
          with_count_ = true;
          count_ = static_cast<uint64_t>(std::stoll(args[i+1]));
        } catch (const std::exception &) {
          return Status(Status::RedisParseErr, errValueNotInterger);
        }
        i += 2;
        continue;
      }

      if (arg == "block") {
        if (i+1 >= args.size()) {
          return Status(Status::RedisParseErr, errInvalidSyntax);
        }

        block_ = true;
        try {
          auto v = std::stoll(args[i+1]);
          if (v < 0) {
            return Status(Status::RedisParseErr, errTimeoutIsNegative);
          }
          block_timeout_ = v;
        } catch (const std::exception &) {
          return Status(Status::RedisParseErr, errValueNotInterger);
        }
        i += 2;
        continue;
      }

      ++i;
    }

    if (streams_word_idx == 0) {
      return Status(Status::RedisParseErr, errInvalidSyntax);
    }

    if ((args.size() - streams_word_idx - 1) % 2 != 0) {
      return Status(Status::RedisParseErr, errUnbalacedStreamList);
    }

    size_t number_of_streams = (args.size() - streams_word_idx - 1) / 2;

    for (size_t i = streams_word_idx + 1; i <= streams_word_idx + number_of_streams; ++i) {
      streams_.push_back(args[i]);
      auto id_str = args[i + number_of_streams];
      bool get_latest = id_str == "$";
      latest_marks_.push_back(get_latest);
      StreamEntryID id;
      if (!get_latest) {
        auto s = ParseStreamEntryID(id_str, &id);
        if (!s.IsOK()) {
          return s;
        }
      }
      ids_.push_back(id);
    }

    return Status::OK();
  }

  Status Execute(Server *svr, Connection *conn, std::string *output) override {
    Redis::Stream stream_db(svr->storage_, conn->GetNamespace());

    std::vector<Redis::StreamReadResult> results;

    for (size_t i = 0; i < streams_.size(); ++i) {
      if (latest_marks_[i]) {
        continue;
      }

      Redis::StreamRangeOptions options;
      options.reverse = false;
      options.start = ids_[i];
      options.end = StreamEntryID{UINT64_MAX, UINT64_MAX};
      options.with_count = with_count_;
      options.count = count_;
      options.exclude_start = true;
      options.exclude_end = false;

      std::vector<StreamEntry> result;
      auto s = stream_db.Range(streams_[i], options, &result);
      if (!s.ok() && !s.IsNotFound()) {
        return Status(Status::RedisExecErr, s.ToString());
      }

      if (result.size() > 0) {
        results.emplace_back(streams_[i], result);
      }
    }

    if (block_ && results.empty()) {
      if (conn->IsInExec()) {
        *output = Redis::MultiLen(-1);
        return Status::OK();  // No blocking in multi-exec
      }

      return blockingRead(svr, conn, &stream_db);
    }

    if (!block_ && results.empty()) {
      *output = Redis::MultiLen(-1);
      return Status::OK();
    }

    return sendResults(output, results);
  }

  Status sendResults(std::string *output, const std::vector<StreamReadResult> &results) {
    output->append(Redis::MultiLen(results.size()));

    for (size_t i = 0; i < results.size(); ++i) {
      output->append(Redis::MultiLen(2));
      output->append(Redis::BulkString(results[i].name));
      output->append(Redis::MultiLen(results[i].entries.size()));
      for (size_t j = 0; j < results[i].entries.size(); ++j) {
        output->append(Redis::MultiLen(2));
        output->append(Redis::BulkString(results[i].entries[j].key));
        output->append(Redis::MultiBulkString(results[i].entries[j].values));
      }
    }

    return Status::OK();
  }

  Status blockingRead(Server *svr, Connection *conn, Redis::Stream *stream_db) {
    if (!with_count_) {
      with_count_ = true;
      count_ = blocked_default_count_;
    }

    for (size_t i = 0; i < streams_.size(); ++i) {
      if (latest_marks_[i]) {
        StreamEntryID last_generated_id;;
        auto s = stream_db->GetLastGeneratedID(streams_[i], &last_generated_id);
        if (!s.ok()) {
          return Status(Status::RedisExecErr, s.ToString());
        }

        ids_[i] = last_generated_id;
      }
    }

    svr_ = svr;
    conn_ = conn;

    svr_->BlockOnStreams(streams_, ids_, conn_);

    auto bev = conn->GetBufferEvent();
    bufferevent_setcb(bev, nullptr, WriteCB, EventCB, this);

    if (block_timeout_ > 0) {
      timer_ = evtimer_new(bufferevent_get_base(bev), TimerCB, this);
      timeval tm;
      if (block_timeout_ > 1000) {
        tm.tv_sec = block_timeout_ / 1000;
        tm.tv_usec = (block_timeout_ % 1000) * 1000;
      } else {
        tm.tv_sec = 0;
        tm.tv_usec = block_timeout_ * 1000;
      }

      evtimer_add(timer_, &tm);
    }

    return Status::OK();
  }

  static void WriteCB(bufferevent *bev, void *ctx) {
    auto command = reinterpret_cast<CommandXRead *>(ctx);

    if (command->timer_ != nullptr) {
      event_free(command->timer_);
      command->timer_ = nullptr;
    }

    command->unblockAll();
    bufferevent_setcb(bev, Redis::Connection::OnRead, Redis::Connection::OnWrite,
                      Redis::Connection::OnEvent, command->conn_);
    bufferevent_enable(bev, EV_READ);

    Redis::Stream stream_db(command->svr_->storage_, command->conn_->GetNamespace());

    std::vector<StreamReadResult> results;

    for (size_t i = 0; i < command->streams_.size(); ++i) {
      Redis::StreamRangeOptions options;
      options.reverse = false;
      options.start = command->ids_[i];
      options.end = StreamEntryID{UINT64_MAX, UINT64_MAX};
      options.with_count = command->with_count_;
      options.count = command->count_;
      options.exclude_start = true;
      options.exclude_end = false;

      std::vector<StreamEntry> result;
      auto s = stream_db.Range(command->streams_[i], options, &result);
      if (!s.ok()) {
        command->conn_->Reply(Redis::MultiLen(-1));
        LOG(ERROR) << "ERR executing XRANGE for stream " << command->streams_[i] << " from "
                   << command->ids_[i].ToString() << " to " << options.end.ToString()
                   << " with count " << command->count_ << ": " << s.ToString();
      }

      if (result.size() > 0) {
        results.emplace_back(command->streams_[i], result);
      }
    }

    if (results.empty()) {
      command->conn_->Reply(Redis::MultiLen(-1));
    }

    command->sendReply(results);
  }

  void sendReply(const std::vector<StreamReadResult> &results) {
    std::string output;

    output.append(Redis::MultiLen(results.size()));

    for (size_t i = 0; i < results.size(); ++i) {
      output.append(Redis::MultiLen(2));
      output.append(Redis::BulkString(results[i].name));
      output.append(Redis::MultiLen(results[i].entries.size()));
      for (size_t j = 0; j < results[i].entries.size(); ++j) {
        output.append(Redis::MultiLen(2));
        output.append(Redis::BulkString(results[i].entries[j].key));
        output.append(Redis::MultiBulkString(results[i].entries[j].values));
      }
    }

    conn_->Reply(output);
  }

  static void EventCB(bufferevent *bev, int16_t events, void *ctx) {
    auto command = static_cast<CommandXRead *>(ctx);

    if (events & (BEV_EVENT_EOF | BEV_EVENT_ERROR)) {
      if (command->timer_ != nullptr) {
        event_free(command->timer_);
        command->timer_ = nullptr;
      }
      command->unblockAll();
    }
    Redis::Connection::OnEvent(bev, events, command->conn_);
  }

  static void TimerCB(int, int16_t events, void *ctx) {
    auto command = reinterpret_cast<CommandXRead *>(ctx);

    command->conn_->Reply(Redis::NilString());

    event_free(command->timer_);
    command->timer_ = nullptr;

    command->unblockAll();

    auto bev = command->conn_->GetBufferEvent();
    bufferevent_setcb(bev, Redis::Connection::OnRead, Redis::Connection::OnWrite,
                      Redis::Connection::OnEvent, command->conn_);
    bufferevent_enable(bev, EV_READ);
  }

 private:
  std::vector<std::string> streams_;
  std::vector<StreamEntryID> ids_;
  std::vector<bool> latest_marks_;
  Server *svr_ = nullptr;
  Connection *conn_ = nullptr;
  event *timer_ = nullptr;
  uint64_t count_ = 0;
  int64_t block_timeout_ = 0;
  int blocked_default_count_ = 1000;
  bool with_count_ = false;
  bool block_ = false;

  void unblockAll() {
    svr_->UnblockOnStreams(streams_, conn_);
  }
};

class CommandXTrim : public Commander {
 public:
  Status Parse(const std::vector<std::string> &args) override {
    bool eq_sign_found = false;

    auto trim_strategy = Util::ToLower(args[2]);
    if (trim_strategy == "maxlen") {
      strategy_ = StreamTrimStrategy::MaxLen;

      size_t max_len_idx;
      if (args[3] != "=") {
        max_len_idx = 3;
      } else {
        max_len_idx = 4;
        eq_sign_found = true;
      }

      if (max_len_idx >= args.size()) {
        return Status(Status::RedisParseErr, errInvalidSyntax);
      }

      try {
        max_len_ = std::stoull(args[max_len_idx]);
      } catch (const std::exception &) {
        return Status(Status::RedisParseErr, errValueNotInterger);
      }
    } else if (trim_strategy == "minid") {
      strategy_ = StreamTrimStrategy::MinID;

      size_t min_id_idx;
      if (args[3] != "=") {
        min_id_idx = 3;
      } else {
        min_id_idx = 4;
        eq_sign_found = true;
      }

      if (min_id_idx >= args.size()) {
        return Status(Status::RedisParseErr, errInvalidSyntax);
      }

      auto s = ParseStreamEntryID(args[min_id_idx], &min_id_);
      if (!s.IsOK()) {
        return s;
      }
    } else {
      return Status(Status::RedisParseErr, errInvalidSyntax);
    }

    bool limit_option_found = false;
    if (eq_sign_found) {
      if (args.size() > 6 && Util::ToLower(args[5]) == "limit") {
        limit_option_found = true;
      }
    } else {
      if (args.size() > 5 && Util::ToLower(args[4]) == "limit") {
        limit_option_found = true;
      }
    }

    if (limit_option_found) {
      return Status(Status::RedisParseErr, errLimitOptionNotAllowed);
    }

    return Status::OK();
  }

  Status Execute(Server *svr, Connection *conn, std::string *output) override {
    Redis::Stream stream_db(svr->storage_, conn->GetNamespace());

    StreamTrimOptions options;
    options.strategy = strategy_;
    options.max_len = max_len_;
    options.min_id = min_id_;

    uint64_t removed;
    auto s = stream_db.Trim(args_[1], options, &removed);
    if (!s.ok()) {
      return Status(Status::RedisExecErr, s.ToString());
    }

    *output = Redis::Integer(removed);

    return Status::OK();
  }

 private:
  uint64_t max_len_ = 0;
  StreamEntryID min_id_;
  StreamTrimStrategy strategy_ = StreamTrimStrategy::None;
};

#define ADD_CMD(name, arity, description , first_key, last_key, key_step, fn) \
{name, arity, description, 0, first_key, last_key, key_step, []() -> std::unique_ptr<Commander> { \
  return std::unique_ptr<Commander>(new fn()); \
}}

CommandAttributes redisCommandTable[] = {
    ADD_CMD("auth", 2, "read-only ok-loading", 0, 0, 0, CommandAuth),
    ADD_CMD("ping", 1, "read-only", 0, 0, 0, CommandPing),
    ADD_CMD("select", 2, "read-only", 0, 0, 0, CommandSelect),
    ADD_CMD("info", -1, "read-only ok-loading", 0, 0, 0, CommandInfo),
    ADD_CMD("role", 1, "read-only ok-loading", 0, 0, 0, CommandRole),
    ADD_CMD("config", -2, "read-only", 0, 0, 0, CommandConfig),
    ADD_CMD("namespace", -3, "read-only", 0, 0, 0, CommandNamespace),
    ADD_CMD("keys", 2, "read-only", 0, 0, 0, CommandKeys),
    ADD_CMD("flushdb", 1, "write", 0, 0, 0, CommandFlushDB),
    ADD_CMD("flushall", 1, "write", 0, 0, 0, CommandFlushAll),
    ADD_CMD("dbsize", -1, "read-only", 0, 0, 0, CommandDBSize),
    ADD_CMD("slowlog", -2, "read-only", 0, 0, 0, CommandSlowlog),
    ADD_CMD("perflog", -2, "read-only", 0, 0, 0, CommandPerfLog),
    ADD_CMD("client", -2, "read-only", 0, 0, 0, CommandClient),
    ADD_CMD("monitor", 1, "read-only no-multi", 0, 0, 0, CommandMonitor),
    ADD_CMD("shutdown", 1, "read-only", 0, 0, 0, CommandShutdown),
    ADD_CMD("quit", 1, "read-only", 0, 0, 0, CommandQuit),
    ADD_CMD("scan", -2, "read-only", 0, 0, 0, CommandScan),
    ADD_CMD("randomkey", 1, "read-only no-script", 0, 0, 0, CommandRandomKey),
    ADD_CMD("debug", -2, "read-only exclusive", 0, 0, 0, CommandDebug),
    ADD_CMD("command", -1, "read-only", 0, 0, 0, CommandCommand),
    ADD_CMD("echo", 2, "read-only", 0, 0, 0, CommandEcho),
<<<<<<< HEAD
    ADD_CMD("disk", 3, "read-only", 0, 0, 0, CommandDisk),
=======
    ADD_CMD("hello", -1,  "read-only ok-loading", 0, 0, 0, CommandHello),
>>>>>>> 231f7504

    ADD_CMD("ttl", 2, "read-only", 1, 1, 1, CommandTTL),
    ADD_CMD("pttl", 2, "read-only", 1, 1, 1, CommandPTTL),
    ADD_CMD("type", 2, "read-only", 1, 1, 1, CommandType),
    ADD_CMD("object", 3, "read-only", 2, 2, 1, CommandObject),
    ADD_CMD("exists", -2, "read-only", 1, -1, 1, CommandExists),
    ADD_CMD("persist", 2, "write", 1, 1, 1, CommandPersist),
    ADD_CMD("expire", 3, "write", 1, 1, 1, CommandExpire),
    ADD_CMD("pexpire", 3, "write", 1, 1, 1, CommandPExpire),
    ADD_CMD("expireat", 3, "write", 1, 1, 1, CommandExpireAt),
    ADD_CMD("pexpireat", 3, "write", 1, 1, 1, CommandPExpireAt),
    ADD_CMD("del", -2, "write", 1, -1, 1, CommandDel),
    ADD_CMD("unlink", -2, "write", 1, -1, 1, CommandDel),

    ADD_CMD("get", 2, "read-only", 1, 1, 1, CommandGet),
    ADD_CMD("strlen", 2, "read-only", 1, 1, 1, CommandStrlen),
    ADD_CMD("getset", 3, "write", 1, 1, 1, CommandGetSet),
    ADD_CMD("getrange", 4, "read-only", 1, 1, 1, CommandGetRange),
    ADD_CMD("getdel", 2, "write", 1, 1, 1, CommandGetDel),
    ADD_CMD("setrange", 4, "write", 1, 1, 1, CommandSetRange),
    ADD_CMD("mget", -2, "read-only", 1, -1, 1, CommandMGet),
    ADD_CMD("append", 3, "write", 1, 1, 1, CommandAppend),
    ADD_CMD("set", -3, "write", 1, 1, 1, CommandSet),
    ADD_CMD("setex", 4, "write", 1, 1, 1, CommandSetEX),
    ADD_CMD("psetex", 4, "write", 1, 1, 1, CommandPSetEX),
    ADD_CMD("setnx", 3, "write", 1, 1, 1, CommandSetNX),
    ADD_CMD("msetnx", -3, "write exclusive", 1, -1, 2, CommandMSetNX),
    ADD_CMD("mset", -3, "write", 1, -1, 2, CommandMSet),
    ADD_CMD("incrby", 3, "write", 1, 1, 1, CommandIncrBy),
    ADD_CMD("incrbyfloat", 3, "write", 1, 1, 1, CommandIncrByFloat),
    ADD_CMD("incr", 2, "write", 1, 1, 1, CommandIncr),
    ADD_CMD("decrby", 3, "write", 1, 1, 1, CommandDecrBy),
    ADD_CMD("decr", 2, "write", 1, 1, 1, CommandDecr),
    ADD_CMD("cas", -4, "write", 1, 1, 1, CommandCAS),
    ADD_CMD("cad", 3, "write", 1, 1, 1, CommandCAD),

    ADD_CMD("getbit", 3, "read-only", 1, 1, 1, CommandGetBit),
    ADD_CMD("setbit", 4, "write", 1, 1, 1, CommandSetBit),
    ADD_CMD("bitcount", -2, "read-only", 1, 1, 1, CommandBitCount),
    ADD_CMD("bitpos", -3, "read-only", 1, 1, 1, CommandBitPos),
    ADD_CMD("bitop", -4, "write", 2, -1, 1, CommandBitOp),

    ADD_CMD("hget", 3, "read-only", 1, 1, 1, CommandHGet),
    ADD_CMD("hincrby", 4, "write", 1, 1, 1, CommandHIncrBy),
    ADD_CMD("hincrbyfloat", 4, "write", 1, 1, 1, CommandHIncrByFloat),
    ADD_CMD("hset", -4, "write", 1, 1, 1, CommandHMSet),
    ADD_CMD("hsetnx", 4, "write", 1, 1, 1, CommandHSetNX),
    ADD_CMD("hdel", -3, "write", 1, 1, 1, CommandHDel),
    ADD_CMD("hstrlen", 3, "read-only", 1, 1, 1, CommandHStrlen),
    ADD_CMD("hexists", 3, "read-only", 1, 1, 1, CommandHExists),
    ADD_CMD("hlen", 2, "read-only", 1, 1, 1, CommandHLen),
    ADD_CMD("hmget", -3, "read-only", 1, 1, 1, CommandHMGet),
    ADD_CMD("hmset", -4, "write", 1, 1, 1, CommandHMSet),
    ADD_CMD("hkeys", 2, "read-only", 1, 1, 1, CommandHKeys),
    ADD_CMD("hvals", 2, "read-only", 1, 1, 1, CommandHVals),
    ADD_CMD("hgetall", 2, "read-only", 1, 1, 1, CommandHGetAll),
    ADD_CMD("hscan", -3, "read-only", 1, 1, 1, CommandHScan),

    ADD_CMD("lpush", -3, "write", 1, 1, 1, CommandLPush),
    ADD_CMD("rpush", -3, "write", 1, 1, 1, CommandRPush),
    ADD_CMD("lpushx", -3, "write", 1, 1, 1, CommandLPushX),
    ADD_CMD("rpushx", -3, "write", 1, 1, 1, CommandRPushX),
    ADD_CMD("lpop", -2, "write", 1, 1, 1, CommandLPop),
    ADD_CMD("rpop", -2, "write", 1, 1, 1, CommandRPop),
    ADD_CMD("blpop", -3, "write no-script", 1, -2, 1, CommandBLPop),
    ADD_CMD("brpop", -3, "write no-script", 1, -2, 1, CommandBRPop),
    ADD_CMD("lrem", 4, "write", 1, 1, 1, CommandLRem),
    ADD_CMD("linsert", 5, "write", 1, 1, 1, CommandLInsert),
    ADD_CMD("lrange", 4, "read-only", 1, 1, 1, CommandLRange),
    ADD_CMD("lindex", 3, "read-only", 1, 1, 1, CommandLIndex),
    ADD_CMD("ltrim", 4, "write", 1, 1, 1, CommandLTrim),
    ADD_CMD("llen", 2, "read-only", 1, 1, 1, CommandLLen),
    ADD_CMD("lset", 4, "write", 1, 1, 1, CommandLSet),
    ADD_CMD("rpoplpush", 3, "write", 1, 2, 1, CommandRPopLPUSH),
    ADD_CMD("lmove", 5, "write", 1, 2, 1, CommandLMove),

    ADD_CMD("sadd", -3, "write", 1, 1, 1, CommandSAdd),
    ADD_CMD("srem", -3, "write", 1, 1, 1, CommandSRem),
    ADD_CMD("scard", 2, "read-only", 1, 1, 1, CommandSCard),
    ADD_CMD("smembers", 2, "read-only", 1, 1, 1, CommandSMembers),
    ADD_CMD("sismember", 3, "read-only", 1, 1, 1, CommandSIsMember),
    ADD_CMD("smismember", -3, "read-only", 1, 1, 1, CommandSMIsMember),
    ADD_CMD("spop", -2, "write", 1, 1, 1, CommandSPop),
    ADD_CMD("srandmember", -2, "read-only", 1, 1, 1, CommandSRandMember),
    ADD_CMD("smove", 4, "write", 1, 2, 1, CommandSMove),
    ADD_CMD("sdiff", -2, "read-only", 1, -1, 1, CommandSDiff),
    ADD_CMD("sunion", -2, "read-only", 1, -1, 1, CommandSUnion),
    ADD_CMD("sinter", -2, "read-only", 1, -1, 1, CommandSInter),
    ADD_CMD("sdiffstore", -3, "write", 1, -1, 1, CommandSDiffStore),
    ADD_CMD("sunionstore", -3, "write", 1, -1, 1, CommandSUnionStore),
    ADD_CMD("sinterstore", -3, "write", 1, -1, 1, CommandSInterStore),
    ADD_CMD("sscan", -3, "read-only", 1, 1, 1, CommandSScan),

    ADD_CMD("zadd", -4, "write", 1, 1, 1, CommandZAdd),
    ADD_CMD("zcard", 2, "read-only", 1, 1, 1, CommandZCard),
    ADD_CMD("zcount", 4, "read-only", 1, 1, 1, CommandZCount),
    ADD_CMD("zincrby", 4, "write", 1, 1, 1, CommandZIncrBy),
    ADD_CMD("zinterstore", -4, "write", 1, 1, 1, CommandZInterStore),
    ADD_CMD("zlexcount", 4, "read-only", 1, 1, 1, CommandZLexCount),
    ADD_CMD("zpopmax", -2, "write", 1, 1, 1, CommandZPopMax),
    ADD_CMD("zpopmin", -2, "write", 1, 1, 1, CommandZPopMin),
    ADD_CMD("zrange", -4, "read-only", 1, 1, 1, CommandZRange),
    ADD_CMD("zrevrange", -4, "read-only", 1, 1, 1, CommandZRevRange),
    ADD_CMD("zrangebylex", -4, "read-only", 1, 1, 1, CommandZRangeByLex),
    ADD_CMD("zrevrangebylex", -4, "read-only", 1, 1, 1, CommandZRevRangeByLex),
    ADD_CMD("zrangebyscore", -4, "read-only", 1, 1, 1, CommandZRangeByScore),
    ADD_CMD("zrank", 3, "read-only", 1, 1, 1, CommandZRank),
    ADD_CMD("zrem", -3, "write", 1, 1, 1, CommandZRem),
    ADD_CMD("zremrangebyrank", 4, "write", 1, 1, 1, CommandZRemRangeByRank),
    ADD_CMD("zremrangebyscore", -4, "write", 1, 1, 1, CommandZRemRangeByScore),
    ADD_CMD("zremrangebylex", 4, "write", 1, 1, 1, CommandZRemRangeByLex),
    ADD_CMD("zrevrangebyscore", -4, "read-only", 1, 1, 1, CommandZRevRangeByScore),
    ADD_CMD("zrevrank", 3, "read-only", 1, 1, 1, CommandZRevRank),
    ADD_CMD("zscore", 3, "read-only", 1, 1, 1, CommandZScore),
    ADD_CMD("zmscore", -3, "read-only", 1, 1, 1, CommandZMScore),
    ADD_CMD("zscan", -3, "read-only", 1, 1, 1, CommandZScan),
    ADD_CMD("zunionstore", -4, "write", 1, 1, 1, CommandZUnionStore),

    ADD_CMD("geoadd", -5, "write", 1, 1, 1, CommandGeoAdd),
    ADD_CMD("geodist", -4, "read-only", 1, 1, 1, CommandGeoDist),
    ADD_CMD("geohash", -3, "read-only", 1, 1, 1, CommandGeoHash),
    ADD_CMD("geopos", -3, "read-only", 1, 1, 1, CommandGeoPos),
    ADD_CMD("georadius", -6, "write", 1, 1, 1, CommandGeoRadius),
    ADD_CMD("georadiusbymember", -5, "write", 1, 1, 1, CommandGeoRadiusByMember),
    ADD_CMD("georadius_ro", -6, "read-only", 1, 1, 1, CommandGeoRadiusReadonly),
    ADD_CMD("georadiusbymember_ro", -5, "read-only", 1, 1, 1, CommandGeoRadiusByMemberReadonly),

    ADD_CMD("publish", 3, "read-only pub-sub", 0, 0, 0, CommandPublish),
    ADD_CMD("subscribe", -2, "read-only pub-sub no-multi no-script", 0, 0, 0, CommandSubscribe),
    ADD_CMD("unsubscribe", -1, "read-only pub-sub no-multi no-script", 0, 0, 0, CommandUnSubscribe),
    ADD_CMD("psubscribe", -2, "read-only pub-sub no-multi no-script", 0, 0, 0, CommandPSubscribe),
    ADD_CMD("punsubscribe", -1, "read-only pub-sub no-multi no-script", 0, 0, 0, CommandPUnSubscribe),
    ADD_CMD("pubsub", -2, "read-only pub-sub no-script", 0, 0, 0, CommandPubSub),

    ADD_CMD("multi", 1, "multi", 0, 0, 0, CommandMulti),
    ADD_CMD("discard", 1, "multi", 0, 0, 0, CommandDiscard),
    ADD_CMD("exec", 1, "exclusive multi", 0, 0, 0, CommandExec),

    ADD_CMD("siadd", -3, "write", 1, 1, 1, CommandSortedintAdd),
    ADD_CMD("sirem", -3, "write", 1, 1, 1, CommandSortedintRem),
    ADD_CMD("sicard", 2, "read-only", 1, 1, 1, CommandSortedintCard),
    ADD_CMD("siexists", -3, "read-only", 1, 1, 1, CommandSortedintExists),
    ADD_CMD("sirange", -4, "read-only", 1, 1, 1, CommandSortedintRange),
    ADD_CMD("sirevrange", -4, "read-only", 1, 1, 1, CommandSortedintRevRange),
    ADD_CMD("sirangebyvalue", -4, "read-only", 1, 1, 1, CommandSortedintRangeByValue),
    ADD_CMD("sirevrangebyvalue", -4, "read-only", 1, 1, 1, CommandSortedintRevRangeByValue),

    ADD_CMD("cluster", -2, "cluster no-script", 0, 0, 0, CommandCluster),
    ADD_CMD("clusterx", -2, "cluster no-script", 0, 0, 0, CommandClusterX),

    ADD_CMD("eval", -3, "exclusive write no-script", 0, 0, 0, CommandEval),
    ADD_CMD("evalsha", -3, "exclusive write no-script", 0, 0, 0, CommandEvalSHA),
    ADD_CMD("script", -2, "exclusive no-script", 0, 0, 0, CommandScript),

    ADD_CMD("compact", 1, "read-only no-script", 0, 0, 0, CommandCompact),
    ADD_CMD("bgsave", 1, "read-only no-script", 0, 0, 0, CommandBGSave),
    ADD_CMD("flushbackup", 1, "read-only no-script", 0, 0, 0, CommandFlushBackup),
    ADD_CMD("slaveof", 3, "read-only exclusive no-script", 0, 0, 0, CommandSlaveOf),
    ADD_CMD("stats", 1, "read-only", 0, 0, 0, CommandStats),

    ADD_CMD("replconf", -3, "read-only replication no-script", 0, 0, 0, CommandReplConf),
    ADD_CMD("psync", -2, "read-only replication no-multi no-script", 0, 0, 0, CommandPSync),
    ADD_CMD("_fetch_meta", 1, "read-only replication no-multi no-script", 0, 0, 0, CommandFetchMeta),
    ADD_CMD("_fetch_file", 2, "read-only replication no-multi no-script", 0, 0, 0, CommandFetchFile),
    ADD_CMD("_db_name", 1, "read-only replication no-multi", 0, 0, 0, CommandDBName),

    ADD_CMD("xadd", -5, "write", 1, 1, 1, CommandXAdd),
    ADD_CMD("xdel", -3, "write", 1, 1, 1, CommandXDel),
    ADD_CMD("xlen", 2, "read-only", 1, 1, 1, CommandXLen),
    ADD_CMD("xinfo", -2, "read-only", 0, 0, 0, CommandXInfo),
    ADD_CMD("xrange", -4, "read-only", 1, 1, 1, CommandXRange),
    ADD_CMD("xrevrange", -2, "read-only", 0, 0, 0, CommandXRevRange),
    ADD_CMD("xread", -4, "read-only", 0, 0, 0, CommandXRead),
    ADD_CMD("xtrim", -4, "write", 1, 1, 1, CommandXTrim),
};

// Command table after rename-command directive
std::map<std::string, CommandAttributes *> commands;
// Original Command table before rename-command directive
std::map<std::string, CommandAttributes *> original_commands;

int GetCommandNum() {
  return sizeof(redisCommandTable) / sizeof(struct CommandAttributes);
}

std::map<std::string, CommandAttributes *> *GetCommands() {
  return &commands;
}

std::map<std::string, CommandAttributes *> *GetOriginalCommands() {
  return &original_commands;
}

void PopulateCommands() {
  for (int i = 0; i < GetCommandNum(); i++) {
    original_commands[redisCommandTable[i].name] = &redisCommandTable[i];
  }
  commands = original_commands;
}

void InitCommandsTable() {
  for (int i = 0; i < GetCommandNum(); i++) {
    std::string desc = redisCommandTable[i].description;
    std::vector<std::string> str_flags = Util::Split(desc, " ");
    for (const auto &flag : str_flags) {
      if (flag == "write") redisCommandTable[i].flags |= kCmdWrite;
      if (flag == "read-only") redisCommandTable[i].flags |= kCmdReadOnly;
      if (flag == "replication") redisCommandTable[i].flags |= kCmdReplication;
      if (flag == "pub-sub") redisCommandTable[i].flags |= kCmdPubSub;
      if (flag == "ok-loading") redisCommandTable[i].flags |= kCmdLoading;
      if (flag == "exclusive") redisCommandTable[i].flags |= kCmdExclusive;
      if (flag == "multi") redisCommandTable[i].flags |= kCmdMulti;
      if (flag == "no-multi") redisCommandTable[i].flags |= kCmdNoMulti;
      if (flag == "no-script") redisCommandTable[i].flags |= kCmdNoScript;
    }
  }
}

std::string GetCommandInfo(const CommandAttributes *command_attributes) {
  std::string command, command_flags;
  command.append(Redis::MultiLen(6));
  command.append(Redis::BulkString(command_attributes->name));
  command.append(Redis::Integer(command_attributes->arity));
  command_flags.append(Redis::MultiLen(1));
  command_flags.append(Redis::BulkString(command_attributes->is_write() ? "write" : "readonly"));
  command.append(command_flags);
  command.append(Redis::Integer(command_attributes->first_key));
  command.append(Redis::Integer(command_attributes->last_key));
  command.append(Redis::Integer(command_attributes->key_step));
  return command;
}

void GetAllCommandsInfo(std::string *info) {
  info->append(Redis::MultiLen(original_commands.size()));
  for (const auto &iter : original_commands) {
    auto command_attribute = iter.second;
    auto command_info = GetCommandInfo(command_attribute);
    info->append(command_info);
  }
}

void GetCommandsInfo(std::string *info, const std::vector<std::string> &cmd_names) {
  info->append(Redis::MultiLen(cmd_names.size()));
  for (const auto &cmd_name : cmd_names) {
    auto cmd_iter = original_commands.find(Util::ToLower(cmd_name));
    if (cmd_iter == original_commands.end()) {
      info->append(Redis::NilString());
    } else {
      auto command_attribute = cmd_iter->second;
      auto command_info = GetCommandInfo(command_attribute);
      info->append(command_info);
    }
  }
}

Status GetKeysFromCommand(const std::string &cmd_name, int argc, std::vector<int> *keys_indexes) {
  auto cmd_iter = original_commands.find(Util::ToLower(cmd_name));
  if (cmd_iter == original_commands.end()) {
    return Status(Status::RedisUnknownCmd, "Invalid command specified");
  }
  auto command_attribute = cmd_iter->second;
  if (command_attribute->first_key == 0) {
    return Status(Status::NotOK, "The command has no key arguments");
  }
  if ((command_attribute->arity > 0 && command_attribute->arity != argc) || argc < -command_attribute->arity) {
    return Status(Status::NotOK, "Invalid number of arguments specified for command");
  }
  auto last = command_attribute->last_key;
  if (last < 0) last = argc + last;

  for (int j = command_attribute->first_key; j <= last; j += command_attribute->key_step) {
    keys_indexes->emplace_back(j);
  }
  return Status::OK();
}

bool IsCommandExists(const std::string &name) {
  return original_commands.find(Util::ToLower(name)) != original_commands.end();
}

}  // namespace Redis<|MERGE_RESOLUTION|>--- conflicted
+++ resolved
@@ -5792,11 +5792,8 @@
     ADD_CMD("debug", -2, "read-only exclusive", 0, 0, 0, CommandDebug),
     ADD_CMD("command", -1, "read-only", 0, 0, 0, CommandCommand),
     ADD_CMD("echo", 2, "read-only", 0, 0, 0, CommandEcho),
-<<<<<<< HEAD
     ADD_CMD("disk", 3, "read-only", 0, 0, 0, CommandDisk),
-=======
     ADD_CMD("hello", -1,  "read-only ok-loading", 0, 0, 0, CommandHello),
->>>>>>> 231f7504
 
     ADD_CMD("ttl", 2, "read-only", 1, 1, 1, CommandTTL),
     ADD_CMD("pttl", 2, "read-only", 1, 1, 1, CommandPTTL),
