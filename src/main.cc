/*
 * Licensed to the Apache Software Foundation (ASF) under one
 * or more contributor license agreements.  See the NOTICE file
 * distributed with this work for additional information
 * regarding copyright ownership.  The ASF licenses this file
 * to you under the Apache License, Version 2.0 (the
 * "License"); you may not use this file except in compliance
 * with the License.  You may obtain a copy of the License at
 *
 *   http://www.apache.org/licenses/LICENSE-2.0
 *
 * Unless required by applicable law or agreed to in writing,
 * software distributed under the License is distributed on an
 * "AS IS" BASIS, WITHOUT WARRANTIES OR CONDITIONS OF ANY
 * KIND, either express or implied.  See the License for the
 * specific language governing permissions and limitations
 * under the License.
 *
 */

#include <getopt.h>
#include <stdlib.h>
#include <sys/stat.h>
#include <fcntl.h>
#include <dlfcn.h>
#ifdef __linux__
#define _XOPEN_SOURCE 700
#else
#define _XOPEN_SOURCE
#endif
#include <sys/un.h>
#include <signal.h>
#include <execinfo.h>
#include <ucontext.h>
#include <event2/thread.h>
#include <glog/logging.h>
#include "worker.h"
#include "storage.h"
#include "version.h"
#include "config.h"
#include "server.h"
#include "util.h"

#if defined(__APPLE__) || defined(__linux__)
#define HAVE_BACKTRACE 1
#endif

std::function<void()> hup_handler;

struct Options {
  std::string conf_file;
  bool show_usage = false;
};

Server *srv = nullptr;

Server *GetServer() {
  return srv;
}

extern "C" void signal_handler(int sig) {
  if (hup_handler) hup_handler();
}

#ifdef HAVE_BACKTRACE
void *getMcontextEip(ucontext_t *uc) {
#ifdef __x86_64__
#define REG_EIP REG_RIP
#endif
#if defined(__FreeBSD__)
        return reinterpret_cast<void*>(uc->uc_mcontext.mc_eip);
#elif defined(__dietlibc__)
        return reinterpret_cast<void*>(uc->uc_mcontext.eip);
#elif defined(__APPLE__) && !defined(MAC_OS_X_VERSION_10_6)
#if __x86_64__
        return reinterpret_cast<void*>(uc->uc_mcontext->__ss.__rip);
#else
        return reinterpret_cast<void*>(uc->uc_mcontext->__ss.__eip);
#endif
#elif defined(__APPLE__) && defined(MAC_OS_X_VERSION_10_6)
#if defined(_STRUCT_X86_THREAD_STATE64) && !defined(__i386__)
        return reinterpret_cast<void*>(uc->uc_mcontext->__ss.__rip);
#elif defined(__i386__)
        return reinterpret_cast<void*>(uc->uc_mcontext->__ss.__eip);
#else
        // OSX ARM64
        return reinterpret_cast<void*>(uc->uc_mcontext->__ss.__pc);
#endif
#elif defined(__i386__) || defined(__X86_64__) || defined(__x86_64__)
        return reinterpret_cast<void*>(uc->uc_mcontext.gregs[REG_EIP]); /* Linux 32/64 bit */
#elif defined(__ia64__) /* Linux IA64 */
        return reinterpret_cast<void*>(uc->uc_mcontext.sc_ip);
#endif
  return nullptr;
}

extern "C" void segvHandler(int sig, siginfo_t *info, void *secret) {
  void *trace[100];
  char **messages = nullptr;
  struct sigaction act;
  auto uc = reinterpret_cast<ucontext_t*>(secret);

  LOG(WARNING) << "======= Ooops! kvrocks "<< VERSION << " got signal: "  << sig << " =======";
  int trace_size = backtrace(trace, 100);
  /* overwrite sigaction with caller's address */
  if (getMcontextEip(uc) != nullptr) {
    trace[1] = getMcontextEip(uc);
  }
  messages = backtrace_symbols(trace, trace_size);
  for (int i = 1; i < trace_size; ++i) {
    LOG(WARNING) << messages[i];
  }
  /* Make sure we exit with the right signal at the end. So for instance
   * the core will be dumped if enabled.
   */
  sigemptyset(&act.sa_mask);
  /* When the SA_SIGINFO flag is set in sa_flags then sa_sigaction
   * is used. Otherwise, sa_handler is used
   */
  act.sa_flags = SA_NODEFER | SA_ONSTACK | SA_RESETHAND;
  act.sa_handler = SIG_DFL;
  sigaction(sig, &act, nullptr);
  kill(getpid(), sig);
}

void setupSigSegvAction() {
  struct sigaction act;

  sigemptyset(&act.sa_mask);
  /* When the SA_SIGINFO flag is set in sa_flags then sa_sigaction
   * is used. Otherwise, sa_handler is used */
  act.sa_flags = SA_NODEFER | SA_ONSTACK | SA_RESETHAND | SA_SIGINFO;
  act.sa_sigaction = segvHandler;
  sigaction(SIGSEGV, &act, nullptr);
  sigaction(SIGBUS, &act, nullptr);
  sigaction(SIGFPE, &act, nullptr);
  sigaction(SIGILL, &act, nullptr);

  act.sa_flags = SA_NODEFER | SA_ONSTACK | SA_RESETHAND;
  act.sa_handler = signal_handler;
  sigaction(SIGTERM, &act, nullptr);
  sigaction(SIGINT, &act, nullptr);
}

#else /* HAVE_BACKTRACE */
void setupSigSegvAction() {
}
#endif /* HAVE_BACKTRACE */

static void usage(const char* program) {
  std::cout << program << " implements the Redis protocol based on rocksdb\n"
            << "\t-c config file\n"
            << "\t-h help\n";
  exit(0);
}

static Options parseCommandLineOptions(int argc, char **argv) {
  int ch;
  Options opts;
  while ((ch = ::getopt(argc, argv, "c:hv")) != -1) {
    switch (ch) {
      case 'c': opts.conf_file = optarg; break;
      case 'h': opts.show_usage = true; break;
      case 'v': exit(0);
      default: usage(argv[0]);
    }
  }
  return opts;
}

static void initGoogleLog(const Config *config) {
  FLAGS_minloglevel = config->loglevel;
  FLAGS_max_log_size = 100;
  FLAGS_logbufsecs = 0;

  if (Util::ToLower(config->log_dir) == "stdout") {
    for (int level = google::INFO; level <= google::FATAL; level++) {
      google::SetLogDestination(level, "");
    }
    FLAGS_stderrthreshold = google::ERROR;
    FLAGS_logtostdout = true;
  } else {
    FLAGS_log_dir = config->log_dir;
  }
}

bool supervisedUpstart() {
  const char *upstart_job = getenv("UPSTART_JOB");
  if (!upstart_job) {
    LOG(WARNING) << "upstart supervision requested, but UPSTART_JOB not found";
    return false;
  }
  LOG(INFO) << "supervised by upstart, will stop to signal readiness";
  raise(SIGSTOP);
  unsetenv("UPSTART_JOB");
  return true;
}

bool supervisedSystemd() {
  const char *notify_socket = getenv("NOTIFY_SOCKET");
  if (!notify_socket) {
    LOG(WARNING) << "systemd supervision requested, but NOTIFY_SOCKET not found";
    return false;
  }

  int fd = 1;
  if ((fd = socket(AF_UNIX, SOCK_DGRAM, 0)) == -1) {
    LOG(WARNING) << "Can't connect to systemd socket " << notify_socket;
    return false;
  }

  struct sockaddr_un su;
  memset(&su, 0, sizeof(su));
  su.sun_family = AF_UNIX;
  strncpy (su.sun_path, notify_socket, sizeof(su.sun_path) -1);
  su.sun_path[sizeof(su.sun_path) - 1] = '\0';
  if (notify_socket[0] == '@')
    su.sun_path[0] = '\0';

  struct iovec iov;
  memset(&iov, 0, sizeof(iov));
  std::string ready = "READY=1";
  iov.iov_base = &ready[0];
  iov.iov_len = ready.size();

  struct msghdr hdr;
  memset(&hdr, 0, sizeof(hdr));
  hdr.msg_name = &su;
  hdr.msg_namelen = offsetof(struct sockaddr_un, sun_path) + strlen(notify_socket);
  hdr.msg_iov = &iov;
  hdr.msg_iovlen = 1;

  int sendto_flags = 0;
  unsetenv("NOTIFY_SOCKET");
#ifdef HAVE_MSG_NOSIGNAL
  sendto_flags |= MSG_NOSIGNAL;
#endif
  if (sendmsg(fd, &hdr, sendto_flags) < 0) {
    LOG(WARNING) << "Can't send notification to systemd";
    close(fd);
    return false;
  }
  close(fd);
  return true;
}

bool isSupervisedMode(int mode) {
  if (mode == SUPERVISED_AUTODETECT)  {
    const char *upstart_job = getenv("UPSTART_JOB");
    const char *notify_socket = getenv("NOTIFY_SOCKET");
    if (upstart_job) {
      mode = SUPERVISED_UPSTART;
    }  else if (notify_socket) {
      mode = SUPERVISED_SYSTEMD;
    }
  }
  if (mode == SUPERVISED_UPSTART) {
    return supervisedUpstart();
  } else if (mode == SUPERVISED_SYSTEMD) {
    return supervisedSystemd();
  }
  return false;
}

static Status createPidFile(const std::string &path) {
  int fd = open(path.data(), O_RDWR|O_CREAT, 0660);
  if (fd < 0) {
    return Status(Status::NotOK, strerror(errno));
  }
  std::string pid_str = std::to_string(getpid());
  write(fd, pid_str.data(), pid_str.size());
  close(fd);
  return Status::OK();
}

static void removePidFile(const std::string &path) {
  std::remove(path.data());
}

static void daemonize() {
  pid_t pid;

  pid = fork();
  if (pid < 0) {
    LOG(ERROR) << "Failed to fork the process, err: " << strerror(errno);
    exit(1);
  }
  if (pid > 0) exit(EXIT_SUCCESS);  // parent process
  // change the file mode
  umask(0);
  if (setsid() < 0) {
    LOG(ERROR) << "Failed to setsid, err: %s" << strerror(errno);
    exit(1);
  }
  close(STDIN_FILENO);
  close(STDOUT_FILENO);
  close(STDERR_FILENO);
}

int main(int argc, char* argv[]) {
  google::InitGoogleLogging("kvrocks");
  evthread_use_pthreads();

  signal(SIGPIPE, SIG_IGN);
  signal(SIGINT, signal_handler);
  signal(SIGTERM, signal_handler);
  setupSigSegvAction();

  std::cout << "Version: " << VERSION << " @" << GIT_COMMIT << std::endl;
  auto opts = parseCommandLineOptions(argc, argv);
  if (opts.show_usage) usage(argv[0]);

  Redis::InitCommandsTable();
  Redis::PopulateCommands();

  Config config;
  Status s = config.Load(opts.conf_file);
  if (!s.IsOK()) {
    std::cout << "Failed to load config, err: " << s.Msg() << std::endl;
    exit(1);
  }
  initGoogleLog(&config);
  // Tricky: We don't expect that different instances running on the same port,
  // but the server use REUSE_PORT to support the multi listeners. So we connect
  // the listen port to check if the port has already listened or not.
  if (Util::IsPortInUse(config.port)) {
    std::cout << "Failed to start the server, the specified port["
              << config.port << "] is already in use" << std::endl;
    exit(1);
  }
  bool is_supervised = isSupervisedMode(config.supervised_mode);
  if (config.daemonize && !is_supervised) daemonize();
  s = createPidFile(config.pidfile);
  if (!s.IsOK()) {
    LOG(ERROR) << "Failed to create pidfile: " << s.Msg();
    exit(1);
  }

  LOG(INFO) << "Version: " << VERSION << " @" << GIT_COMMIT;
  Engine::Storage storage(&config);
  s = storage.Open();
  if (!s.IsOK()) {
    LOG(ERROR) << "Failed to open: " << s.Msg();
    removePidFile(config.pidfile);
    exit(1);
  }
  srv = new Server(&storage, &config);
  hup_handler = [] {
    if (!srv->IsStopped()) {
      LOG(INFO) << "Bye Bye";
      srv->Stop();
    }
  };
  s = srv->Start();
  if (!s.IsOK()) {
    removePidFile(config.pidfile);
    exit(1);
  }
  srv->Join();

  delete srv;
<<<<<<< HEAD

=======
>>>>>>> e445f836
  removePidFile(config.pidfile);
  google::ShutdownGoogleLogging();
  libevent_global_shutdown();
  return 0;
}<|MERGE_RESOLUTION|>--- conflicted
+++ resolved
@@ -359,10 +359,6 @@
   srv->Join();
 
   delete srv;
-<<<<<<< HEAD
-
-=======
->>>>>>> e445f836
   removePidFile(config.pidfile);
   google::ShutdownGoogleLogging();
   libevent_global_shutdown();
