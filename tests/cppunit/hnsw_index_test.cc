/*
 * Licensed to the Apache Software Foundation (ASF) under one
 * or more contributor license agreements.  See the NOTICE file
 * distributed with this work for additional information
 * regarding copyright ownership.  The ASF licenses this file
 * to you under the Apache License, Version 2.0 (the
 * "License"); you may not use this file except in compliance
 * with the License.  You may obtain a copy of the License at
 *
 *   http://www.apache.org/licenses/LICENSE-2.0
 *
 * Unless required by applicable law or agreed to in writing,
 * software distributed under the License is distributed on an
 * "AS IS" BASIS, WITHOUT WARRANTIES OR CONDITIONS OF ANY
 * KIND, either express or implied.  See the License for the
 * specific language governing permissions and limitations
 * under the License.
 *
 */

#include <gtest/gtest.h>
#include <test_base.h>

#include <iostream>
#include <memory>
#include <random>

#include "search/hnsw_indexer.h"
#include "search/indexer.h"
#include "search/search_encoding.h"
#include "search/value.h"
#include "storage/storage.h"

auto GetVectorKeys(const std::vector<redis::KeyWithDistance>& keys_by_dist) -> std::vector<std::string> {
  std::vector<std::string> result;
  result.reserve(keys_by_dist.size());
  for (const auto& [dist, key] : keys_by_dist) {
    result.push_back(key);
  }
  return result;
}

void InsertEntryIntoHnswIndex(std::string_view key, const kqir::NumericArray& vector, uint16_t target_level,
                              redis::HnswIndex* hnsw_index, engine::Storage* storage) {
  auto batch = storage->GetWriteBatchBase();
  auto s = hnsw_index->InsertVectorEntryInternal(key, vector, batch, target_level);
  ASSERT_TRUE(s.IsOK());
  auto status = storage->Write(storage->DefaultWriteOptions(), batch->GetWriteBatch());
  ASSERT_TRUE(status.ok());
}

void VerifyNodeMetadataAndNeighbours(redis::HnswNode* node, redis::HnswIndex* hnsw_index,
                                     const std::unordered_set<std::string>& expected_set) {
  auto s = node->DecodeMetadata(hnsw_index->search_key, hnsw_index->storage);
  ASSERT_TRUE(s.IsOK());
  auto node_meta = s.GetValue();
  EXPECT_EQ(node_meta.num_neighbours, static_cast<uint16_t>(expected_set.size()));
  node->DecodeNeighbours(hnsw_index->search_key, hnsw_index->storage);
  std::unordered_set<std::string> actual_set = {(node->neighbours).begin(), (node->neighbours).end()};
  EXPECT_EQ(actual_set, expected_set);
}

struct HnswIndexTest : TestBase {
  redis::HnswVectorFieldMetadata metadata;
  std::string ns = "hnsw_test_ns";
  std::string idx_name = "hnsw_test_idx";
  std::string key = "vector";
  std::unique_ptr<redis::HnswIndex> hnsw_index;

  HnswIndexTest() {
    metadata.vector_type = redis::VectorType::FLOAT64;
    metadata.dim = 3;
    metadata.m = 3;
    metadata.distance_metric = redis::DistanceMetric::L2;
    auto search_key = redis::SearchKey(ns, idx_name, key);
    hnsw_index = std::make_unique<redis::HnswIndex>(search_key, &metadata, storage_.get());
  }

  void TearDown() override { hnsw_index.reset(); }
};

TEST_F(HnswIndexTest, ComputeSimilarity) {
  redis::VectorItem vec1;
  auto status1 = redis::VectorItem::Create("1", {1.0, 1.2, 1.4}, hnsw_index->metadata, &vec1);
  ASSERT_TRUE(status1.IsOK());
  redis::VectorItem vec2;
  auto status2 = redis::VectorItem::Create("2", {3.0, 3.2, 3.4}, hnsw_index->metadata, &vec2);
  ASSERT_TRUE(status2.IsOK());
  redis::VectorItem vec3;  // identical to vec1
  auto status3 = redis::VectorItem::Create("3", {1.0, 1.2, 1.4}, hnsw_index->metadata, &vec3);
  ASSERT_TRUE(status3.IsOK());

  auto s1 = redis::ComputeSimilarity(vec1, vec3);
  ASSERT_TRUE(s1.IsOK());
  double similarity = s1.GetValue();
  EXPECT_EQ(similarity, 0.0);

  auto s2 = redis::ComputeSimilarity(vec1, vec2);
  ASSERT_TRUE(s2.IsOK());
  similarity = s2.GetValue();
  EXPECT_NEAR(similarity, std::sqrt(12), 1e-5);

  hnsw_index->metadata->distance_metric = redis::DistanceMetric::IP;
  auto s3 = redis::ComputeSimilarity(vec1, vec2);
  ASSERT_TRUE(s3.IsOK());
  similarity = s3.GetValue();
  EXPECT_NEAR(similarity, -(1.0 * 3.0 + 1.2 * 3.2 + 1.4 * 3.4), 1e-5);

  hnsw_index->metadata->distance_metric = redis::DistanceMetric::COSINE;
  double expected_res = (1.0 * 3.0 + 1.2 * 3.2 + 1.4 * 3.4) /
                        std::sqrt((1.0 * 1.0 + 1.2 * 1.2 + 1.4 * 1.4) * (3.0 * 3.0 + 3.2 * 3.2 + 3.4 * 3.4));
  auto s4 = redis::ComputeSimilarity(vec1, vec2);
  ASSERT_TRUE(s4.IsOK());
  similarity = s4.GetValue();
  EXPECT_NEAR(similarity, 1 - expected_res, 1e-5);

  hnsw_index->metadata->distance_metric = redis::DistanceMetric::L2;
}

TEST_F(HnswIndexTest, RandomizeLayer) {
  constexpr size_t kSampleSize = 50000;

  std::vector<uint16_t> layers;
  layers.reserve(kSampleSize);

  for (size_t i = 0; i < kSampleSize; ++i) {
    layers.push_back(hnsw_index->RandomizeLayer());
    EXPECT_GE(layers.back(), 0);
  }

  std::map<uint16_t, size_t> layer_frequency;
  for (const auto& layer : layers) {
    layer_frequency[layer]++;
  }

  uint16_t max_observed_layer = 0;
  for (const auto& [layer, freq] : layer_frequency) {
    // std::cout << "Layer: " << layer << " Frequency: " << freq << std::endl;
    if (layer > max_observed_layer) {
      max_observed_layer = layer;
    }
  }

  // Calculate expected frequencies for each layer based on the theoretical distribution
  std::vector<double> expected_frequencies(max_observed_layer + 1, 0);
  double normalization_factor = 1.0 / std::log(hnsw_index->metadata->m);
  double total_probability = 0.0;

  for (uint16_t i = 0; i <= max_observed_layer; ++i) {
    total_probability += std::exp(-i / normalization_factor);
  }

  for (uint16_t i = 0; i <= max_observed_layer; ++i) {
    double probability = std::exp(-i / normalization_factor) / total_probability;
    expected_frequencies[i] = kSampleSize * probability;
  }

  for (const auto& [layer, freq] : layer_frequency) {
    if (layer < expected_frequencies.size() / 3) {
      double expected_freq = expected_frequencies[layer];
      double deviation = std::abs(static_cast<double>(freq) - expected_freq) / expected_freq;
      EXPECT_LE(deviation, 0.1) << "Layer: " << layer << " Frequency: " << freq << " Expected: " << expected_freq;
    }
  }
}

TEST_F(HnswIndexTest, DefaultEntryPointNotFound) {
  auto initial_result = hnsw_index->DefaultEntryPoint(0);
  ASSERT_EQ(initial_result.GetCode(), Status::NotFound);
}

TEST_F(HnswIndexTest, DecodeNodesToVectorItems) {
  uint16_t layer = 1;
  std::string node_key1 = "node1";
  std::string node_key2 = "node2";
  std::string node_key3 = "node3";

  redis::HnswNode node1(node_key1, layer);
  redis::HnswNode node2(node_key2, layer);
  redis::HnswNode node3(node_key3, layer);

  redis::HnswNodeFieldMetadata metadata1(0, {1, 2, 3});
  redis::HnswNodeFieldMetadata metadata2(0, {4, 5, 6});
  redis::HnswNodeFieldMetadata metadata3(0, {7, 8, 9});

  auto batch = storage_->GetWriteBatchBase();
  node1.PutMetadata(&metadata1, hnsw_index->search_key, hnsw_index->storage, batch.Get());
  node2.PutMetadata(&metadata2, hnsw_index->search_key, hnsw_index->storage, batch.Get());
  node3.PutMetadata(&metadata3, hnsw_index->search_key, hnsw_index->storage, batch.Get());
  engine::Context ctx(storage_.get());
  auto s = storage_->Write(ctx, storage_->DefaultWriteOptions(), batch->GetWriteBatch());
  ASSERT_TRUE(s.ok());

  std::vector<std::string> keys = {node_key1, node_key2, node_key3};

  auto s1 = hnsw_index->DecodeNodesToVectorItems(keys, layer, hnsw_index->search_key, hnsw_index->storage,
                                                 hnsw_index->metadata);
  ASSERT_TRUE(s1.IsOK());
  auto vector_items = s1.GetValue();
  ASSERT_EQ(vector_items.size(), 3);
  EXPECT_EQ(vector_items[0].key, node_key1);
  EXPECT_EQ(vector_items[1].key, node_key2);
  EXPECT_EQ(vector_items[2].key, node_key3);
  EXPECT_TRUE(vector_items[0].vector == std::vector<double>({1, 2, 3}));
  EXPECT_TRUE(vector_items[1].vector == std::vector<double>({4, 5, 6}));
  EXPECT_TRUE(vector_items[2].vector == std::vector<double>({7, 8, 9}));
}

TEST_F(HnswIndexTest, SelectNeighbors) {
  redis::VectorItem vec1;
  auto status1 = redis::VectorItem::Create("1", {1.0, 1.0, 1.0}, hnsw_index->metadata, &vec1);
  ASSERT_TRUE(status1.IsOK());

  redis::VectorItem vec2;
  auto status2 = redis::VectorItem::Create("2", {2.0, 2.0, 2.0}, hnsw_index->metadata, &vec2);
  ASSERT_TRUE(status2.IsOK());

  redis::VectorItem vec3;
  auto status3 = redis::VectorItem::Create("3", {3.0, 3.0, 3.0}, hnsw_index->metadata, &vec3);
  ASSERT_TRUE(status3.IsOK());

  redis::VectorItem vec4;
  auto status4 = redis::VectorItem::Create("4", {4.0, 4.0, 4.0}, hnsw_index->metadata, &vec4);
  ASSERT_TRUE(status4.IsOK());

  redis::VectorItem vec5;
  auto status5 = redis::VectorItem::Create("5", {5.0, 5.0, 5.0}, hnsw_index->metadata, &vec5);
  ASSERT_TRUE(status5.IsOK());

  redis::VectorItem vec6;
  auto status6 = redis::VectorItem::Create("6", {6.0, 6.0, 6.0}, hnsw_index->metadata, &vec6);
  ASSERT_TRUE(status6.IsOK());

  redis::VectorItem vec7;
  auto status7 = redis::VectorItem::Create("7", {7.0, 7.0, 7.0}, hnsw_index->metadata, &vec7);
  ASSERT_TRUE(status7.IsOK());

  std::vector<redis::VectorItem> candidates = {vec3, vec2};
  auto s1 = hnsw_index->SelectNeighbors(vec1, candidates, 1);
  ASSERT_TRUE(s1.IsOK());
  auto selected = s1.GetValue();
  EXPECT_EQ(selected.size(), candidates.size());

  EXPECT_EQ(selected[0].key, vec2.key);
  EXPECT_EQ(selected[1].key, vec3.key);

  candidates = {vec4, vec2, vec5, vec7, vec3, vec6};
  auto s2 = hnsw_index->SelectNeighbors(vec1, candidates, 1);
  ASSERT_TRUE(s2.IsOK());
  selected = s2.GetValue();
  EXPECT_EQ(selected.size(), 3);

  EXPECT_EQ(selected[0].key, vec2.key);
  EXPECT_EQ(selected[1].key, vec3.key);
  EXPECT_EQ(selected[2].key, vec4.key);

  candidates = {vec4, vec2, vec5, vec7, vec3, vec6};
  auto s3 = hnsw_index->SelectNeighbors(vec1, candidates, 0);
  ASSERT_TRUE(s3.IsOK());
  selected = s3.GetValue();
  EXPECT_EQ(selected.size(), 6);

  EXPECT_EQ(selected[0].key, vec2.key);
  EXPECT_EQ(selected[1].key, vec3.key);
  EXPECT_EQ(selected[2].key, vec4.key);
  EXPECT_EQ(selected[3].key, vec5.key);
  EXPECT_EQ(selected[4].key, vec6.key);
  EXPECT_EQ(selected[5].key, vec7.key);
}

TEST_F(HnswIndexTest, SearchLayer) {
  uint16_t layer = 3;
  std::string node_key1 = "node1";
  std::string node_key2 = "node2";
  std::string node_key3 = "node3";
  std::string node_key4 = "node4";
  std::string node_key5 = "node5";

  redis::HnswNode node1(node_key1, layer);
  redis::HnswNode node2(node_key2, layer);
  redis::HnswNode node3(node_key3, layer);
  redis::HnswNode node4(node_key4, layer);
  redis::HnswNode node5(node_key5, layer);

  redis::HnswNodeFieldMetadata metadata1(0, {1.0, 2.0, 3.0});
  redis::HnswNodeFieldMetadata metadata2(0, {4.0, 5.0, 6.0});
  redis::HnswNodeFieldMetadata metadata3(0, {7.0, 8.0, 9.0});
  redis::HnswNodeFieldMetadata metadata4(0, {2.0, 3.0, 4.0});
  redis::HnswNodeFieldMetadata metadata5(0, {6.0, 6.0, 7.0});

  // Add Nodes
  auto batch = storage_->GetWriteBatchBase();
  node1.PutMetadata(&metadata1, hnsw_index->search_key, hnsw_index->storage, batch.Get());
  node2.PutMetadata(&metadata2, hnsw_index->search_key, hnsw_index->storage, batch.Get());
  node3.PutMetadata(&metadata3, hnsw_index->search_key, hnsw_index->storage, batch.Get());
  node4.PutMetadata(&metadata4, hnsw_index->search_key, hnsw_index->storage, batch.Get());
  node5.PutMetadata(&metadata5, hnsw_index->search_key, hnsw_index->storage, batch.Get());
  engine::Context ctx(storage_.get());
  auto s = storage_->Write(ctx, storage_->DefaultWriteOptions(), batch->GetWriteBatch());
  ASSERT_TRUE(s.ok());

  // Add Neighbours
  batch = storage_->GetWriteBatchBase();
  auto s1 = node1.AddNeighbour("node2", hnsw_index->search_key, hnsw_index->storage, batch.Get());
  ASSERT_TRUE(s1.IsOK());
  auto s2 = node1.AddNeighbour("node4", hnsw_index->search_key, hnsw_index->storage, batch.Get());
  ASSERT_TRUE(s2.IsOK());
  auto s3 = node2.AddNeighbour("node1", hnsw_index->search_key, hnsw_index->storage, batch.Get());
  ASSERT_TRUE(s3.IsOK());
  auto s4 = node2.AddNeighbour("node3", hnsw_index->search_key, hnsw_index->storage, batch.Get());
  ASSERT_TRUE(s1.IsOK());
  auto s5 = node3.AddNeighbour("node2", hnsw_index->search_key, hnsw_index->storage, batch.Get());
  ASSERT_TRUE(s5.IsOK());
  auto s6 = node3.AddNeighbour("node5", hnsw_index->search_key, hnsw_index->storage, batch.Get());
  ASSERT_TRUE(s6.IsOK());
  auto s7 = node4.AddNeighbour("node1", hnsw_index->search_key, hnsw_index->storage, batch.Get());
  ASSERT_TRUE(s7.IsOK());
  auto s8 = node5.AddNeighbour("node3", hnsw_index->search_key, hnsw_index->storage, batch.Get());
  ASSERT_TRUE(s8.IsOK());
  s = storage_->Write(ctx, storage_->DefaultWriteOptions(), batch->GetWriteBatch());
  ASSERT_TRUE(s.ok());

  redis::VectorItem target_vector;
  auto status = redis::VectorItem::Create("target", {2.0, 3.0, 4.0}, hnsw_index->metadata, &target_vector);
  ASSERT_TRUE(status.IsOK());

  // Test with multiple entry points
  std::vector<std::string> entry_points = {"node3", "node2"};
  uint32_t ef_runtime = 3;

  auto s9 = hnsw_index->SearchLayer(layer, target_vector, ef_runtime, entry_points);
  ASSERT_TRUE(s9.IsOK());
  auto candidates = s9.GetValue();

  ASSERT_EQ(candidates.size(), ef_runtime);
  EXPECT_EQ(candidates[0].key, "node4");
  EXPECT_EQ(candidates[1].key, "node1");
  EXPECT_EQ(candidates[2].key, "node2");

  // Test with a single entry point
  entry_points = {"node5"};
  auto s10 = hnsw_index->SearchLayer(layer, target_vector, ef_runtime, entry_points);
  ASSERT_TRUE(s10.IsOK());
  candidates = s10.GetValue();

  ASSERT_EQ(candidates.size(), ef_runtime);
  EXPECT_EQ(candidates[0].key, "node4");
  EXPECT_EQ(candidates[1].key, "node1");
  EXPECT_EQ(candidates[2].key, "node2");

  // Test with different ef_runtime
  ef_runtime = 10;
  auto s11 = hnsw_index->SearchLayer(layer, target_vector, ef_runtime, entry_points);
  ASSERT_TRUE(s11.IsOK());
  candidates = s11.GetValue();

  ASSERT_EQ(candidates.size(), 5);
  EXPECT_EQ(candidates[0].key, "node4");
  EXPECT_EQ(candidates[1].key, "node1");
  EXPECT_EQ(candidates[2].key, "node2");
  EXPECT_EQ(candidates[3].key, "node5");
  EXPECT_EQ(candidates[4].key, "node3");
}

TEST_F(HnswIndexTest, InsertAndDeleteVectorEntry) {
  std::vector<double> vec1 = {11.0, 12.0, 13.0};
  std::vector<double> vec2 = {14.0, 15.0, 16.0};
  std::vector<double> vec3 = {17.0, 18.0, 19.0};
  std::vector<double> vec4 = {12.0, 13.0, 14.0};
  std::vector<double> vec5 = {15.0, 16.0, 17.0};

  std::string key1 = "n1";
  std::string key2 = "n2";
  std::string key3 = "n3";
  std::string key4 = "n4";
  std::string key5 = "n5";

  // Insert
  uint16_t target_level = 1;
<<<<<<< HEAD
  auto batch = storage_->GetWriteBatchBase();
  engine::Context ctx(storage_.get());
  auto s1 = hnsw_index->InsertVectorEntryInternal(key1, vec1, batch, target_level);
  ASSERT_TRUE(s1.IsOK());
  auto s = storage_->Write(ctx, storage_->DefaultWriteOptions(), batch->GetWriteBatch());
  ASSERT_TRUE(s.ok());

  rocksdb::PinnableSlice value;
  auto index_meta_key = hnsw_index->search_key.ConstructFieldMeta();
  s = storage_->Get(ctx, ctx.GetReadOptions(), hnsw_index->storage->GetCFHandle(ColumnFamilyID::Search), index_meta_key,
                    &value);
=======
  InsertEntryIntoHnswIndex(key1, vec1, target_level, hnsw_index.get(), storage_.get());

  rocksdb::PinnableSlice value;
  auto index_meta_key = hnsw_index->search_key.ConstructFieldMeta();
  auto s = storage_->Get(rocksdb::ReadOptions(), hnsw_index->storage->GetCFHandle(ColumnFamilyID::Search),
                         index_meta_key, &value);
>>>>>>> e5719251
  ASSERT_TRUE(s.ok());
  redis::HnswVectorFieldMetadata decoded_metadata;
  decoded_metadata.Decode(&value);
  ASSERT_TRUE(decoded_metadata.num_levels == 2);

  redis::HnswNode node1_layer0(key1, 0);
  VerifyNodeMetadataAndNeighbours(&node1_layer0, hnsw_index.get(), {});
  redis::HnswNode node1_layer1(key1, 1);
  VerifyNodeMetadataAndNeighbours(&node1_layer1, hnsw_index.get(), {});

  // Insert
  target_level = 3;
<<<<<<< HEAD
  auto s4 = hnsw_index->InsertVectorEntryInternal(key2, vec2, batch, target_level);
  ASSERT_TRUE(s4.IsOK());
  s = storage_->Write(ctx, storage_->DefaultWriteOptions(), batch->GetWriteBatch());
  ASSERT_TRUE(s.ok());
=======
  InsertEntryIntoHnswIndex(key2, vec2, target_level, hnsw_index.get(), storage_.get());
>>>>>>> e5719251

  index_meta_key = hnsw_index->search_key.ConstructFieldMeta();
  s = storage_->Get(ctx, ctx.GetReadOptions(), hnsw_index->storage->GetCFHandle(ColumnFamilyID::Search), index_meta_key,
                    &value);
  ASSERT_TRUE(s.ok());
  decoded_metadata.Decode(&value);
  ASSERT_TRUE(decoded_metadata.num_levels == 4);

  VerifyNodeMetadataAndNeighbours(&node1_layer0, hnsw_index.get(), {"n2"});
  VerifyNodeMetadataAndNeighbours(&node1_layer1, hnsw_index.get(), {"n2"});

  redis::HnswNode node2_layer0(key2, 0);
  VerifyNodeMetadataAndNeighbours(&node2_layer0, hnsw_index.get(), {"n1"});

  redis::HnswNode node2_layer1(key2, 1);
  VerifyNodeMetadataAndNeighbours(&node2_layer1, hnsw_index.get(), {"n1"});

  redis::HnswNode node2_layer2(key2, 2);
  VerifyNodeMetadataAndNeighbours(&node2_layer2, hnsw_index.get(), {});
  redis::HnswNode node2_layer3(key2, 3);
  VerifyNodeMetadataAndNeighbours(&node2_layer3, hnsw_index.get(), {});

  // Insert
  target_level = 2;
<<<<<<< HEAD
  auto s7 = hnsw_index->InsertVectorEntryInternal(key3, vec3, batch, target_level);
  ASSERT_TRUE(s7.IsOK());
  s = storage_->Write(ctx, storage_->DefaultWriteOptions(), batch->GetWriteBatch());
  ASSERT_TRUE(s.ok());
=======
  InsertEntryIntoHnswIndex(key3, vec3, target_level, hnsw_index.get(), storage_.get());
>>>>>>> e5719251

  index_meta_key = hnsw_index->search_key.ConstructFieldMeta();
  s = storage_->Get(ctx, ctx.GetReadOptions(), hnsw_index->storage->GetCFHandle(ColumnFamilyID::Search), index_meta_key,
                    &value);
  ASSERT_TRUE(s.ok());
  decoded_metadata.Decode(&value);
  ASSERT_TRUE(decoded_metadata.num_levels == 4);

  redis::HnswNode node3_layer2(key3, target_level);
  VerifyNodeMetadataAndNeighbours(&node3_layer2, hnsw_index.get(), {"n2"});
  redis::HnswNode node3_layer1(key3, 1);
  VerifyNodeMetadataAndNeighbours(&node3_layer1, hnsw_index.get(), {"n1", "n2"});

  // Insert
  target_level = 1;
<<<<<<< HEAD
  auto s10 = hnsw_index->InsertVectorEntryInternal(key4, vec4, batch, target_level);
  ASSERT_TRUE(s10.IsOK());
  s = storage_->Write(ctx, storage_->DefaultWriteOptions(), batch->GetWriteBatch());
  ASSERT_TRUE(s.ok());
=======
  InsertEntryIntoHnswIndex(key4, vec4, target_level, hnsw_index.get(), storage_.get());
>>>>>>> e5719251

  redis::HnswNode node4_layer0(key4, 0);
  auto s1 = node4_layer0.DecodeMetadata(hnsw_index->search_key, hnsw_index->storage);
  ASSERT_TRUE(s1.IsOK());
  redis::HnswNodeFieldMetadata node4_layer0_meta = s1.GetValue();
  EXPECT_EQ(node4_layer0_meta.num_neighbours, 3);

  VerifyNodeMetadataAndNeighbours(&node1_layer1, hnsw_index.get(), {"n2", "n3", "n4"});
  VerifyNodeMetadataAndNeighbours(&node2_layer1, hnsw_index.get(), {"n1", "n3", "n4"});
  VerifyNodeMetadataAndNeighbours(&node3_layer1, hnsw_index.get(), {"n1", "n2", "n4"});

  // Insert n5 into layer 1
<<<<<<< HEAD
  batch = storage_->GetWriteBatchBase();
  auto s15 = hnsw_index->InsertVectorEntryInternal(key5, vec5, batch, target_level);
  ASSERT_TRUE(s15.IsOK());
  s = storage_->Write(ctx, storage_->DefaultWriteOptions(), batch->GetWriteBatch());
  ASSERT_TRUE(s.ok());

  auto s16 = node2_layer1.DecodeMetadata(hnsw_index->search_key, hnsw_index->storage);
  ASSERT_TRUE(s16.IsOK());
  node2_layer1_meta = s16.GetValue();
  EXPECT_EQ(node2_layer1_meta.num_neighbours, 3);
  node2_layer1.DecodeNeighbours(hnsw_index->search_key, hnsw_index->storage);
  expected_set = {"n1", "n4", "n5"};
  actual_set = {node2_layer1.neighbours.begin(), node2_layer1.neighbours.end()};
  EXPECT_EQ(actual_set, expected_set);

  auto s17 = node3_layer1.DecodeMetadata(hnsw_index->search_key, hnsw_index->storage);
  ASSERT_TRUE(s17.IsOK());
  node3_layer1_meta = s17.GetValue();
  EXPECT_EQ(node3_layer1_meta.num_neighbours, 2);
  node3_layer1.DecodeNeighbours(hnsw_index->search_key, hnsw_index->storage);
  expected_set = {"n1", "n5"};
  actual_set = {node3_layer1.neighbours.begin(), node3_layer1.neighbours.end()};
  EXPECT_EQ(actual_set, expected_set);
=======
  InsertEntryIntoHnswIndex(key5, vec5, target_level, hnsw_index.get(), storage_.get());
>>>>>>> e5719251

  VerifyNodeMetadataAndNeighbours(&node2_layer1, hnsw_index.get(), {"n1", "n4", "n5"});
  VerifyNodeMetadataAndNeighbours(&node3_layer1, hnsw_index.get(), {"n1", "n5"});
  redis::HnswNode node4_layer1(key4, 1);
  VerifyNodeMetadataAndNeighbours(&node4_layer1, hnsw_index.get(), {"n1", "n2", "n5"});
  redis::HnswNode node5_layer1(key5, 1);
  VerifyNodeMetadataAndNeighbours(&node5_layer1, hnsw_index.get(), {"n2", "n3", "n4"});
  VerifyNodeMetadataAndNeighbours(&node1_layer0, hnsw_index.get(), {"n2", "n3", "n4", "n5"});
  redis::HnswNode node5_layer0(key5, 0);
  VerifyNodeMetadataAndNeighbours(&node5_layer0, hnsw_index.get(), {"n1", "n2", "n3", "n4"});

  // Delete n2
<<<<<<< HEAD
  batch = storage_->GetWriteBatchBase();
  auto s22 = hnsw_index->DeleteVectorEntry(key2, batch);
  ASSERT_TRUE(s22.IsOK());
  s = storage_->Write(ctx, storage_->DefaultWriteOptions(), batch->GetWriteBatch());
=======
  auto batch = storage_->GetWriteBatchBase();
  auto s2 = hnsw_index->DeleteVectorEntry(key2, batch);
  ASSERT_TRUE(s2.IsOK());
  s = storage_->Write(storage_->DefaultWriteOptions(), batch->GetWriteBatch());
>>>>>>> e5719251
  ASSERT_TRUE(s.ok());

  index_meta_key = hnsw_index->search_key.ConstructFieldMeta();
  s = storage_->Get(ctx, ctx.GetReadOptions(), hnsw_index->storage->GetCFHandle(ColumnFamilyID::Search), index_meta_key,
                    &value);
  ASSERT_TRUE(s.ok());
  decoded_metadata.Decode(&value);
  ASSERT_TRUE(decoded_metadata.num_levels == 3);

  auto s3 = node2_layer3.DecodeMetadata(hnsw_index->search_key, hnsw_index->storage);
  EXPECT_TRUE(!s3.IsOK());
  auto s4 = node2_layer2.DecodeMetadata(hnsw_index->search_key, hnsw_index->storage);
  EXPECT_TRUE(!s4.IsOK());
  auto s5 = node2_layer1.DecodeMetadata(hnsw_index->search_key, hnsw_index->storage);
  EXPECT_TRUE(!s5.IsOK());
  auto s6 = node2_layer0.DecodeMetadata(hnsw_index->search_key, hnsw_index->storage);
  EXPECT_TRUE(!s6.IsOK());

  VerifyNodeMetadataAndNeighbours(&node3_layer2, hnsw_index.get(), {});
  VerifyNodeMetadataAndNeighbours(&node1_layer1, hnsw_index.get(), {"n3", "n4"});
  VerifyNodeMetadataAndNeighbours(&node3_layer1, hnsw_index.get(), {"n1", "n5"});
  VerifyNodeMetadataAndNeighbours(&node4_layer1, hnsw_index.get(), {"n1", "n5"});
  VerifyNodeMetadataAndNeighbours(&node5_layer1, hnsw_index.get(), {"n3", "n4"});
  VerifyNodeMetadataAndNeighbours(&node1_layer0, hnsw_index.get(), {"n3", "n4", "n5"});
  redis::HnswNode node3_layer0(key3, 0);
  VerifyNodeMetadataAndNeighbours(&node3_layer0, hnsw_index.get(), {"n1", "n4", "n5"});
  VerifyNodeMetadataAndNeighbours(&node4_layer0, hnsw_index.get(), {"n1", "n3", "n5"});
  VerifyNodeMetadataAndNeighbours(&node5_layer0, hnsw_index.get(), {"n1", "n3", "n4"});
}

TEST_F(HnswIndexTest, SearchKnnAndRange) {
  hnsw_index->metadata->m = 3;
  std::vector<double> query_vector = {31.0, 32.0, 23.0};
  uint32_t k = 3;
  auto s1 = hnsw_index->KnnSearch(query_vector, k);
  ASSERT_FALSE(s1.IsOK());
  EXPECT_EQ(s1.GetCode(), Status::NotFound);

  std::vector<double> vec1 = {11.0, 12.0, 13.0};
  std::vector<double> vec2 = {14.0, 15.0, 16.0};
  std::vector<double> vec3 = {17.0, 18.0, 19.0};
  std::vector<double> vec4 = {12.0, 13.0, 14.0};
  std::vector<double> vec5 = {30.0, 40.0, 35.0};
  std::vector<double> vec6 = {10.0, 9.0, 8.0};
  std::vector<double> vec7 = {7.0, 6.0, 5.0};
  std::vector<double> vec8 = {36.0, 37.0, 38.0};
  std::vector<double> vec9 = {39.0, 40.0, 41.0};
  std::vector<double> vec10 = {42.0, 43.0, 44.0};
  std::vector<double> vec11 = {2.0, 3.0, 4.0};
  std::vector<double> vec12 = {4.0, 5.0, 6.0};

  std::string key1 = "key1";
  std::string key2 = "key2";
  std::string key3 = "key3";
  std::string key4 = "key4";
  std::string key5 = "key5";
  std::string key6 = "key6";
  std::string key7 = "key7";
  std::string key8 = "key8";
  std::string key9 = "key9";
  std::string key10 = "key10";
  std::string key11 = "key11";
  std::string key12 = "key12";

  uint16_t target_level = 1;
  InsertEntryIntoHnswIndex(key1, vec1, target_level, hnsw_index.get(), storage_.get());

  // Search when HNSW graph contains less than k nodes
  auto s2 = hnsw_index->KnnSearch(query_vector, k);
  ASSERT_TRUE(s2.IsOK());
  auto key_strs = GetVectorKeys(s2.GetValue());
  std::vector<std::string> expected = {"key1"};
  EXPECT_EQ(key_strs, expected);

  target_level = 2;
  InsertEntryIntoHnswIndex(key2, vec2, target_level, hnsw_index.get(), storage_.get());
  target_level = 0;
  InsertEntryIntoHnswIndex(key3, vec3, target_level, hnsw_index.get(), storage_.get());

  // Search when HNSW graph contains exactly k nodes
  auto s3 = hnsw_index->KnnSearch(query_vector, k);
  ASSERT_TRUE(s3.IsOK());
  key_strs = GetVectorKeys(s3.GetValue());
  expected = {"key3", "key2", "key1"};
  EXPECT_EQ(key_strs, expected);

  target_level = 1;
  InsertEntryIntoHnswIndex(key4, vec4, target_level, hnsw_index.get(), storage_.get());
  target_level = 0;
  InsertEntryIntoHnswIndex(key5, vec5, target_level, hnsw_index.get(), storage_.get());

  // Search when HNSW graph contains more than k nodes
  auto s4 = hnsw_index->KnnSearch(query_vector, k);
  ASSERT_TRUE(s4.IsOK());
  key_strs = GetVectorKeys(s4.GetValue());
  expected = {"key5", "key3", "key2"};
  EXPECT_EQ(key_strs, expected);

  // Edge case: If ef_runtime is smaller than k, enlarge ef_runtime equal to k
  hnsw_index->metadata->ef_runtime = 1;
  auto s5 = hnsw_index->KnnSearch(query_vector, k);
  ASSERT_TRUE(s5.IsOK());
  auto result = s5.GetValue();
  key_strs = GetVectorKeys(result);
  expected = {"key5", "key3", "key2"};
  EXPECT_EQ(key_strs, expected);

  hnsw_index->metadata->ef_runtime = 5;
  InsertEntryIntoHnswIndex(key6, vec6, target_level, hnsw_index.get(), storage_.get());
  InsertEntryIntoHnswIndex(key7, vec7, target_level, hnsw_index.get(), storage_.get());
  InsertEntryIntoHnswIndex(key8, vec8, target_level, hnsw_index.get(), storage_.get());
  InsertEntryIntoHnswIndex(key9, vec9, target_level, hnsw_index.get(), storage_.get());
  target_level = 1;
  InsertEntryIntoHnswIndex(key10, vec10, target_level, hnsw_index.get(), storage_.get());
  InsertEntryIntoHnswIndex(key11, vec11, target_level, hnsw_index.get(), storage_.get());
  target_level = 2;
  InsertEntryIntoHnswIndex(key12, vec12, target_level, hnsw_index.get(), storage_.get());

  std::unordered_set<std::string> visited{key_strs.begin(), key_strs.end()};
  auto s6 = hnsw_index->ExpandSearchScope(query_vector, std::move(result), visited);
  ASSERT_TRUE(s6.IsOK());
  result = s6.GetValue();
  key_strs = GetVectorKeys(result);
  expected = {"key8", "key9", "key10", "key4", "key1", "key6", "key7", "key12"};
  EXPECT_EQ(key_strs, expected);

  auto s7 = hnsw_index->ExpandSearchScope(query_vector, std::move(result), visited);
  ASSERT_TRUE(s7.IsOK());
  key_strs = GetVectorKeys(s7.GetValue());
  expected = {"key11"};
  EXPECT_EQ(key_strs, expected);
}<|MERGE_RESOLUTION|>--- conflicted
+++ resolved
@@ -40,12 +40,12 @@
   return result;
 }
 
-void InsertEntryIntoHnswIndex(std::string_view key, const kqir::NumericArray& vector, uint16_t target_level,
-                              redis::HnswIndex* hnsw_index, engine::Storage* storage) {
+void InsertEntryIntoHnswIndex(engine::Context& ctx, std::string_view key, const kqir::NumericArray& vector,
+                              uint16_t target_level, redis::HnswIndex* hnsw_index, engine::Storage* storage) {
   auto batch = storage->GetWriteBatchBase();
   auto s = hnsw_index->InsertVectorEntryInternal(key, vector, batch, target_level);
   ASSERT_TRUE(s.IsOK());
-  auto status = storage->Write(storage->DefaultWriteOptions(), batch->GetWriteBatch());
+  auto status = storage->Write(ctx, storage->DefaultWriteOptions(), batch->GetWriteBatch());
   ASSERT_TRUE(status.ok());
 }
 
@@ -375,28 +375,16 @@
   std::string key4 = "n4";
   std::string key5 = "n5";
 
+  engine::Context ctx(storage_.get());
+  // TODO: ctx Reset
   // Insert
   uint16_t target_level = 1;
-<<<<<<< HEAD
-  auto batch = storage_->GetWriteBatchBase();
-  engine::Context ctx(storage_.get());
-  auto s1 = hnsw_index->InsertVectorEntryInternal(key1, vec1, batch, target_level);
-  ASSERT_TRUE(s1.IsOK());
-  auto s = storage_->Write(ctx, storage_->DefaultWriteOptions(), batch->GetWriteBatch());
-  ASSERT_TRUE(s.ok());
+  InsertEntryIntoHnswIndex(ctx, key1, vec1, target_level, hnsw_index.get(), storage_.get());
 
   rocksdb::PinnableSlice value;
   auto index_meta_key = hnsw_index->search_key.ConstructFieldMeta();
-  s = storage_->Get(ctx, ctx.GetReadOptions(), hnsw_index->storage->GetCFHandle(ColumnFamilyID::Search), index_meta_key,
-                    &value);
-=======
-  InsertEntryIntoHnswIndex(key1, vec1, target_level, hnsw_index.get(), storage_.get());
-
-  rocksdb::PinnableSlice value;
-  auto index_meta_key = hnsw_index->search_key.ConstructFieldMeta();
-  auto s = storage_->Get(rocksdb::ReadOptions(), hnsw_index->storage->GetCFHandle(ColumnFamilyID::Search),
+  auto s = storage_->Get(ctx, ctx.GetReadOptions(), hnsw_index->storage->GetCFHandle(ColumnFamilyID::Search),
                          index_meta_key, &value);
->>>>>>> e5719251
   ASSERT_TRUE(s.ok());
   redis::HnswVectorFieldMetadata decoded_metadata;
   decoded_metadata.Decode(&value);
@@ -409,14 +397,7 @@
 
   // Insert
   target_level = 3;
-<<<<<<< HEAD
-  auto s4 = hnsw_index->InsertVectorEntryInternal(key2, vec2, batch, target_level);
-  ASSERT_TRUE(s4.IsOK());
-  s = storage_->Write(ctx, storage_->DefaultWriteOptions(), batch->GetWriteBatch());
-  ASSERT_TRUE(s.ok());
-=======
-  InsertEntryIntoHnswIndex(key2, vec2, target_level, hnsw_index.get(), storage_.get());
->>>>>>> e5719251
+  InsertEntryIntoHnswIndex(ctx, key2, vec2, target_level, hnsw_index.get(), storage_.get());
 
   index_meta_key = hnsw_index->search_key.ConstructFieldMeta();
   s = storage_->Get(ctx, ctx.GetReadOptions(), hnsw_index->storage->GetCFHandle(ColumnFamilyID::Search), index_meta_key,
@@ -441,14 +422,7 @@
 
   // Insert
   target_level = 2;
-<<<<<<< HEAD
-  auto s7 = hnsw_index->InsertVectorEntryInternal(key3, vec3, batch, target_level);
-  ASSERT_TRUE(s7.IsOK());
-  s = storage_->Write(ctx, storage_->DefaultWriteOptions(), batch->GetWriteBatch());
-  ASSERT_TRUE(s.ok());
-=======
-  InsertEntryIntoHnswIndex(key3, vec3, target_level, hnsw_index.get(), storage_.get());
->>>>>>> e5719251
+  InsertEntryIntoHnswIndex(ctx, key3, vec3, target_level, hnsw_index.get(), storage_.get());
 
   index_meta_key = hnsw_index->search_key.ConstructFieldMeta();
   s = storage_->Get(ctx, ctx.GetReadOptions(), hnsw_index->storage->GetCFHandle(ColumnFamilyID::Search), index_meta_key,
@@ -464,14 +438,7 @@
 
   // Insert
   target_level = 1;
-<<<<<<< HEAD
-  auto s10 = hnsw_index->InsertVectorEntryInternal(key4, vec4, batch, target_level);
-  ASSERT_TRUE(s10.IsOK());
-  s = storage_->Write(ctx, storage_->DefaultWriteOptions(), batch->GetWriteBatch());
-  ASSERT_TRUE(s.ok());
-=======
-  InsertEntryIntoHnswIndex(key4, vec4, target_level, hnsw_index.get(), storage_.get());
->>>>>>> e5719251
+  InsertEntryIntoHnswIndex(ctx, key4, vec4, target_level, hnsw_index.get(), storage_.get());
 
   redis::HnswNode node4_layer0(key4, 0);
   auto s1 = node4_layer0.DecodeMetadata(hnsw_index->search_key, hnsw_index->storage);
@@ -484,33 +451,7 @@
   VerifyNodeMetadataAndNeighbours(&node3_layer1, hnsw_index.get(), {"n1", "n2", "n4"});
 
   // Insert n5 into layer 1
-<<<<<<< HEAD
-  batch = storage_->GetWriteBatchBase();
-  auto s15 = hnsw_index->InsertVectorEntryInternal(key5, vec5, batch, target_level);
-  ASSERT_TRUE(s15.IsOK());
-  s = storage_->Write(ctx, storage_->DefaultWriteOptions(), batch->GetWriteBatch());
-  ASSERT_TRUE(s.ok());
-
-  auto s16 = node2_layer1.DecodeMetadata(hnsw_index->search_key, hnsw_index->storage);
-  ASSERT_TRUE(s16.IsOK());
-  node2_layer1_meta = s16.GetValue();
-  EXPECT_EQ(node2_layer1_meta.num_neighbours, 3);
-  node2_layer1.DecodeNeighbours(hnsw_index->search_key, hnsw_index->storage);
-  expected_set = {"n1", "n4", "n5"};
-  actual_set = {node2_layer1.neighbours.begin(), node2_layer1.neighbours.end()};
-  EXPECT_EQ(actual_set, expected_set);
-
-  auto s17 = node3_layer1.DecodeMetadata(hnsw_index->search_key, hnsw_index->storage);
-  ASSERT_TRUE(s17.IsOK());
-  node3_layer1_meta = s17.GetValue();
-  EXPECT_EQ(node3_layer1_meta.num_neighbours, 2);
-  node3_layer1.DecodeNeighbours(hnsw_index->search_key, hnsw_index->storage);
-  expected_set = {"n1", "n5"};
-  actual_set = {node3_layer1.neighbours.begin(), node3_layer1.neighbours.end()};
-  EXPECT_EQ(actual_set, expected_set);
-=======
-  InsertEntryIntoHnswIndex(key5, vec5, target_level, hnsw_index.get(), storage_.get());
->>>>>>> e5719251
+  InsertEntryIntoHnswIndex(ctx, key5, vec5, target_level, hnsw_index.get(), storage_.get());
 
   VerifyNodeMetadataAndNeighbours(&node2_layer1, hnsw_index.get(), {"n1", "n4", "n5"});
   VerifyNodeMetadataAndNeighbours(&node3_layer1, hnsw_index.get(), {"n1", "n5"});
@@ -523,17 +464,10 @@
   VerifyNodeMetadataAndNeighbours(&node5_layer0, hnsw_index.get(), {"n1", "n2", "n3", "n4"});
 
   // Delete n2
-<<<<<<< HEAD
-  batch = storage_->GetWriteBatchBase();
-  auto s22 = hnsw_index->DeleteVectorEntry(key2, batch);
-  ASSERT_TRUE(s22.IsOK());
-  s = storage_->Write(ctx, storage_->DefaultWriteOptions(), batch->GetWriteBatch());
-=======
   auto batch = storage_->GetWriteBatchBase();
   auto s2 = hnsw_index->DeleteVectorEntry(key2, batch);
   ASSERT_TRUE(s2.IsOK());
-  s = storage_->Write(storage_->DefaultWriteOptions(), batch->GetWriteBatch());
->>>>>>> e5719251
+  s = storage_->Write(ctx, storage_->DefaultWriteOptions(), batch->GetWriteBatch());
   ASSERT_TRUE(s.ok());
 
   index_meta_key = hnsw_index->search_key.ConstructFieldMeta();
@@ -598,8 +532,10 @@
   std::string key11 = "key11";
   std::string key12 = "key12";
 
+  engine::Context ctx(storage_.get());
+  // TODO: ctx Reset?
   uint16_t target_level = 1;
-  InsertEntryIntoHnswIndex(key1, vec1, target_level, hnsw_index.get(), storage_.get());
+  InsertEntryIntoHnswIndex(ctx, key1, vec1, target_level, hnsw_index.get(), storage_.get());
 
   // Search when HNSW graph contains less than k nodes
   auto s2 = hnsw_index->KnnSearch(query_vector, k);
@@ -609,9 +545,9 @@
   EXPECT_EQ(key_strs, expected);
 
   target_level = 2;
-  InsertEntryIntoHnswIndex(key2, vec2, target_level, hnsw_index.get(), storage_.get());
+  InsertEntryIntoHnswIndex(ctx, key2, vec2, target_level, hnsw_index.get(), storage_.get());
   target_level = 0;
-  InsertEntryIntoHnswIndex(key3, vec3, target_level, hnsw_index.get(), storage_.get());
+  InsertEntryIntoHnswIndex(ctx, key3, vec3, target_level, hnsw_index.get(), storage_.get());
 
   // Search when HNSW graph contains exactly k nodes
   auto s3 = hnsw_index->KnnSearch(query_vector, k);
@@ -621,9 +557,9 @@
   EXPECT_EQ(key_strs, expected);
 
   target_level = 1;
-  InsertEntryIntoHnswIndex(key4, vec4, target_level, hnsw_index.get(), storage_.get());
+  InsertEntryIntoHnswIndex(ctx, key4, vec4, target_level, hnsw_index.get(), storage_.get());
   target_level = 0;
-  InsertEntryIntoHnswIndex(key5, vec5, target_level, hnsw_index.get(), storage_.get());
+  InsertEntryIntoHnswIndex(ctx, key5, vec5, target_level, hnsw_index.get(), storage_.get());
 
   // Search when HNSW graph contains more than k nodes
   auto s4 = hnsw_index->KnnSearch(query_vector, k);
@@ -642,15 +578,15 @@
   EXPECT_EQ(key_strs, expected);
 
   hnsw_index->metadata->ef_runtime = 5;
-  InsertEntryIntoHnswIndex(key6, vec6, target_level, hnsw_index.get(), storage_.get());
-  InsertEntryIntoHnswIndex(key7, vec7, target_level, hnsw_index.get(), storage_.get());
-  InsertEntryIntoHnswIndex(key8, vec8, target_level, hnsw_index.get(), storage_.get());
-  InsertEntryIntoHnswIndex(key9, vec9, target_level, hnsw_index.get(), storage_.get());
+  InsertEntryIntoHnswIndex(ctx, key6, vec6, target_level, hnsw_index.get(), storage_.get());
+  InsertEntryIntoHnswIndex(ctx, key7, vec7, target_level, hnsw_index.get(), storage_.get());
+  InsertEntryIntoHnswIndex(ctx, key8, vec8, target_level, hnsw_index.get(), storage_.get());
+  InsertEntryIntoHnswIndex(ctx, key9, vec9, target_level, hnsw_index.get(), storage_.get());
   target_level = 1;
-  InsertEntryIntoHnswIndex(key10, vec10, target_level, hnsw_index.get(), storage_.get());
-  InsertEntryIntoHnswIndex(key11, vec11, target_level, hnsw_index.get(), storage_.get());
+  InsertEntryIntoHnswIndex(ctx, key10, vec10, target_level, hnsw_index.get(), storage_.get());
+  InsertEntryIntoHnswIndex(ctx, key11, vec11, target_level, hnsw_index.get(), storage_.get());
   target_level = 2;
-  InsertEntryIntoHnswIndex(key12, vec12, target_level, hnsw_index.get(), storage_.get());
+  InsertEntryIntoHnswIndex(ctx, key12, vec12, target_level, hnsw_index.get(), storage_.get());
 
   std::unordered_set<std::string> visited{key_strs.begin(), key_strs.end()};
   auto s6 = hnsw_index->ExpandSearchScope(query_vector, std::move(result), visited);
