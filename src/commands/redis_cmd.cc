/*
 * Licensed to the Apache Software Foundation (ASF) under one
 * or more contributor license agreements.  See the NOTICE file
 * distributed with this work for additional information
 * regarding copyright ownership.  The ASF licenses this file
 * to you under the Apache License, Version 2.0 (the
 * "License"); you may not use this file except in compliance
 * with the License.  You may obtain a copy of the License at
 *
 *   http://www.apache.org/licenses/LICENSE-2.0
 *
 * Unless required by applicable law or agreed to in writing,
 * software distributed under the License is distributed on an
 * "AS IS" BASIS, WITHOUT WARRANTIES OR CONDITIONS OF ANY
 * KIND, either express or implied.  See the License for the
 * specific language governing permissions and limitations
 * under the License.
 *
 */

#include "redis_cmd.h"

#include <fcntl.h>
#include <glog/logging.h>

#include <chrono>
#include <climits>
#include <cmath>
#include <limits>
#include <optional>
#include <thread>
#include <unordered_map>
#include <utility>

#include "cluster/cluster.h"
#include "cluster/redis_slot.h"
#include "cluster/slot_import.h"
#include "cluster/slot_migrate.h"
#include "command_parser.h"
#include "fd_util.h"
#include "parse_util.h"
#include "server/redis_connection.h"
#include "server/redis_reply.h"
#include "server/server.h"
#include "stats/disk_stats.h"
#include "stats/log_collector.h"
#include "status.h"
#include "storage/redis_db.h"
#include "storage/redis_pubsub.h"
#include "storage/scripting.h"
#include "storage/storage.h"
#include "types/redis_bitmap.h"
#include "types/redis_geo.h"
#include "types/redis_hash.h"
#include "types/redis_list.h"
#include "types/redis_set.h"
#include "types/redis_sortedint.h"
#include "types/redis_stream.h"
#include "types/redis_string.h"
#include "types/redis_zset.h"
#include "util.h"

namespace Redis {

const char *kCursorPrefix = "_";

const char *errInvalidSyntax = "syntax error";
const char *errInvalidExpireTime = "invalid expire time";
const char *errWrongNumOfArguments = "wrong number of arguments";
const char *errValueNotInteger = "value is not an integer or out of range";
const char *errAdministorPermissionRequired = "administor permission required to perform the command";
const char *errValueMustBePositive = "value is out of range, must be positive";
const char *errNoSuchKey = "no such key";
const char *errUnbalancedStreamList =
    "Unbalanced XREAD list of streams: for each stream key an ID or '$' must be specified.";
const char *errTimeoutIsNegative = "timeout is negative";
const char *errLimitOptionNotAllowed = "syntax error, LIMIT cannot be used without the special ~ option";
const char *errZSetLTGTNX = "GT, LT, and/or NX options at the same time are not compatible";
const char *errScoreIsNotValidFloat = "score is not a valid float";
const char *errValueIsNotFloat = "value is not a valid float";

enum class AuthResult {
  OK,
  INVALID_PASSWORD,
  NO_REQUIRE_PASS,
};

AuthResult AuthenticateUser(Connection *conn, Config *config, const std::string &user_password) {
  auto iter = config->tokens.find(user_password);
  if (iter != config->tokens.end()) {
    conn->SetNamespace(iter->second);
    conn->BecomeUser();
    return AuthResult::OK;
  }

  const auto &requirepass = config->requirepass;
  if (!requirepass.empty() && user_password != requirepass) {
    return AuthResult::INVALID_PASSWORD;
  }

  conn->SetNamespace(kDefaultNamespace);
  conn->BecomeAdmin();
  if (requirepass.empty()) {
    return AuthResult::NO_REQUIRE_PASS;
  }

  return AuthResult::OK;
}

template <typename T>
T TTLMsToS(T ttl) {
  if (ttl <= 0) {
    return ttl;
  } else if (ttl < 1000) {
    return 1;
  } else {
    return ttl / 1000;
  }
}

int ExpireToTTL(int64_t expire) {
  int64_t now = Util::GetTimeStamp();
  return static_cast<int>(expire - now);
}

template <typename T>
constexpr auto TTL_RANGE = NumericRange<T>{1, std::numeric_limits<T>::max()};

template <typename T>
StatusOr<std::optional<int>> ParseTTL(CommandParser<T> &parser, std::string_view &curr_flag) {
  if (parser.EatEqICaseFlag("EX", curr_flag)) {
    return GET_OR_RET(parser.template TakeInt<int>(TTL_RANGE<int>));
  } else if (parser.EatEqICaseFlag("EXAT", curr_flag)) {
    return ExpireToTTL(GET_OR_RET(parser.template TakeInt<int64_t>(TTL_RANGE<int64_t>)));
  } else if (parser.EatEqICaseFlag("PX", curr_flag)) {
    return TTLMsToS(GET_OR_RET(parser.template TakeInt<int64_t>(TTL_RANGE<int64_t>)));
  } else if (parser.EatEqICaseFlag("PXAT", curr_flag)) {
    return ExpireToTTL(TTLMsToS(GET_OR_RET(parser.template TakeInt<int64_t>(TTL_RANGE<int64_t>))));
  } else {
    return std::nullopt;
  }
}

class CommandAuth : public Commander {
 public:
  Status Execute(Server *svr, Connection *conn, std::string *output) override {
    Config *config = svr->GetConfig();
    auto &user_password = args_[1];
    AuthResult result = AuthenticateUser(conn, config, user_password);
    switch (result) {
      case AuthResult::OK:
        *output = Redis::SimpleString("OK");
        break;
      case AuthResult::INVALID_PASSWORD:
        *output = Redis::Error("ERR invalid password");
        break;
      case AuthResult::NO_REQUIRE_PASS:
        *output = Redis::Error("ERR Client sent AUTH, but no password is set");
        break;
    }
    return Status::OK();
  }
};

class CommandNamespace : public Commander {
 public:
  Status Execute(Server *svr, Connection *conn, std::string *output) override {
    if (!conn->IsAdmin()) {
      *output = Redis::Error(errAdministorPermissionRequired);
      return Status::OK();
    }

    Config *config = svr->GetConfig();
    std::string sub_command = Util::ToLower(args_[1]);
    if (args_.size() == 3 && sub_command == "get") {
      if (args_[2] == "*") {
        std::vector<std::string> namespaces;
        auto tokens = config->tokens;
        for (auto &token : tokens) {
          namespaces.emplace_back(token.second);  // namespace
          namespaces.emplace_back(token.first);   // token
        }
        namespaces.emplace_back(kDefaultNamespace);
        namespaces.emplace_back(config->requirepass);
        *output = Redis::MultiBulkString(namespaces, false);
      } else {
        std::string token;
        auto s = config->GetNamespace(args_[2], &token);
        if (s.Is<Status::NotFound>()) {
          *output = Redis::NilString();
        } else {
          *output = Redis::BulkString(token);
        }
      }
    } else if (args_.size() == 4 && sub_command == "set") {
      Status s = config->SetNamespace(args_[2], args_[3]);
      *output = s.IsOK() ? Redis::SimpleString("OK") : Redis::Error(s.Msg());
      LOG(WARNING) << "Updated namespace: " << args_[2] << " with token: " << args_[3] << ", addr: " << conn->GetAddr()
                   << ", result: " << s.Msg();
    } else if (args_.size() == 4 && sub_command == "add") {
      Status s = config->AddNamespace(args_[2], args_[3]);
      *output = s.IsOK() ? Redis::SimpleString("OK") : Redis::Error(s.Msg());
      LOG(WARNING) << "New namespace: " << args_[2] << " with token: " << args_[3] << ", addr: " << conn->GetAddr()
                   << ", result: " << s.Msg();
    } else if (args_.size() == 3 && sub_command == "del") {
      Status s = config->DelNamespace(args_[2]);
      *output = s.IsOK() ? Redis::SimpleString("OK") : Redis::Error(s.Msg());
      LOG(WARNING) << "Deleted namespace: " << args_[2] << ", addr: " << conn->GetAddr() << ", result: " << s.Msg();
    } else {
      *output = Redis::Error("NAMESPACE subcommand must be one of GET, SET, DEL, ADD");
    }
    return Status::OK();
  }
};

class CommandKeys : public Commander {
 public:
  Status Execute(Server *svr, Connection *conn, std::string *output) override {
    std::string prefix = args_[1];
    std::vector<std::string> keys;
    Redis::Database redis(svr->storage_, conn->GetNamespace());
    if (prefix == "*") {
      redis.Keys(std::string(), &keys);
    } else {
      if (prefix[prefix.size() - 1] != '*') {
        *output = Redis::Error("ERR only keys prefix match was supported");
        return Status::OK();
      }

      redis.Keys(prefix.substr(0, prefix.size() - 1), &keys);
    }
    *output = Redis::MultiBulkString(keys);
    return Status::OK();
  }
};

class CommandFlushDB : public Commander {
 public:
  Status Execute(Server *svr, Connection *conn, std::string *output) override {
    if (svr->GetConfig()->cluster_enabled) {
      if (svr->slot_migrate_->GetMigrateState() == kMigrateStart) {
        svr->slot_migrate_->SetMigrateStopFlag(true);
        LOG(INFO) << "Stop migration task for flushdb";
      }
    }
    Redis::Database redis(svr->storage_, conn->GetNamespace());
    auto s = redis.FlushDB();
    LOG(WARNING) << "DB keys in namespace: " << conn->GetNamespace() << " was flushed, addr: " << conn->GetAddr();
    if (s.ok()) {
      *output = Redis::SimpleString("OK");
      return Status::OK();
    }

    return {Status::RedisExecErr, s.ToString()};
  }
};

class CommandFlushAll : public Commander {
 public:
  Status Execute(Server *svr, Connection *conn, std::string *output) override {
    if (!conn->IsAdmin()) {
      *output = Redis::Error(errAdministorPermissionRequired);
      return Status::OK();
    }

    if (svr->GetConfig()->cluster_enabled) {
      if (svr->slot_migrate_->GetMigrateState() == kMigrateStart) {
        svr->slot_migrate_->SetMigrateStopFlag(true);
        LOG(INFO) << "Stop migration task for flushall";
      }
    }

    Redis::Database redis(svr->storage_, conn->GetNamespace());
    auto s = redis.FlushAll();
    if (s.ok()) {
      LOG(WARNING) << "All DB keys was flushed, addr: " << conn->GetAddr();
      *output = Redis::SimpleString("OK");
      return Status::OK();
    }

    return {Status::RedisExecErr, s.ToString()};
  }
};

class CommandPing : public Commander {
 public:
  Status Execute(Server *svr, Connection *conn, std::string *output) override {
    if (args_.size() == 1) {
      *output = Redis::SimpleString("PONG");
    } else if (args_.size() == 2) {
      *output = Redis::BulkString(args_[1]);
    } else {
      return {Status::NotOK, errWrongNumOfArguments};
    }
    return Status::OK();
  }
};

class CommandSelect : public Commander {
 public:
  Status Execute(Server *svr, Connection *conn, std::string *output) override {
    *output = Redis::SimpleString("OK");
    return Status::OK();
  }
};

class CommandConfig : public Commander {
 public:
  Status Execute(Server *svr, Connection *conn, std::string *output) override {
    if (!conn->IsAdmin()) {
      *output = Redis::Error(errAdministorPermissionRequired);
      return Status::OK();
    }

    Config *config = svr->GetConfig();
    std::string sub_command = Util::ToLower(args_[1]);
    if ((sub_command == "rewrite" && args_.size() != 2) || (sub_command == "get" && args_.size() != 3) ||
        (sub_command == "set" && args_.size() != 4)) {
      *output = Redis::Error(errWrongNumOfArguments);
      return Status::OK();
    }

    if (args_.size() == 2 && sub_command == "rewrite") {
      Status s = config->Rewrite();
      if (!s.IsOK()) return {Status::RedisExecErr, s.Msg()};

      *output = Redis::SimpleString("OK");
      LOG(INFO) << "# CONFIG REWRITE executed with success";
    } else if (args_.size() == 3 && sub_command == "get") {
      std::vector<std::string> values;
      config->Get(args_[2], &values);
      *output = Redis::MultiBulkString(values);
    } else if (args_.size() == 4 && sub_command == "set") {
      Status s = config->Set(svr, args_[2], args_[3]);
      if (!s.IsOK()) {
        *output = Redis::Error("CONFIG SET '" + args_[2] + "' error: " + s.Msg());
      } else {
        *output = Redis::SimpleString("OK");
      }
    } else {
      *output = Redis::Error("CONFIG subcommand must be one of GET, SET, REWRITE");
    }
    return Status::OK();
  }
};

class CommandGet : public Commander {
 public:
  Status Execute(Server *svr, Connection *conn, std::string *output) override {
    std::string value;
    Redis::String string_db(svr->storage_, conn->GetNamespace());
    auto s = string_db.Get(args_[1], &value);
    // The IsInvalidArgument error means the key type maybe a bitmap
    // which we need to fall back to the bitmap's GetString according
    // to the `max-bitmap-to-string-mb` configuration.
    if (s.IsInvalidArgument()) {
      Config *config = svr->GetConfig();
      uint32_t max_btos_size = static_cast<uint32_t>(config->max_bitmap_to_string_mb) * MiB;
      Redis::Bitmap bitmap_db(svr->storage_, conn->GetNamespace());
      s = bitmap_db.GetString(args_[1], max_btos_size, &value);
    }
    if (!s.ok() && !s.IsNotFound()) {
      return {Status::RedisExecErr, s.ToString()};
    }

    *output = s.IsNotFound() ? Redis::NilString() : Redis::BulkString(value);
    return Status::OK();
  }
};

class CommandGetEx : public Commander {
 public:
  Status Parse(const std::vector<std::string> &args) override {
    CommandParser parser(args, 2);
    std::string_view ttl_flag;
    while (parser.Good()) {
      if (auto v = GET_OR_RET(ParseTTL(parser, ttl_flag))) {
        ttl_ = *v;
      } else if (parser.EatEqICaseFlag("PERSIST", ttl_flag)) {
        persist_ = true;
      } else {
        return parser.InvalidSyntax();
      }
    }
    return Status::OK();
  }

  Status Execute(Server *svr, Connection *conn, std::string *output) override {
    std::string value;
    Redis::String string_db(svr->storage_, conn->GetNamespace());
    auto s = string_db.GetEx(args_[1], &value, ttl_);

    // The IsInvalidArgument error means the key type maybe a bitmap
    // which we need to fall back to the bitmap's GetString according
    // to the `max-bitmap-to-string-mb` configuration.
    if (s.IsInvalidArgument()) {
      Config *config = svr->GetConfig();
      uint32_t max_btos_size = static_cast<uint32_t>(config->max_bitmap_to_string_mb) * MiB;
      Redis::Bitmap bitmap_db(svr->storage_, conn->GetNamespace());
      s = bitmap_db.GetString(args_[1], max_btos_size, &value);
    }
    if (!s.ok() && !s.IsNotFound()) {
      return {Status::RedisExecErr, s.ToString()};
    }

    *output = s.IsNotFound() ? Redis::NilString() : Redis::BulkString(value);
    return Status::OK();
  }

 private:
  int ttl_ = 0;
  bool persist_ = false;
};

class CommandStrlen : public Commander {
 public:
  Status Execute(Server *svr, Connection *conn, std::string *output) override {
    std::string value;
    Redis::String string_db(svr->storage_, conn->GetNamespace());
    auto s = string_db.Get(args_[1], &value);
    if (!s.ok() && !s.IsNotFound()) {
      return {Status::RedisExecErr, s.ToString()};
    }

    if (s.IsNotFound()) {
      *output = Redis::Integer(0);
    } else {
      *output = Redis::Integer(value.size());
    }
    return Status::OK();
  }
};

class CommandGetSet : public Commander {
 public:
  Status Execute(Server *svr, Connection *conn, std::string *output) override {
    Redis::String string_db(svr->storage_, conn->GetNamespace());
    std::string old_value;
    auto s = string_db.GetSet(args_[1], args_[2], &old_value);
    if (!s.ok() && !s.IsNotFound()) {
      return {Status::RedisExecErr, s.ToString()};
    }

    if (s.IsNotFound()) {
      *output = Redis::NilString();
    } else {
      *output = Redis::BulkString(old_value);
    }
    return Status::OK();
  }
};

class CommandGetDel : public Commander {
 public:
  Status Execute(Server *svr, Connection *conn, std::string *output) override {
    Redis::String string_db(svr->storage_, conn->GetNamespace());
    std::string value;
    auto s = string_db.GetDel(args_[1], &value);
    if (!s.ok() && !s.IsNotFound()) {
      return {Status::RedisExecErr, s.ToString()};
    }

    if (s.IsNotFound()) {
      *output = Redis::NilString();
    } else {
      *output = Redis::BulkString(value);
    }
    return Status::OK();
  }
};

class CommandGetRange : public Commander {
 public:
  Status Parse(const std::vector<std::string> &args) override {
    auto parse_start = ParseInt<int>(args[2], 10);
    auto parse_stop = ParseInt<int>(args[3], 10);
    if (!parse_start || !parse_stop) {
      return {Status::RedisParseErr, errValueNotInteger};
    }

    start_ = *parse_start;
    stop_ = *parse_stop;
    return Commander::Parse(args);
  }

  Status Execute(Server *svr, Connection *conn, std::string *output) override {
    std::string value;
    Redis::String string_db(svr->storage_, conn->GetNamespace());
    auto s = string_db.Get(args_[1], &value);
    if (!s.ok() && !s.IsNotFound()) {
      return {Status::RedisExecErr, s.ToString()};
    }

    if (s.IsNotFound()) {
      *output = Redis::NilString();
      return Status::OK();
    }

    if (start_ < 0) start_ = static_cast<int>(value.size()) + start_;
    if (stop_ < 0) stop_ = static_cast<int>(value.size()) + stop_;
    if (start_ < 0) start_ = 0;
    if (stop_ > static_cast<int>(value.size())) stop_ = static_cast<int>(value.size());
    if (start_ > stop_) {
      *output = Redis::NilString();
    } else {
      *output = Redis::BulkString(value.substr(start_, stop_ - start_ + 1));
    }
    return Status::OK();
  }

 private:
  int start_ = 0;
  int stop_ = 0;
};

class CommandSetRange : public Commander {
 public:
  Status Parse(const std::vector<std::string> &args) override {
    auto parse_result = ParseInt<int>(args[2], 10);
    if (!parse_result) {
      return {Status::RedisParseErr, errValueNotInteger};
    }

    offset_ = *parse_result;
    return Commander::Parse(args);
  }

  Status Execute(Server *svr, Connection *conn, std::string *output) override {
    int ret = 0;
    Redis::String string_db(svr->storage_, conn->GetNamespace());
    auto s = string_db.SetRange(args_[1], offset_, args_[3], &ret);
    if (!s.ok()) {
      return {Status::RedisExecErr, s.ToString()};
    }

    *output = Redis::Integer(ret);
    return Status::OK();
  }

 private:
  int offset_ = 0;
};

class CommandMGet : public Commander {
 public:
  Status Execute(Server *svr, Connection *conn, std::string *output) override {
    Redis::String string_db(svr->storage_, conn->GetNamespace());
    std::vector<Slice> keys;
    for (size_t i = 1; i < args_.size(); i++) {
      keys.emplace_back(args_[i]);
    }
    std::vector<std::string> values;
    // always return OK
    auto statuses = string_db.MGet(keys, &values);
    *output = Redis::MultiBulkString(values, statuses);
    return Status::OK();
  }
};

class CommandAppend : public Commander {
 public:
  Status Execute(Server *svr, Connection *conn, std::string *output) override {
    int ret = 0;
    Redis::String string_db(svr->storage_, conn->GetNamespace());
    auto s = string_db.Append(args_[1], args_[2], &ret);
    if (!s.ok()) {
      return {Status::RedisExecErr, s.ToString()};
    }

    *output = Redis::Integer(ret);
    return Status::OK();
  }
};

class CommandSet : public Commander {
 public:
  Status Parse(const std::vector<std::string> &args) override {
    CommandParser parser(args, 3);
    std::string_view ttl_flag, set_flag;
    while (parser.Good()) {
      if (auto v = GET_OR_RET(ParseTTL(parser, ttl_flag))) {
        ttl_ = *v;
      } else if (parser.EatEqICaseFlag("NX", set_flag)) {
        set_flag_ = NX;
      } else if (parser.EatEqICaseFlag("XX", set_flag)) {
        set_flag_ = XX;
      } else {
        return parser.InvalidSyntax();
      }
    }

    return Status::OK();
  }

  Status Execute(Server *svr, Connection *conn, std::string *output) override {
    int ret = 0;
    Redis::String string_db(svr->storage_, conn->GetNamespace());
    rocksdb::Status s;

    if (ttl_ < 0) {
      string_db.Del(args_[1]);
      *output = Redis::SimpleString("OK");
      return Status::OK();
    }

    if (set_flag_ == NX) {
      s = string_db.SetNX(args_[1], args_[2], ttl_, &ret);
    } else if (set_flag_ == XX) {
      s = string_db.SetXX(args_[1], args_[2], ttl_, &ret);
    } else {
      s = string_db.SetEX(args_[1], args_[2], ttl_);
    }

    if (!s.ok()) {
      return {Status::RedisExecErr, s.ToString()};
    }

    if (set_flag_ != NONE && !ret) {
      *output = Redis::NilString();
    } else {
      *output = Redis::SimpleString("OK");
    }
    return Status::OK();
  }

 private:
  int ttl_ = 0;
  enum { NONE, NX, XX } set_flag_ = NONE;
};

class CommandSetEX : public Commander {
 public:
  Status Parse(const std::vector<std::string> &args) override {
    auto parse_result = ParseInt<int>(args[2], 10);
    if (!parse_result) {
      return {Status::RedisParseErr, errValueNotInteger};
    }

    if (*parse_result <= 0) return {Status::RedisParseErr, errInvalidExpireTime};

    ttl_ = *parse_result;

    return Commander::Parse(args);
  }

  Status Execute(Server *svr, Connection *conn, std::string *output) override {
    Redis::String string_db(svr->storage_, conn->GetNamespace());
    auto s = string_db.SetEX(args_[1], args_[3], ttl_);
    *output = Redis::SimpleString("OK");
    return Status::OK();
  }

 private:
  int ttl_ = 0;
};

class CommandPSetEX : public Commander {
 public:
  Status Parse(const std::vector<std::string> &args) override {
    auto ttl_ms = ParseInt<int64_t>(args[2], 10);
    if (!ttl_ms) {
      return {Status::RedisParseErr, errValueNotInteger};
    }

    if (*ttl_ms <= 0) return {Status::RedisParseErr, errInvalidExpireTime};

    if (*ttl_ms < 1000) {
      ttl_ = 1;
    } else {
      ttl_ = *ttl_ms / 1000;
    }

    return Commander::Parse(args);
  }

  Status Execute(Server *svr, Connection *conn, std::string *output) override {
    Redis::String string_db(svr->storage_, conn->GetNamespace());
    auto s = string_db.SetEX(args_[1], args_[3], ttl_);
    *output = Redis::SimpleString("OK");
    return Status::OK();
  }

 private:
  int ttl_ = 0;
};

class CommandMSet : public Commander {
 public:
  Status Parse(const std::vector<std::string> &args) override {
    if (args.size() % 2 != 1) {
      return {Status::RedisParseErr, errWrongNumOfArguments};
    }

    return Commander::Parse(args);
  }

  Status Execute(Server *svr, Connection *conn, std::string *output) override {
    Redis::String string_db(svr->storage_, conn->GetNamespace());
    std::vector<StringPair> kvs;
    for (size_t i = 1; i < args_.size(); i += 2) {
      kvs.emplace_back(StringPair{args_[i], args_[i + 1]});
    }

    auto s = string_db.MSet(kvs);
    if (!s.ok()) {
      return {Status::RedisExecErr, s.ToString()};
    }

    *output = Redis::SimpleString("OK");
    return Status::OK();
  }
};

class CommandSetNX : public Commander {
 public:
  Status Execute(Server *svr, Connection *conn, std::string *output) override {
    int ret = 0;
    Redis::String string_db(svr->storage_, conn->GetNamespace());
    auto s = string_db.SetNX(args_[1], args_[2], 0, &ret);
    if (!s.ok()) {
      return {Status::RedisExecErr, s.ToString()};
    }

    *output = Redis::Integer(ret);
    return Status::OK();
  }
};

class CommandMSetNX : public Commander {
 public:
  Status Parse(const std::vector<std::string> &args) override {
    if (args.size() % 2 != 1) {
      return {Status::RedisParseErr, errWrongNumOfArguments};
    }

    return Commander::Parse(args);
  }

  Status Execute(Server *svr, Connection *conn, std::string *output) override {
    int ret = 0;
    std::vector<StringPair> kvs;
    Redis::String string_db(svr->storage_, conn->GetNamespace());
    for (size_t i = 1; i < args_.size(); i += 2) {
      kvs.emplace_back(StringPair{args_[i], args_[i + 1]});
    }

    auto s = string_db.MSetNX(kvs, 0, &ret);
    if (!s.ok()) {
      return {Status::RedisExecErr, s.ToString()};
    }

    *output = Redis::Integer(ret);
    return Status::OK();
  }
};

class CommandIncr : public Commander {
 public:
  Status Execute(Server *svr, Connection *conn, std::string *output) override {
    int64_t ret = 0;
    Redis::String string_db(svr->storage_, conn->GetNamespace());
    auto s = string_db.IncrBy(args_[1], 1, &ret);
    if (!s.ok()) return {Status::RedisExecErr, s.ToString()};

    *output = Redis::Integer(ret);
    return Status::OK();
  }
};

class CommandDecr : public Commander {
 public:
  Status Execute(Server *svr, Connection *conn, std::string *output) override {
    int64_t ret = 0;
    Redis::String string_db(svr->storage_, conn->GetNamespace());
    auto s = string_db.IncrBy(args_[1], -1, &ret);
    if (!s.ok()) return {Status::RedisExecErr, s.ToString()};

    *output = Redis::Integer(ret);
    return Status::OK();
  }
};

class CommandIncrBy : public Commander {
 public:
  Status Parse(const std::vector<std::string> &args) override {
    auto parse_result = ParseInt<int64_t>(args[2], 10);
    if (!parse_result) {
      return {Status::RedisParseErr, errValueNotInteger};
    }

    increment_ = *parse_result;
    return Commander::Parse(args);
  }

  Status Execute(Server *svr, Connection *conn, std::string *output) override {
    int64_t ret = 0;
    Redis::String string_db(svr->storage_, conn->GetNamespace());
    auto s = string_db.IncrBy(args_[1], increment_, &ret);
    if (!s.ok()) return {Status::RedisExecErr, s.ToString()};

    *output = Redis::Integer(ret);
    return Status::OK();
  }

 private:
  int64_t increment_ = 0;
};

class CommandIncrByFloat : public Commander {
 public:
  Status Parse(const std::vector<std::string> &args) override {
    try {
      increment_ = std::stod(args[2]);
    } catch (std::exception &e) {
      return {Status::RedisParseErr, errValueNotInteger};
    }

    return Commander::Parse(args);
  }

  Status Execute(Server *svr, Connection *conn, std::string *output) override {
    double ret = 0;
    Redis::String string_db(svr->storage_, conn->GetNamespace());
    auto s = string_db.IncrByFloat(args_[1], increment_, &ret);
    if (!s.ok()) return {Status::RedisExecErr, s.ToString()};

    *output = Redis::BulkString(Util::Float2String(ret));
    return Status::OK();
  }

 private:
  double increment_ = 0;
};

class CommandDecrBy : public Commander {
 public:
  Status Parse(const std::vector<std::string> &args) override {
    auto parse_result = ParseInt<int64_t>(args[2], 10);
    if (!parse_result) {
      return {Status::RedisParseErr, errValueNotInteger};
    }

    increment_ = *parse_result;
    return Commander::Parse(args);
  }

  Status Execute(Server *svr, Connection *conn, std::string *output) override {
    int64_t ret = 0;
    Redis::String string_db(svr->storage_, conn->GetNamespace());
    auto s = string_db.IncrBy(args_[1], -1 * increment_, &ret);
    if (!s.ok()) return {Status::RedisExecErr, s.ToString()};

    *output = Redis::Integer(ret);
    return Status::OK();
  }

 private:
  int64_t increment_ = 0;
};

class CommandCAS : public Commander {
 public:
  Status Parse(const std::vector<std::string> &args) override {
    CommandParser parser(args, 4);
    std::string_view flag;
    while (parser.Good()) {
      if (parser.EatEqICaseFlag("EX", flag)) {
        ttl_ = GET_OR_RET(parser.TakeInt<int>(TTL_RANGE<int>));
      } else if (parser.EatEqICaseFlag("PX", flag)) {
        ttl_ = static_cast<int>(TTLMsToS(GET_OR_RET(parser.TakeInt<int64_t>(TTL_RANGE<int64_t>))));
      } else {
        return parser.InvalidSyntax();
      }
    }
    return Status::OK();
  }

  Status Execute(Server *svr, Connection *conn, std::string *output) override {
    Redis::String string_db(svr->storage_, conn->GetNamespace());
    int ret = 0;
    auto s = string_db.CAS(args_[1], args_[2], args_[3], ttl_, &ret);
    if (!s.ok()) {
      return {Status::RedisExecErr, s.ToString()};
    }

    *output = Redis::Integer(ret);
    return Status::OK();
  }

 private:
  int ttl_ = 0;
};

class CommandCAD : public Commander {
 public:
  Status Execute(Server *svr, Connection *conn, std::string *output) override {
    Redis::String string_db(svr->storage_, conn->GetNamespace());
    int ret = 0;
    auto s = string_db.CAD(args_[1], args_[2], &ret);
    if (!s.ok()) {
      return {Status::RedisExecErr, s.ToString()};
    }

    *output = Redis::Integer(ret);
    return Status::OK();
  }
};

class CommandDel : public Commander {
 public:
  Status Execute(Server *svr, Connection *conn, std::string *output) override {
    int cnt = 0;
    Redis::Database redis(svr->storage_, conn->GetNamespace());
    for (size_t i = 1; i < args_.size(); i++) {
      auto s = redis.Del(args_[i]);
      if (s.ok()) cnt++;
    }
    *output = Redis::Integer(cnt);
    return Status::OK();
  }
};

Status getBitOffsetFromArgument(const std::string &arg, uint32_t *offset) {
  auto parse_result = ParseInt<uint32_t>(arg, 10);
  if (!parse_result) {
    return parse_result.ToStatus();
  }

  *offset = *parse_result;
  return Status::OK();
}

class CommandGetBit : public Commander {
 public:
  Status Parse(const std::vector<std::string> &args) override {
    Status s = getBitOffsetFromArgument(args[2], &offset_);
    if (!s.IsOK()) return s;

    return Commander::Parse(args);
  }

  Status Execute(Server *svr, Connection *conn, std::string *output) override {
    bool bit = false;
    Redis::Bitmap bitmap_db(svr->storage_, conn->GetNamespace());
    auto s = bitmap_db.GetBit(args_[1], offset_, &bit);
    if (!s.ok()) return {Status::RedisExecErr, s.ToString()};

    *output = Redis::Integer(bit ? 1 : 0);
    return Status::OK();
  }

 private:
  uint32_t offset_ = 0;
};

class CommandSetBit : public Commander {
 public:
  Status Parse(const std::vector<std::string> &args) override {
    Status s = getBitOffsetFromArgument(args[2], &offset_);
    if (!s.IsOK()) return s;

    if (args[3] == "0") {
      bit_ = false;
    } else if (args[3] == "1") {
      bit_ = true;
    } else {
      return {Status::RedisParseErr, "bit is out of range"};
    }

    return Commander::Parse(args);
  }

  Status Execute(Server *svr, Connection *conn, std::string *output) override {
    bool old_bit = false;
    Redis::Bitmap bitmap_db(svr->storage_, conn->GetNamespace());
    auto s = bitmap_db.SetBit(args_[1], offset_, bit_, &old_bit);
    if (!s.ok()) return {Status::RedisExecErr, s.ToString()};

    *output = Redis::Integer(old_bit ? 1 : 0);
    return Status::OK();
  }

 private:
  uint32_t offset_ = 0;
  bool bit_ = false;
};

class CommandBitCount : public Commander {
 public:
  Status Parse(const std::vector<std::string> &args) override {
    if (args.size() == 3) {
      return {Status::RedisParseErr, errInvalidSyntax};
    }

    if (args.size() == 4) {
      auto parse_start = ParseInt<int64_t>(args[2], 10);
      if (!parse_start) {
        return {Status::RedisParseErr, errValueNotInteger};
      }

      start_ = *parse_start;
      auto parse_stop = ParseInt<int64_t>(args[3], 10);
      if (!parse_stop) {
        return {Status::RedisParseErr, errValueNotInteger};
      }

      stop_ = *parse_stop;
    }

    return Commander::Parse(args);
  }

  Status Execute(Server *svr, Connection *conn, std::string *output) override {
    uint32_t cnt = 0;
    Redis::Bitmap bitmap_db(svr->storage_, conn->GetNamespace());
    auto s = bitmap_db.BitCount(args_[1], start_, stop_, &cnt);
    if (!s.ok()) return {Status::RedisExecErr, s.ToString()};

    *output = Redis::Integer(cnt);
    return Status::OK();
  }

 private:
  int64_t start_ = 0;
  int64_t stop_ = -1;
};

class CommandBitPos : public Commander {
 public:
  Status Parse(const std::vector<std::string> &args) override {
    if (args.size() >= 4) {
      auto parse_start = ParseInt<int64_t>(args[3], 10);
      if (!parse_start) {
        return {Status::RedisParseErr, errValueNotInteger};
      }

      start_ = *parse_start;
    }

    if (args.size() >= 5) {
      auto parse_stop = ParseInt<int64_t>(args[4], 10);
      if (!parse_stop) {
        return {Status::RedisParseErr, errValueNotInteger};
      }

      stop_given_ = true;
      stop_ = *parse_stop;
    }

    if (args[2] == "0") {
      bit_ = false;
    } else if (args[2] == "1") {
      bit_ = true;
    } else {
      return {Status::RedisParseErr, "bit should be 0 or 1"};
    }

    return Commander::Parse(args);
  }

  Status Execute(Server *svr, Connection *conn, std::string *output) override {
    int64_t pos = 0;
    Redis::Bitmap bitmap_db(svr->storage_, conn->GetNamespace());
    auto s = bitmap_db.BitPos(args_[1], bit_, start_, stop_, stop_given_, &pos);
    if (!s.ok()) return {Status::RedisExecErr, s.ToString()};

    *output = Redis::Integer(pos);
    return Status::OK();
  }

 private:
  int64_t start_ = 0;
  int64_t stop_ = -1;
  bool bit_ = false;
  bool stop_given_ = false;
};

class CommandBitOp : public Commander {
 public:
  Status Parse(const std::vector<std::string> &args) override {
    std::string opname = Util::ToLower(args[1]);
    if (opname == "and")
      op_flag_ = kBitOpAnd;
    else if (opname == "or")
      op_flag_ = kBitOpOr;
    else if (opname == "xor")
      op_flag_ = kBitOpXor;
    else if (opname == "not")
      op_flag_ = kBitOpNot;
    else
      return {Status::RedisInvalidCmd, "Unknown bit operation"};
    if (op_flag_ == kBitOpNot && args.size() != 4) {
      return {Status::RedisInvalidCmd, "BITOP NOT must be called with a single source key."};
    }

    return Commander::Parse(args);
  }

  Status Execute(Server *svr, Connection *conn, std::string *output) override {
    std::vector<Slice> op_keys;
    for (uint64_t i = 3; i < args_.size(); i++) {
      op_keys.emplace_back(args_[i]);
    }

    int64_t dest_key_len = 0;
    Redis::Bitmap bitmap_db(svr->storage_, conn->GetNamespace());
    auto s = bitmap_db.BitOp(op_flag_, args_[1], args_[2], op_keys, &dest_key_len);
    if (!s.ok()) return {Status::RedisExecErr, s.ToString()};

    *output = Redis::Integer(dest_key_len);
    return Status::OK();
  }

 private:
  BitOpFlags op_flag_;
};

class CommandType : public Commander {
 public:
  Status Execute(Server *svr, Connection *conn, std::string *output) override {
    Redis::Database redis(svr->storage_, conn->GetNamespace());
    RedisType type = kRedisNone;
    auto s = redis.Type(args_[1], &type);
    if (s.ok()) {
      *output = Redis::BulkString(RedisTypeNames[type]);
      return Status::OK();
    }

    return {Status::RedisExecErr, s.ToString()};
  }
};

class CommandObject : public Commander {
 public:
  Status Execute(Server *svr, Connection *conn, std::string *output) override {
    if (Util::ToLower(args_[1]) == "dump") {
      Redis::Database redis(svr->storage_, conn->GetNamespace());
      std::vector<std::string> infos;
      auto s = redis.Dump(args_[2], &infos);
      if (!s.ok()) {
        return {Status::RedisExecErr, s.ToString()};
      }

      output->append(Redis::MultiLen(infos.size()));
      for (const auto &info : infos) {
        output->append(Redis::BulkString(info));
      }
    } else {
      *output = Redis::Error("object subcommand must be dump");
    }
    return Status::OK();
  }
};

class CommandTTL : public Commander {
 public:
  Status Execute(Server *svr, Connection *conn, std::string *output) override {
    Redis::Database redis(svr->storage_, conn->GetNamespace());
    int ttl = 0;
    auto s = redis.TTL(args_[1], &ttl);
    if (s.ok()) {
      *output = Redis::Integer(ttl);
      return Status::OK();
    }

    return {Status::RedisExecErr, s.ToString()};
  }
};

class CommandPTTL : public Commander {
 public:
  Status Execute(Server *svr, Connection *conn, std::string *output) override {
    Redis::Database redis(svr->storage_, conn->GetNamespace());
    int ttl = 0;
    auto s = redis.TTL(args_[1], &ttl);
    if (!s.ok()) return {Status::RedisExecErr, s.ToString()};

    if (ttl > 0) {
      *output = Redis::Integer(ttl * 1000);
    } else {
      *output = Redis::Integer(ttl);
    }

    return Status::OK();
  }
};

class CommandExists : public Commander {
 public:
  Status Execute(Server *svr, Connection *conn, std::string *output) override {
    std::vector<rocksdb::Slice> keys;
    for (size_t i = 1; i < args_.size(); i++) {
      keys.emplace_back(args_[i]);
    }

    int cnt = 0;
    Redis::Database redis(svr->storage_, conn->GetNamespace());
    redis.Exists(keys, &cnt);
    *output = Redis::Integer(cnt);

    return Status::OK();
  }
};

StatusOr<int> TTLToTimestamp(int ttl) {
  int64_t now = Util::GetTimeStamp();
  if (ttl >= INT32_MAX - now) {
    return {Status::RedisParseErr, "the expire time was overflow"};
  }

  return ttl + now;
}

class CommandExpire : public Commander {
 public:
  Status Parse(const std::vector<std::string> &args) override {
    seconds_ = GET_OR_RET(TTLToTimestamp(GET_OR_RET(ParseInt<int>(args[2], 10))));
    return Status::OK();
  }

  Status Execute(Server *svr, Connection *conn, std::string *output) override {
    Redis::Database redis(svr->storage_, conn->GetNamespace());
    auto s = redis.Expire(args_[1], seconds_);
    if (s.ok()) {
      *output = Redis::Integer(1);
    } else {
      *output = Redis::Integer(0);
    }
    return Status::OK();
  }

 private:
  int seconds_ = 0;
};

class CommandPExpire : public Commander {
 public:
  Status Parse(const std::vector<std::string> &args) override {
    seconds_ = GET_OR_RET(TTLToTimestamp(TTLMsToS(GET_OR_RET(ParseInt<int64_t>(args[2], 10)))));
    return Status::OK();
  }

  Status Execute(Server *svr, Connection *conn, std::string *output) override {
    Redis::Database redis(svr->storage_, conn->GetNamespace());
    auto s = redis.Expire(args_[1], seconds_);
    if (s.ok()) {
      *output = Redis::Integer(1);
    } else {
      *output = Redis::Integer(0);
    }
    return Status::OK();
  }

 private:
  int seconds_ = 0;
};

class CommandExpireAt : public Commander {
 public:
  Status Parse(const std::vector<std::string> &args) override {
    auto parse_result = ParseInt<int64_t>(args[2], 10);
    if (!parse_result) {
      return {Status::RedisParseErr, errValueNotInteger};
    }

    if (*parse_result >= INT32_MAX) {
      return {Status::RedisParseErr, "the expire time was overflow"};
    }

    timestamp_ = *parse_result;

    return Commander::Parse(args);
  }

  Status Execute(Server *svr, Connection *conn, std::string *output) override {
    Redis::Database redis(svr->storage_, conn->GetNamespace());
    auto s = redis.Expire(args_[1], timestamp_);
    if (s.ok()) {
      *output = Redis::Integer(1);
    } else {
      *output = Redis::Integer(0);
    }
    return Status::OK();
  }

 private:
  int timestamp_ = 0;
};

class CommandPExpireAt : public Commander {
 public:
  Status Parse(const std::vector<std::string> &args) override {
    auto parse_result = ParseInt<int64_t>(args[2], 10);
    if (!parse_result) {
      return {Status::RedisParseErr, errValueNotInteger};
    }

    if (*parse_result / 1000 >= INT32_MAX) {
      return {Status::RedisParseErr, "the expire time was overflow"};
    }

    timestamp_ = static_cast<int>(*parse_result / 1000);

    return Commander::Parse(args);
  }

  Status Execute(Server *svr, Connection *conn, std::string *output) override {
    Redis::Database redis(svr->storage_, conn->GetNamespace());
    auto s = redis.Expire(args_[1], timestamp_);
    if (s.ok()) {
      *output = Redis::Integer(1);
    } else {
      *output = Redis::Integer(0);
    }
    return Status::OK();
  }

 private:
  int timestamp_ = 0;
};

class CommandPersist : public Commander {
 public:
  Status Execute(Server *svr, Connection *conn, std::string *output) override {
    int ttl = 0;
    Redis::Database redis(svr->storage_, conn->GetNamespace());
    auto s = redis.TTL(args_[1], &ttl);
    if (!s.ok()) return {Status::RedisExecErr, s.ToString()};

    if (ttl == -1 || ttl == -2) {
      *output = Redis::Integer(0);
      return Status::OK();
    }

    s = redis.Expire(args_[1], 0);
    if (!s.ok()) return {Status::RedisExecErr, s.ToString()};

    *output = Redis::Integer(1);
    return Status::OK();
  }
};

class CommandHGet : public Commander {
 public:
  Status Execute(Server *svr, Connection *conn, std::string *output) override {
    Redis::Hash hash_db(svr->storage_, conn->GetNamespace());
    std::string value;
    auto s = hash_db.Get(args_[1], args_[2], &value);
    if (!s.ok() && !s.IsNotFound()) {
      return {Status::RedisExecErr, s.ToString()};
    }

    *output = s.IsNotFound() ? Redis::NilString() : Redis::BulkString(value);
    return Status::OK();
  }
};

class CommandHSetNX : public Commander {
 public:
  Status Execute(Server *svr, Connection *conn, std::string *output) override {
    int ret = 0;
    Redis::Hash hash_db(svr->storage_, conn->GetNamespace());
    auto s = hash_db.SetNX(args_[1], args_[2], args_[3], &ret);
    if (!s.ok()) {
      return {Status::RedisExecErr, s.ToString()};
    }

    *output = Redis::Integer(ret);
    return Status::OK();
  }
};

class CommandHStrlen : public Commander {
 public:
  Status Execute(Server *svr, Connection *conn, std::string *output) override {
    Redis::Hash hash_db(svr->storage_, conn->GetNamespace());
    std::string value;
    auto s = hash_db.Get(args_[1], args_[2], &value);
    if (!s.ok() && !s.IsNotFound()) {
      return {Status::RedisExecErr, s.ToString()};
    }

    *output = Redis::Integer(static_cast<int>(value.size()));
    return Status::OK();
  }
};

class CommandHDel : public Commander {
 public:
  Status Execute(Server *svr, Connection *conn, std::string *output) override {
    std::vector<Slice> fields;
    for (size_t i = 2; i < args_.size(); i++) {
      fields.emplace_back(args_[i]);
    }

    int ret = 0;
    Redis::Hash hash_db(svr->storage_, conn->GetNamespace());
    auto s = hash_db.Delete(args_[1], fields, &ret);
    if (!s.ok()) {
      return {Status::RedisExecErr, s.ToString()};
    }

    *output = Redis::Integer(ret);
    return Status::OK();
  }
};

class CommandHExists : public Commander {
 public:
  Status Execute(Server *svr, Connection *conn, std::string *output) override {
    Redis::Hash hash_db(svr->storage_, conn->GetNamespace());
    std::string value;
    auto s = hash_db.Get(args_[1], args_[2], &value);
    if (!s.ok() && !s.IsNotFound()) {
      return {Status::RedisExecErr, s.ToString()};
    }

    *output = s.IsNotFound() ? Redis::Integer(0) : Redis::Integer(1);
    return Status::OK();
  }
};

class CommandHLen : public Commander {
 public:
  Status Execute(Server *svr, Connection *conn, std::string *output) override {
    uint32_t count = 0;
    Redis::Hash hash_db(svr->storage_, conn->GetNamespace());
    auto s = hash_db.Size(args_[1], &count);
    if (!s.ok() && !s.IsNotFound()) {
      return {Status::RedisExecErr, s.ToString()};
    }

    *output = s.IsNotFound() ? Redis::Integer(0) : Redis::Integer(count);
    return Status::OK();
  }
};

class CommandHIncrBy : public Commander {
 public:
  Status Parse(const std::vector<std::string> &args) override {
    auto parse_result = ParseInt<int64_t>(args[3], 10);
    if (!parse_result) {
      return {Status::RedisParseErr, errValueNotInteger};
    }

    increment_ = *parse_result;
    return Commander::Parse(args);
  }

  Status Execute(Server *svr, Connection *conn, std::string *output) override {
    int64_t ret = 0;
    Redis::Hash hash_db(svr->storage_, conn->GetNamespace());
    auto s = hash_db.IncrBy(args_[1], args_[2], increment_, &ret);
    if (!s.ok()) {
      return {Status::RedisExecErr, s.ToString()};
    }

    *output = Redis::Integer(ret);
    return Status::OK();
  }

 private:
  int64_t increment_ = 0;
};

class CommandHIncrByFloat : public Commander {
 public:
  Status Parse(const std::vector<std::string> &args) override {
    try {
      increment_ = std::stod(args[3]);
    } catch (std::exception &e) {
      return {Status::RedisParseErr, errValueNotInteger};
    }
    return Commander::Parse(args);
  }

  Status Execute(Server *svr, Connection *conn, std::string *output) override {
    double ret = 0;
    Redis::Hash hash_db(svr->storage_, conn->GetNamespace());
    auto s = hash_db.IncrByFloat(args_[1], args_[2], increment_, &ret);
    if (!s.ok()) {
      return {Status::RedisExecErr, s.ToString()};
    }

    *output = Redis::BulkString(Util::Float2String(ret));
    return Status::OK();
  }

 private:
  double increment_ = 0;
};

class CommandHMGet : public Commander {
 public:
  Status Execute(Server *svr, Connection *conn, std::string *output) override {
    std::vector<Slice> fields;
    for (size_t i = 2; i < args_.size(); i++) {
      fields.emplace_back(args_[i]);
    }

    std::vector<std::string> values;
    std::vector<rocksdb::Status> statuses;
    Redis::Hash hash_db(svr->storage_, conn->GetNamespace());
    auto s = hash_db.MGet(args_[1], fields, &values, &statuses);
    if (!s.ok() && !s.IsNotFound()) {
      return {Status::RedisExecErr, s.ToString()};
    }

    if (s.IsNotFound()) {
      values.resize(fields.size(), "");
      *output = Redis::MultiBulkString(values);
    } else {
      *output = Redis::MultiBulkString(values, statuses);
    }
    return Status::OK();
  }
};

class CommandHMSet : public Commander {
 public:
  Status Parse(const std::vector<std::string> &args) override {
    if (args.size() % 2 != 0) {
      return {Status::RedisParseErr, errWrongNumOfArguments};
    }
    return Commander::Parse(args);
  }

  Status Execute(Server *svr, Connection *conn, std::string *output) override {
    std::vector<FieldValue> field_values;
    for (size_t i = 2; i < args_.size(); i += 2) {
      field_values.emplace_back(FieldValue{args_[i], args_[i + 1]});
    }

    int ret = 0;
    Redis::Hash hash_db(svr->storage_, conn->GetNamespace());
    auto s = hash_db.MSet(args_[1], field_values, false, &ret);
    if (!s.ok()) {
      return {Status::RedisExecErr, s.ToString()};
    }

    if (GetAttributes()->name == "hset") {
      *output = Redis::Integer(ret);
    } else {
      *output = Redis::SimpleString("OK");
    }
    return Status::OK();
  }
};

class CommandHKeys : public Commander {
 public:
  Status Execute(Server *svr, Connection *conn, std::string *output) override {
    Redis::Hash hash_db(svr->storage_, conn->GetNamespace());
    std::vector<FieldValue> field_values;
    auto s = hash_db.GetAll(args_[1], &field_values, HashFetchType::kOnlyKey);
    if (!s.ok()) {
      return {Status::RedisExecErr, s.ToString()};
    }

    std::vector<std::string> keys;
    keys.reserve(field_values.size());
    for (const auto &fv : field_values) {
      keys.emplace_back(fv.field);
    }
    *output = Redis::MultiBulkString(keys);

    return Status::OK();
  }
};

class CommandHVals : public Commander {
 public:
  Status Execute(Server *svr, Connection *conn, std::string *output) override {
    Redis::Hash hash_db(svr->storage_, conn->GetNamespace());
    std::vector<FieldValue> field_values;
    auto s = hash_db.GetAll(args_[1], &field_values, HashFetchType::kOnlyValue);
    if (!s.ok()) {
      return {Status::RedisExecErr, s.ToString()};
    }

    std::vector<std::string> values;
    values.reserve(field_values.size());
    for (const auto &p : field_values) {
      values.emplace_back(p.value);
    }
    *output = MultiBulkString(values);

    return Status::OK();
  }
};

class CommandHGetAll : public Commander {
 public:
  Status Execute(Server *svr, Connection *conn, std::string *output) override {
    Redis::Hash hash_db(svr->storage_, conn->GetNamespace());
    std::vector<FieldValue> field_values;
    auto s = hash_db.GetAll(args_[1], &field_values);
    if (!s.ok()) {
      return {Status::RedisExecErr, s.ToString()};
    }

    std::vector<std::string> kv_pairs;
    kv_pairs.reserve(field_values.size());
    for (const auto &p : field_values) {
      kv_pairs.emplace_back(p.field);
      kv_pairs.emplace_back(p.value);
    }
    *output = MultiBulkString(kv_pairs);

    return Status::OK();
  }
};

class CommandHRange : public Commander {
 public:
  Status Parse(const std::vector<std::string> &args) override {
    if (args.size() != 6 && args.size() != 4) {
      return {Status::RedisParseErr, errWrongNumOfArguments};
    }

    if (args.size() == 6 && Util::ToLower(args[4]) != "limit") {
      return {Status::RedisInvalidCmd, errInvalidSyntax};
    }

    if (args.size() == 6) {
      auto parse_result = ParseInt<int64_t>(args_[5], 10);
      if (!parse_result) return {Status::RedisParseErr, errValueNotInteger};

      limit_ = *parse_result;
    }
    return Commander::Parse(args);
  }

  Status Execute(Server *svr, Connection *conn, std::string *output) override {
    Redis::Hash hash_db(svr->storage_, conn->GetNamespace());
    std::vector<FieldValue> field_values;
    auto s = hash_db.Range(args_[1], args_[2], args_[3], limit_, &field_values);
    if (!s.ok()) {
      return {Status::RedisExecErr, s.ToString()};
    }

    std::vector<std::string> kv_pairs;
    for (const auto &p : field_values) {
      kv_pairs.emplace_back(p.field);
      kv_pairs.emplace_back(p.value);
    }
    *output = MultiBulkString(kv_pairs);

    return Status::OK();
  }

 private:
  int64_t limit_ = LONG_MAX;
};

class CommandPush : public Commander {
 public:
  CommandPush(bool create_if_missing, bool left) : left_(left), create_if_missing_(create_if_missing) {}

  Status Execute(Server *svr, Connection *conn, std::string *output) override {
    std::vector<Slice> elems;
    for (size_t i = 2; i < args_.size(); i++) {
      elems.emplace_back(args_[i]);
    }

    int ret = 0;
    rocksdb::Status s;
    Redis::List list_db(svr->storage_, conn->GetNamespace());
    if (create_if_missing_) {
      s = list_db.Push(args_[1], elems, left_, &ret);
    } else {
      s = list_db.PushX(args_[1], elems, left_, &ret);
    }
    if (!s.ok()) {
      return {Status::RedisExecErr, s.ToString()};
    }

    svr->WakeupBlockingConns(args_[1], elems.size());

    *output = Redis::Integer(ret);
    return Status::OK();
  }

 private:
  bool left_;
  bool create_if_missing_;
};

class CommandLPush : public CommandPush {
 public:
  CommandLPush() : CommandPush(true, true) {}
};

class CommandRPush : public CommandPush {
 public:
  CommandRPush() : CommandPush(true, false) {}
};

class CommandLPushX : public CommandPush {
 public:
  CommandLPushX() : CommandPush(false, true) {}
};

class CommandRPushX : public CommandPush {
 public:
  CommandRPushX() : CommandPush(false, false) {}
};

class CommandPop : public Commander {
 public:
<<<<<<< HEAD
  explicit CommandPop(bool left) { left_ = left; }

=======
  explicit CommandPop(bool left) : left_(left) {}
>>>>>>> 5467b02b
  Status Parse(const std::vector<std::string> &args) override {
    if (args.size() > 3) {
      return {Status::RedisParseErr, errWrongNumOfArguments};
    }

    if (args.size() == 2) {
      return Status::OK();
    }

    auto v = ParseInt<int32_t>(args[2], 10);
    if (!v) {
      return {Status::RedisParseErr, errValueNotInteger};
    }

    if (*v < 0) {
      return {Status::RedisParseErr, errValueMustBePositive};
    }

    count_ = *v;
    with_count_ = true;

    return Status::OK();
  }

  Status Execute(Server *svr, Connection *conn, std::string *output) override {
    Redis::List list_db(svr->storage_, conn->GetNamespace());
    if (with_count_) {
      std::vector<std::string> elems;
      auto s = list_db.PopMulti(args_[1], left_, count_, &elems);
      if (!s.ok() && !s.IsNotFound()) {
        return {Status::RedisExecErr, s.ToString()};
      }

      if (s.IsNotFound()) {
        *output = Redis::MultiLen(-1);
      } else {
        *output = Redis::MultiBulkString(elems);
      }
    } else {
      std::string elem;
      auto s = list_db.Pop(args_[1], left_, &elem);
      if (!s.ok() && !s.IsNotFound()) {
        return {Status::RedisExecErr, s.ToString()};
      }

      if (s.IsNotFound()) {
        *output = Redis::NilString();
      } else {
        *output = Redis::BulkString(elem);
      }
    }

    return Status::OK();
  }

 private:
  bool left_;
  bool with_count_ = false;
  uint32_t count_ = 1;
};

class CommandLPop : public CommandPop {
 public:
  CommandLPop() : CommandPop(true) {}
};

class CommandRPop : public CommandPop {
 public:
  CommandRPop() : CommandPop(false) {}
};

class CommandBPop : public Commander {
 public:
  explicit CommandBPop(bool left) : left_(left) {}

<<<<<<< HEAD
=======
  CommandBPop(const CommandBPop &) = delete;
  CommandBPop &operator=(const CommandBPop &) = delete;

>>>>>>> 5467b02b
  ~CommandBPop() override {
    if (timer_) {
      event_free(timer_);
      timer_ = nullptr;
    }
  }

  Status Parse(const std::vector<std::string> &args) override {
    auto parse_result = ParseInt<int>(args[args.size() - 1], 10);
    if (!parse_result) {
      return {Status::RedisParseErr, "timeout is not an integer or out of range"};
    }

    if (*parse_result < 0) {
      return {Status::RedisParseErr, "timeout should not be negative"};
    }

    timeout_ = *parse_result;

    keys_ = std::vector<std::string>(args.begin() + 1, args.end() - 1);
    return Commander::Parse(args);
  }

  Status Execute(Server *svr, Connection *conn, std::string *output) override {
    svr_ = svr;
    conn_ = conn;

    auto bev = conn->GetBufferEvent();
    auto s = TryPopFromList();
    if (s.ok() || !s.IsNotFound()) {
      return Status::OK();  // error has already output in TryPopFromList
    }

    if (conn->IsInExec()) {
      *output = Redis::MultiLen(-1);
      return Status::OK();  // No blocking in multi-exec
    }

    for (const auto &key : keys_) {
      svr_->AddBlockingKey(key, conn_);
    }

    bufferevent_setcb(bev, nullptr, WriteCB, EventCB, this);

    if (timeout_) {
      timer_ = evtimer_new(bufferevent_get_base(bev), TimerCB, this);
      timeval tm = {timeout_, 0};
      evtimer_add(timer_, &tm);
    }

    return {Status::BlockingCmd};
  }

  rocksdb::Status TryPopFromList() {
    Redis::List list_db(svr_->storage_, conn_->GetNamespace());
    std::string elem;
    const std::string *last_key_ptr = nullptr;
    rocksdb::Status s;
    for (const auto &key : keys_) {
      last_key_ptr = &key;
      s = list_db.Pop(key, left_, &elem);
      if (s.ok() || !s.IsNotFound()) {
        break;
      }
    }

    if (s.ok()) {
      if (!last_key_ptr) {
        conn_->Reply(Redis::MultiBulkString({"", std::move(elem)}));
      } else {
        conn_->Reply(Redis::MultiBulkString({*last_key_ptr, std::move(elem)}));
      }
    } else if (!s.IsNotFound()) {
      conn_->Reply(Redis::Error("ERR " + s.ToString()));
      LOG(ERROR) << "Failed to execute redis command: " << conn_->current_cmd_->GetAttributes()->name
                 << ", err: " << s.ToString();
    }

    return s;
  }

  static void WriteCB(bufferevent *bev, void *ctx) {
    auto self = reinterpret_cast<CommandBPop *>(ctx);
    auto s = self->TryPopFromList();
    if (s.IsNotFound()) {
      // The connection may be waked up but can't pop from list. For example,
      // connection A is blocking on list and connection B push a new element
      // then wake up the connection A, but this element may be token by other connection C.
      // So we need to wait for the wake event again by disabling the WRITE event.
      bufferevent_disable(bev, EV_WRITE);
      return;
    }

    if (self->timer_) {
      event_free(self->timer_);
      self->timer_ = nullptr;
    }

    self->unBlockingAll();
    bufferevent_setcb(bev, Redis::Connection::OnRead, Redis::Connection::OnWrite, Redis::Connection::OnEvent,
                      self->conn_);
    bufferevent_enable(bev, EV_READ);
    // We need to manually trigger the read event since we will stop processing commands
    // in connection after the blocking command, so there may have some commands to be processed.
    // Related issue: https://github.com/apache/incubator-kvrocks/issues/831
    bufferevent_trigger(bev, EV_READ, BEV_TRIG_IGNORE_WATERMARKS);
  }

  static void EventCB(bufferevent *bev, int16_t events, void *ctx) {
    auto self = static_cast<CommandBPop *>(ctx);
    if (events & (BEV_EVENT_EOF | BEV_EVENT_ERROR)) {
      if (self->timer_ != nullptr) {
        event_free(self->timer_);
        self->timer_ = nullptr;
      }
      self->unBlockingAll();
    }
    Redis::Connection::OnEvent(bev, events, self->conn_);
  }

  static void TimerCB(int, int16_t events, void *ctx) {
    auto self = reinterpret_cast<CommandBPop *>(ctx);
    self->conn_->Reply(Redis::NilString());
    event_free(self->timer_);
    self->timer_ = nullptr;
    self->unBlockingAll();
    auto bev = self->conn_->GetBufferEvent();
    bufferevent_setcb(bev, Redis::Connection::OnRead, Redis::Connection::OnWrite, Redis::Connection::OnEvent,
                      self->conn_);
    bufferevent_enable(bev, EV_READ);
  }

 private:
  bool left_ = false;
  int timeout_ = 0;  // seconds
  std::vector<std::string> keys_;
  Server *svr_ = nullptr;
  Connection *conn_ = nullptr;
  event *timer_ = nullptr;

  void unBlockingAll() {
    for (const auto &key : keys_) {
      svr_->UnBlockingKey(key, conn_);
    }
  }
};

class CommandBLPop : public CommandBPop {
 public:
  CommandBLPop() : CommandBPop(true) {}
};

class CommandBRPop : public CommandBPop {
 public:
  CommandBRPop() : CommandBPop(false) {}
};

class CommandLRem : public Commander {
 public:
  Status Parse(const std::vector<std::string> &args) override {
    auto parse_result = ParseInt<int>(args[2], 10);
    if (!parse_result) {
      return {Status::RedisParseErr, errValueNotInteger};
    }

    count_ = *parse_result;
    return Commander::Parse(args);
  }

  Status Execute(Server *svr, Connection *conn, std::string *output) override {
    int ret = 0;
    Redis::List list_db(svr->storage_, conn->GetNamespace());
    auto s = list_db.Rem(args_[1], count_, args_[3], &ret);
    if (!s.ok() && !s.IsNotFound()) {
      return {Status::RedisExecErr, s.ToString()};
    }

    *output = Redis::Integer(ret);
    return Status::OK();
  }

 private:
  int count_ = 0;
};

class CommandLInsert : public Commander {
 public:
  Status Parse(const std::vector<std::string> &args) override {
    if ((Util::ToLower(args[2]) == "before")) {
      before_ = true;
    } else if ((Util::ToLower(args[2]) == "after")) {
      before_ = false;
    } else {
      return {Status::RedisParseErr, errInvalidSyntax};
    }
    return Commander::Parse(args);
  }

  Status Execute(Server *svr, Connection *conn, std::string *output) override {
    int ret = 0;
    Redis::List list_db(svr->storage_, conn->GetNamespace());
    auto s = list_db.Insert(args_[1], args_[3], args_[4], before_, &ret);
    if (!s.ok() && !s.IsNotFound()) {
      return {Status::RedisExecErr, s.ToString()};
    }

    *output = Redis::Integer(ret);
    return Status::OK();
  }

 private:
  bool before_ = false;
};

class CommandLRange : public Commander {
 public:
  Status Parse(const std::vector<std::string> &args) override {
    auto parse_start = ParseInt<int>(args[2], 10);
    auto parse_stop = ParseInt<int>(args[3], 10);
    if (!parse_start || !parse_stop) {
      return {Status::RedisParseErr, errValueNotInteger};
    }

    start_ = *parse_start;
    stop_ = *parse_stop;
    return Commander::Parse(args);
  }

  Status Execute(Server *svr, Connection *conn, std::string *output) override {
    Redis::List list_db(svr->storage_, conn->GetNamespace());
    std::vector<std::string> elems;
    auto s = list_db.Range(args_[1], start_, stop_, &elems);
    if (!s.ok() && !s.IsNotFound()) {
      return {Status::RedisExecErr, s.ToString()};
    }

    *output = Redis::MultiBulkString(elems, false);
    return Status::OK();
  }

 private:
  int start_ = 0, stop_ = 0;
};

class CommandLLen : public Commander {
 public:
  Status Execute(Server *svr, Connection *conn, std::string *output) override {
    Redis::List list_db(svr->storage_, conn->GetNamespace());
    uint32_t count = 0;
    auto s = list_db.Size(args_[1], &count);
    if (!s.ok() && !s.IsNotFound()) {
      return {Status::RedisExecErr, s.ToString()};
    }

    *output = Redis::Integer(count);
    return Status::OK();
  }
};

class CommandLIndex : public Commander {
 public:
  Status Parse(const std::vector<std::string> &args) override {
    auto parse_result = ParseInt<int>(args[2], 10);
    if (!parse_result) {
      return {Status::RedisParseErr, errValueNotInteger};
    }

    index_ = *parse_result;
    return Commander::Parse(args);
  }

  Status Execute(Server *svr, Connection *conn, std::string *output) override {
    Redis::List list_db(svr->storage_, conn->GetNamespace());
    std::string elem;
    auto s = list_db.Index(args_[1], index_, &elem);
    if (!s.ok() && !s.IsNotFound()) {
      return {Status::RedisExecErr, s.ToString()};
    }

    if (s.IsNotFound()) {
      *output = Redis::NilString();
    } else {
      *output = Redis::BulkString(elem);
    }
    return Status::OK();
  }

 private:
  int index_ = 0;
};

class CommandLSet : public Commander {
 public:
  Status Parse(const std::vector<std::string> &args) override {
    auto parse_result = ParseInt<int>(args[2], 10);
    if (!parse_result) {
      return {Status::RedisParseErr, errValueNotInteger};
    }

    index_ = *parse_result;
    return Commander::Parse(args);
  }

  Status Execute(Server *svr, Connection *conn, std::string *output) override {
    Redis::List list_db(svr->storage_, conn->GetNamespace());
    auto s = list_db.Set(args_[1], index_, args_[3]);
    if (!s.ok()) {
      return {Status::RedisExecErr, s.ToString()};
    }

    *output = Redis::SimpleString("OK");
    return Status::OK();
  }

 private:
  int index_ = 0;
};

class CommandLTrim : public Commander {
 public:
  Status Parse(const std::vector<std::string> &args) override {
    auto parse_start = ParseInt<int>(args[2], 10);
    auto parse_stop = ParseInt<int>(args[3], 10);
    if (!parse_start || !parse_stop) {
      return {Status::RedisParseErr, errValueNotInteger};
    }

    start_ = *parse_start;
    stop_ = *parse_stop;

    return Commander::Parse(args);
  }

  Status Execute(Server *svr, Connection *conn, std::string *output) override {
    Redis::List list_db(svr->storage_, conn->GetNamespace());
    auto s = list_db.Trim(args_[1], start_, stop_);
    if (!s.ok()) {
      return {Status::RedisExecErr, s.ToString()};
    }

    *output = Redis::SimpleString("OK");
    return Status::OK();
  }

 private:
  int start_ = 0;
  int stop_ = 0;
};

class CommandRPopLPUSH : public Commander {
 public:
  Status Execute(Server *svr, Connection *conn, std::string *output) override {
    Redis::List list_db(svr->storage_, conn->GetNamespace());
    std::string elem;
    auto s = list_db.RPopLPush(args_[1], args_[2], &elem);
    if (!s.ok() && !s.IsNotFound()) {
      return {Status::RedisExecErr, s.ToString()};
    }

    *output = s.IsNotFound() ? Redis::NilString() : Redis::BulkString(elem);
    return Status::OK();
  }
};

class CommandLMove : public Commander {
 public:
  Status Parse(const std::vector<std::string> &args) override {
    auto arg_val = Util::ToLower(args_[3]);
    if (arg_val != "left" && arg_val != "right") {
      return {Status::RedisParseErr, errInvalidSyntax};
    }

    src_left_ = arg_val == "left";
    arg_val = Util::ToLower(args_[4]);
    if (arg_val != "left" && arg_val != "right") {
      return {Status::RedisParseErr, errInvalidSyntax};
    }

    dst_left_ = arg_val == "left";
    return Status::OK();
  }

  Status Execute(Server *svr, Connection *conn, std::string *output) override {
    Redis::List list_db(svr->storage_, conn->GetNamespace());
    std::string elem;
    auto s = list_db.LMove(args_[1], args_[2], src_left_, dst_left_, &elem);
    if (!s.ok() && !s.IsNotFound()) {
      return {Status::RedisExecErr, s.ToString()};
    }

    *output = s.IsNotFound() ? Redis::NilString() : Redis::BulkString(elem);
    return Status::OK();
  }

 private:
  bool src_left_;
  bool dst_left_;
};

class CommandSAdd : public Commander {
 public:
  Status Execute(Server *svr, Connection *conn, std::string *output) override {
    std::vector<Slice> members;
    for (unsigned int i = 2; i < args_.size(); i++) {
      members.emplace_back(args_[i]);
    }

    int ret = 0;
    Redis::Set set_db(svr->storage_, conn->GetNamespace());
    auto s = set_db.Add(args_[1], members, &ret);
    if (!s.ok()) {
      return {Status::RedisExecErr, s.ToString()};
    }

    *output = Redis::Integer(ret);
    return Status::OK();
  }
};

class CommandSRem : public Commander {
 public:
  Status Execute(Server *svr, Connection *conn, std::string *output) override {
    std::vector<Slice> members;
    for (size_t i = 2; i < args_.size(); i++) {
      members.emplace_back(args_[i]);
    }

    int ret = 0;
    Redis::Set set_db(svr->storage_, conn->GetNamespace());
    auto s = set_db.Remove(args_[1], members, &ret);
    if (!s.ok()) {
      return {Status::RedisExecErr, s.ToString()};
    }

    *output = Redis::Integer(ret);
    return Status::OK();
  }
};

class CommandSCard : public Commander {
 public:
  Status Execute(Server *svr, Connection *conn, std::string *output) override {
    Redis::Set set_db(svr->storage_, conn->GetNamespace());
    int ret = 0;
    auto s = set_db.Card(args_[1], &ret);
    if (!s.ok()) {
      return {Status::RedisExecErr, s.ToString()};
    }

    *output = Redis::Integer(ret);
    return Status::OK();
  }
};

class CommandSMembers : public Commander {
 public:
  Status Execute(Server *svr, Connection *conn, std::string *output) override {
    Redis::Set set_db(svr->storage_, conn->GetNamespace());
    std::vector<std::string> members;
    auto s = set_db.Members(args_[1], &members);
    if (!s.ok()) {
      return {Status::RedisExecErr, s.ToString()};
    }

    *output = Redis::MultiBulkString(members, false);
    return Status::OK();
  }
};

class CommandSIsMember : public Commander {
 public:
  Status Execute(Server *svr, Connection *conn, std::string *output) override {
    Redis::Set set_db(svr->storage_, conn->GetNamespace());
    int ret = 0;
    auto s = set_db.IsMember(args_[1], args_[2], &ret);
    if (!s.ok()) {
      return {Status::RedisExecErr, s.ToString()};
    }

    *output = Redis::Integer(ret);
    return Status::OK();
  }
};

class CommandSMIsMember : public Commander {
 public:
  Status Execute(Server *svr, Connection *conn, std::string *output) override {
    Redis::Set set_db(svr->storage_, conn->GetNamespace());
    std::vector<Slice> members;
    for (size_t i = 2; i < args_.size(); i++) {
      members.emplace_back(args_[i]);
    }

    std::vector<int> exists;
    auto s = set_db.MIsMember(args_[1], members, &exists);
    if (!s.ok() && !s.IsNotFound()) {
      return {Status::RedisExecErr, s.ToString()};
    }

    if (s.IsNotFound()) {
      exists.resize(members.size(), 0);
    }

    output->append(Redis::MultiLen(exists.size()));
    for (const auto &exist : exists) {
      output->append(Redis::Integer(exist));
    }

    return Status::OK();
  }
};

class CommandSPop : public Commander {
 public:
  Status Parse(const std::vector<std::string> &args) override {
    if (args.size() == 3) {
      auto parse_result = ParseInt<int>(args[2], 10);
      if (!parse_result) {
        return {Status::RedisParseErr, errValueNotInteger};
      }

      count_ = *parse_result;
      with_count_ = true;
    }
    return Commander::Parse(args);
  }

  Status Execute(Server *svr, Connection *conn, std::string *output) override {
    Redis::Set set_db(svr->storage_, conn->GetNamespace());
    std::vector<std::string> members;
    auto s = set_db.Take(args_[1], &members, count_, true);
    if (!s.ok()) {
      return {Status::RedisExecErr, s.ToString()};
    }

    if (with_count_) {
      *output = Redis::MultiBulkString(members, false);
    } else {
      if (members.size() > 0) {
        *output = Redis::BulkString(members.front());
      } else {
        *output = Redis::NilString();
      }
    }
    return Status::OK();
  }

 private:
  int count_ = 1;
  bool with_count_ = false;
};

class CommandSRandMember : public Commander {
 public:
  Status Parse(const std::vector<std::string> &args) override {
    if (args.size() == 3) {
      auto parse_result = ParseInt<int>(args[2], 10);
      if (!parse_result) {
        return {Status::RedisParseErr, errValueNotInteger};
      }

      count_ = *parse_result;
    }
    return Commander::Parse(args);
  }

  Status Execute(Server *svr, Connection *conn, std::string *output) override {
    Redis::Set set_db(svr->storage_, conn->GetNamespace());
    std::vector<std::string> members;
    auto s = set_db.Take(args_[1], &members, count_, false);
    if (!s.ok()) {
      return {Status::RedisExecErr, s.ToString()};
    }
    *output = Redis::MultiBulkString(members, false);
    return Status::OK();
  }

 private:
  int count_ = 1;
};

class CommandSMove : public Commander {
 public:
  Status Execute(Server *svr, Connection *conn, std::string *output) override {
    Redis::Set set_db(svr->storage_, conn->GetNamespace());
    int ret = 0;
    auto s = set_db.Move(args_[1], args_[2], args_[3], &ret);
    if (!s.ok()) {
      return {Status::RedisExecErr, s.ToString()};
    }

    *output = Redis::Integer(ret);
    return Status::OK();
  }
};

class CommandSDiff : public Commander {
 public:
  Status Execute(Server *svr, Connection *conn, std::string *output) override {
    std::vector<Slice> keys;
    for (size_t i = 1; i < args_.size(); i++) {
      keys.emplace_back(args_[i]);
    }

    std::vector<std::string> members;
    Redis::Set set_db(svr->storage_, conn->GetNamespace());
    auto s = set_db.Diff(keys, &members);
    if (!s.ok()) {
      return {Status::RedisExecErr, s.ToString()};
    }

    *output = Redis::MultiBulkString(members, false);
    return Status::OK();
  }
};

class CommandSUnion : public Commander {
 public:
  Status Execute(Server *svr, Connection *conn, std::string *output) override {
    std::vector<Slice> keys;
    for (size_t i = 1; i < args_.size(); i++) {
      keys.emplace_back(args_[i]);
    }

    std::vector<std::string> members;
    Redis::Set set_db(svr->storage_, conn->GetNamespace());
    auto s = set_db.Union(keys, &members);
    if (!s.ok()) {
      return {Status::RedisExecErr, s.ToString()};
    }

    *output = Redis::MultiBulkString(members, false);
    return Status::OK();
  }
};

class CommandSInter : public Commander {
 public:
  Status Execute(Server *svr, Connection *conn, std::string *output) override {
    std::vector<Slice> keys;
    for (size_t i = 1; i < args_.size(); i++) {
      keys.emplace_back(args_[i]);
    }

    std::vector<std::string> members;
    Redis::Set set_db(svr->storage_, conn->GetNamespace());
    auto s = set_db.Inter(keys, &members);
    if (!s.ok()) {
      return {Status::RedisExecErr, s.ToString()};
    }

    *output = Redis::MultiBulkString(members, false);
    return Status::OK();
  }
};

class CommandSInterCard : public Commander {
 public:
  Status Execute(Server *svr, Connection *conn, std::string *output) override {
    // args_ will be like: sintercard 2 key1 key2 LIMIT 1, where 2 is the number of keys, limit is optional
    uint64_t num_keys = 0;
    auto parse_num_keys = ParseInt<uint64_t>(args_[1], 10);
    if (!parse_num_keys) {
      return Status(Status::RedisParseErr, errValueNotInteger);
    }
    num_keys = *parse_num_keys;
    if (num_keys <= 0) {
      return Status(Status::NotOK, "numkeys should be greater than 0");
    }
    if (args_.size() < num_keys + 2) {
      return Status(Status::NotOK, "numkeys should be equal to the number of keys");
    }
    if (args_.size() != num_keys + 2 && args_.size() != num_keys + 4) {
      return Status(Status::NotOK, "invalid number of arguments");
    }
    int64_t limit = 0;
    if (args_.size() == num_keys + 4) {
      if (Util::ToLower(args_[num_keys + 2]) != "limit") {
        return Status(Status::NotOK, "invalid number of arguments");
      }
      auto parse_limit = ParseInt<int64_t>(args_[num_keys + 3], 10);
      if (!parse_limit) {
        return Status(Status::RedisParseErr, errValueNotInteger);
      }
      limit = *parse_limit;
      if (limit < 0) {
        return Status(Status::NotOK, "limit can't be negative");
      }
    }
    std::vector<Slice> keys;
    for (uint64_t i = 2; i < num_keys + 2; i++) {
      keys.emplace_back(args_[i]);
    }
    Redis::Set set_db(svr->storage_, conn->GetNamespace());
    int64_t ret = 0;
    auto s = set_db.InterCard(keys, limit, &ret);
    if (!s.ok()) {
      return Status(Status::RedisExecErr, s.ToString());
    }
    *output = Redis::Integer(ret);
    return Status::OK();
  }
};

class CommandSDiffStore : public Commander {
 public:
  Status Execute(Server *svr, Connection *conn, std::string *output) override {
    std::vector<Slice> keys;
    for (size_t i = 2; i < args_.size(); i++) {
      keys.emplace_back(args_[i]);
    }

    int ret = 0;
    Redis::Set set_db(svr->storage_, conn->GetNamespace());
    auto s = set_db.DiffStore(args_[1], keys, &ret);
    if (!s.ok()) {
      return {Status::RedisExecErr, s.ToString()};
    }

    *output = Redis::Integer(ret);
    return Status::OK();
  }
};

class CommandSUnionStore : public Commander {
 public:
  Status Execute(Server *svr, Connection *conn, std::string *output) override {
    std::vector<Slice> keys;
    for (size_t i = 2; i < args_.size(); i++) {
      keys.emplace_back(args_[i]);
    }

    int ret = 0;
    Redis::Set set_db(svr->storage_, conn->GetNamespace());
    auto s = set_db.UnionStore(args_[1], keys, &ret);
    if (!s.ok()) {
      return {Status::RedisExecErr, s.ToString()};
    }

    *output = Redis::Integer(ret);
    return Status::OK();
  }
};

class CommandSInterStore : public Commander {
 public:
  Status Execute(Server *svr, Connection *conn, std::string *output) override {
    std::vector<Slice> keys;
    for (size_t i = 2; i < args_.size(); i++) {
      keys.emplace_back(args_[i]);
    }

    int ret = 0;
    Redis::Set set_db(svr->storage_, conn->GetNamespace());
    auto s = set_db.InterStore(args_[1], keys, &ret);
    if (!s.ok()) {
      return {Status::RedisExecErr, s.ToString()};
    }

    *output = Redis::Integer(ret);
    return Status::OK();
  }
};

class CommandZAdd : public Commander {
 public:
  Status Parse(const std::vector<std::string> &args) override {
    size_t index = 2;
    parseFlags(args, index);
    if (auto s = validateFlags(); !s.IsOK()) {
      return s;
    }

    if (auto left = (args.size() - index); left >= 0) {
      if (flags_.HasIncr() && left != 2) {
        return {Status::RedisParseErr, "INCR option supports a single increment-element pair"};
      }

      if (left % 2 != 0 || left == 0) {
        return {Status::RedisParseErr, errInvalidSyntax};
      }
    }

    try {
      for (size_t i = index; i < args.size(); i += 2) {
        double score = std::stod(args[i]);
        if (std::isnan(score)) {
          return {Status::RedisParseErr, errScoreIsNotValidFloat};
        }

        member_scores_.emplace_back(MemberScore{args[i + 1], score});
      }
    } catch (const std::exception &e) {
      return {Status::RedisParseErr, errValueIsNotFloat};
    }

    return Commander::Parse(args);
  }

  Status Execute(Server *svr, Connection *conn, std::string *output) override {
    int ret = 0;
    double old_score = member_scores_[0].score;
    Redis::ZSet zset_db(svr->storage_, conn->GetNamespace());
    auto s = zset_db.Add(args_[1], flags_, &member_scores_, &ret);
    if (!s.ok()) {
      return {Status::RedisExecErr, s.ToString()};
    }

    if (flags_.HasIncr()) {
      auto new_score = member_scores_[0].score;
      if ((flags_.HasNX() || flags_.HasXX() || flags_.HasLT() || flags_.HasGT()) && old_score == new_score &&
          ret == 0) {  // not the first time using incr && score not changed
        *output = Redis::NilString();
        return Status::OK();
      }

      *output = Redis::BulkString(Util::Float2String(new_score));
    } else {
      *output = Redis::Integer(ret);
    }
    return Status::OK();
  }

 private:
  std::vector<MemberScore> member_scores_;
  ZAddFlags flags_{0};

<<<<<<< HEAD
  void parseFlags(const std::vector<std::string> &args, unsigned &index);

=======
  void parseFlags(const std::vector<std::string> &args, size_t &index);
>>>>>>> 5467b02b
  Status validateFlags() const;
};

void CommandZAdd::parseFlags(const std::vector<std::string> &args, size_t &index) {
  std::unordered_map<std::string, ZSetFlags> options = {{"xx", kZSetXX}, {"nx", kZSetNX}, {"ch", kZSetCH},
                                                        {"lt", kZSetLT}, {"gt", kZSetGT}, {"incr", kZSetIncr}};
  for (size_t i = 2; i < args.size(); i++) {
    auto option = Util::ToLower(args[i]);
    if (auto it = options.find(option); it != options.end()) {
      flags_.SetFlag(it->second);
      index++;
    } else {
      break;
    }
  }
}

Status CommandZAdd::validateFlags() const {
  if (!flags_.HasAnyFlags()) {
    return Status::OK();
  }

  if (flags_.HasNX() && flags_.HasXX()) {
    return {Status::RedisParseErr, "XX and NX options at the same time are not compatible"};
  }

  if ((flags_.HasLT() && flags_.HasGT()) || (flags_.HasLT() && flags_.HasNX()) || (flags_.HasGT() && flags_.HasNX())) {
    return {Status::RedisParseErr, errZSetLTGTNX};
  }

  return Status::OK();
}

class CommandZCount : public Commander {
 public:
  Status Parse(const std::vector<std::string> &args) override {
    Status s = Redis::ZSet::ParseRangeSpec(args[2], args[3], &spec_);
    if (!s.IsOK()) {
      return {Status::RedisParseErr, s.Msg()};
    }
    return Commander::Parse(args);
  }

  Status Execute(Server *svr, Connection *conn, std::string *output) override {
    int ret = 0;
    Redis::ZSet zset_db(svr->storage_, conn->GetNamespace());
    auto s = zset_db.Count(args_[1], spec_, &ret);
    if (!s.ok()) {
      return {Status::RedisExecErr, s.ToString()};
    }

    *output = Redis::Integer(ret);
    return Status::OK();
  }

 private:
  ZRangeSpec spec_;
};

class CommandZCard : public Commander {
 public:
  Status Execute(Server *svr, Connection *conn, std::string *output) override {
    int ret = 0;
    Redis::ZSet zset_db(svr->storage_, conn->GetNamespace());
    auto s = zset_db.Card(args_[1], &ret);
    if (!s.ok() && !s.IsNotFound()) {
      return {Status::RedisExecErr, s.ToString()};
    }

    *output = Redis::Integer(ret);
    return Status::OK();
  }
};

class CommandZIncrBy : public Commander {
 public:
  Status Parse(const std::vector<std::string> &args) override {
    try {
      incr_ = std::stod(args[2]);
    } catch (const std::exception &e) {
      return {Status::RedisParseErr, "value is not an double or out of range"};
    }
    return Commander::Parse(args);
  }

  Status Execute(Server *svr, Connection *conn, std::string *output) override {
    double score = 0;
    Redis::ZSet zset_db(svr->storage_, conn->GetNamespace());
    auto s = zset_db.IncrBy(args_[1], args_[3], incr_, &score);
    if (!s.ok()) {
      return {Status::RedisExecErr, s.ToString()};
    }

    *output = Redis::BulkString(Util::Float2String(score));
    return Status::OK();
  }

 private:
  double incr_ = 0.0;
};

class CommandZLexCount : public Commander {
 public:
  Status Parse(const std::vector<std::string> &args) override {
    Status s = Redis::ZSet::ParseRangeLexSpec(args[2], args[3], &spec_);
    if (!s.IsOK()) {
      return {Status::RedisParseErr, s.Msg()};
    }

    return Commander::Parse(args);
  }

  Status Execute(Server *svr, Connection *conn, std::string *output) override {
    int size = 0;
    Redis::ZSet zset_db(svr->storage_, conn->GetNamespace());
    auto s = zset_db.RangeByLex(args_[1], spec_, nullptr, &size);
    if (!s.ok()) {
      return {Status::RedisExecErr, s.ToString()};
    }

    *output = Redis::Integer(size);
    return Status::OK();
  }

 private:
  ZRangeLexSpec spec_;
};

class CommandZPop : public Commander {
 public:
  explicit CommandZPop(bool min) : min_(min) {}

  Status Parse(const std::vector<std::string> &args) override {
    if (args.size() > 2) {
      auto parse_result = ParseInt<int>(args[2], 10);
      if (!parse_result) {
        return {Status::RedisParseErr, errValueNotInteger};
      }

      count_ = *parse_result;
    }
    return Commander::Parse(args);
  }

  Status Execute(Server *svr, Connection *conn, std::string *output) override {
    Redis::ZSet zset_db(svr->storage_, conn->GetNamespace());
    std::vector<MemberScore> member_scores;
    auto s = zset_db.Pop(args_[1], count_, min_, &member_scores);
    if (!s.ok()) {
      return {Status::RedisExecErr, s.ToString()};
    }

    output->append(Redis::MultiLen(member_scores.size() * 2));
    for (const auto &ms : member_scores) {
      output->append(Redis::BulkString(ms.member));
      output->append(Redis::BulkString(Util::Float2String(ms.score)));
    }

    return Status::OK();
  }

 private:
  bool min_;
  int count_ = 1;
};

class CommandZPopMin : public CommandZPop {
 public:
  CommandZPopMin() : CommandZPop(true) {}
};

class CommandZPopMax : public CommandZPop {
 public:
  CommandZPopMax() : CommandZPop(false) {}
};

class CommandZRange : public Commander {
 public:
  explicit CommandZRange(bool reversed = false) : reversed_(reversed) {}

  Status Parse(const std::vector<std::string> &args) override {
    auto parse_start = ParseInt<int>(args[2], 10);
    auto parse_stop = ParseInt<int>(args[3], 10);
    if (!parse_start || !parse_stop) {
      return {Status::RedisParseErr, errValueNotInteger};
    }

    start_ = *parse_start;
    stop_ = *parse_stop;
    if (args.size() > 4 && (Util::ToLower(args[4]) == "withscores")) {
      with_scores_ = true;
    }

    return Commander::Parse(args);
  }

  Status Execute(Server *svr, Connection *conn, std::string *output) override {
    Redis::ZSet zset_db(svr->storage_, conn->GetNamespace());
    std::vector<MemberScore> member_scores;
    uint8_t flags = !reversed_ ? 0 : kZSetReversed;
    auto s = zset_db.Range(args_[1], start_, stop_, flags, &member_scores);
    if (!s.ok()) {
      return {Status::RedisExecErr, s.ToString()};
    }

    if (!with_scores_) {
      output->append(Redis::MultiLen(member_scores.size()));
    } else {
      output->append(Redis::MultiLen(member_scores.size() * 2));
    }

    for (const auto &ms : member_scores) {
      output->append(Redis::BulkString(ms.member));
      if (with_scores_) output->append(Redis::BulkString(Util::Float2String(ms.score)));
    }

    return Status::OK();
  }

 private:
  int start_ = 0;
  int stop_ = 0;
  bool reversed_;
  bool with_scores_ = false;
};

class CommandZRevRange : public CommandZRange {
 public:
  CommandZRevRange() : CommandZRange(true) {}
};

class CommandZRangeByLex : public Commander {
 public:
  explicit CommandZRangeByLex(bool reversed = false) { spec_.reversed = reversed; }

  Status Parse(const std::vector<std::string> &args) override {
    Status s;
    if (spec_.reversed) {
      s = Redis::ZSet::ParseRangeLexSpec(args[3], args[2], &spec_);
    } else {
      s = Redis::ZSet::ParseRangeLexSpec(args[2], args[3], &spec_);
    }

    if (!s.IsOK()) {
      return {Status::RedisParseErr, s.Msg()};
    }

    if (args.size() == 7 && Util::ToLower(args[4]) == "limit") {
      auto parse_offset = ParseInt<int>(args[5], 10);
      auto parse_count = ParseInt<int>(args[6], 10);
      if (!parse_offset || !parse_count) {
        return {Status::RedisParseErr, errValueNotInteger};
      }

      spec_.offset = *parse_offset;
      spec_.count = *parse_count;
    }
    return Commander::Parse(args);
  }

  Status Execute(Server *svr, Connection *conn, std::string *output) override {
    int size = 0;
    Redis::ZSet zset_db(svr->storage_, conn->GetNamespace());
    std::vector<std::string> members;
    auto s = zset_db.RangeByLex(args_[1], spec_, &members, &size);
    if (!s.ok()) {
      return {Status::RedisExecErr, s.ToString()};
    }

    *output = Redis::MultiBulkString(members, false);
    return Status::OK();
  }

 private:
  ZRangeLexSpec spec_;
};

class CommandZRangeByScore : public Commander {
 public:
  explicit CommandZRangeByScore(bool reversed = false) { spec_.reversed = reversed; }

  Status Parse(const std::vector<std::string> &args) override {
    Status s;
    if (spec_.reversed) {
      s = Redis::ZSet::ParseRangeSpec(args[3], args[2], &spec_);
    } else {
      s = Redis::ZSet::ParseRangeSpec(args[2], args[3], &spec_);
    }

    if (!s.IsOK()) {
      return {Status::RedisParseErr, s.Msg()};
    }

    size_t i = 4;
    while (i < args.size()) {
      if (Util::ToLower(args[i]) == "withscores") {
        with_scores_ = true;
        i++;
      } else if (Util::ToLower(args[i]) == "limit" && i + 2 < args.size()) {
        auto parse_offset = ParseInt<int>(args[i + 1], 10);
        auto parse_count = ParseInt<int>(args[i + 2], 10);
        if (!parse_offset || !parse_count) {
          return {Status::RedisParseErr, errValueNotInteger};
        }

        spec_.offset = *parse_offset;
        spec_.count = *parse_count;
        i += 3;
      } else {
        return {Status::RedisParseErr, errInvalidSyntax};
      }
    }
    return Commander::Parse(args);
  }

  Status Execute(Server *svr, Connection *conn, std::string *output) override {
    int size = 0;
    Redis::ZSet zset_db(svr->storage_, conn->GetNamespace());
    std::vector<MemberScore> member_scores;
    auto s = zset_db.RangeByScore(args_[1], spec_, &member_scores, &size);
    if (!s.ok()) {
      return {Status::RedisExecErr, s.ToString()};
    }

    if (!with_scores_) {
      output->append(Redis::MultiLen(member_scores.size()));
    } else {
      output->append(Redis::MultiLen(member_scores.size() * 2));
    }

    for (const auto &ms : member_scores) {
      output->append(Redis::BulkString(ms.member));
      if (with_scores_) output->append(Redis::BulkString(Util::Float2String(ms.score)));
    }

    return Status::OK();
  }

 private:
  ZRangeSpec spec_;
  bool with_scores_ = false;
};

class CommandZRank : public Commander {
 public:
  explicit CommandZRank(bool reversed = false) : reversed_(reversed) {}

  Status Execute(Server *svr, Connection *conn, std::string *output) override {
    int rank = 0;
    Redis::ZSet zset_db(svr->storage_, conn->GetNamespace());
    auto s = zset_db.Rank(args_[1], args_[2], reversed_, &rank);
    if (!s.ok()) {
      return {Status::RedisExecErr, s.ToString()};
    }

    if (rank == -1) {
      *output = Redis::NilString();
    } else {
      *output = Redis::Integer(rank);
    }
    return Status::OK();
  }

 private:
  bool reversed_;
};

class CommandZRevRank : public CommandZRank {
 public:
  CommandZRevRank() : CommandZRank(true) {}
};

class CommandZRevRangeByScore : public CommandZRangeByScore {
 public:
  CommandZRevRangeByScore() : CommandZRangeByScore(true) {}
};

class CommandZRevRangeByLex : public CommandZRangeByLex {
 public:
  CommandZRevRangeByLex() : CommandZRangeByLex(true) {}
};

class CommandZRem : public Commander {
 public:
  Status Execute(Server *svr, Connection *conn, std::string *output) override {
    std::vector<rocksdb::Slice> members;
    for (size_t i = 2; i < args_.size(); i++) {
      members.emplace_back(args_[i]);
    }

    int size = 0;
    Redis::ZSet zset_db(svr->storage_, conn->GetNamespace());
    auto s = zset_db.Remove(args_[1], members, &size);
    if (!s.ok()) {
      return {Status::RedisExecErr, s.ToString()};
    }

    *output = Redis::Integer(size);
    return Status::OK();
  }
};

class CommandZRemRangeByRank : public Commander {
 public:
  Status Parse(const std::vector<std::string> &args) override {
    auto parse_start = ParseInt<int>(args[2], 10);
    auto parse_stop = ParseInt<int>(args[3], 10);
    if (!parse_start || !parse_stop) {
      return {Status::RedisParseErr, errValueNotInteger};
    }

    start_ = *parse_start;
    stop_ = *parse_stop;

    return Commander::Parse(args);
  }

  Status Execute(Server *svr, Connection *conn, std::string *output) override {
    int ret = 0;
    Redis::ZSet zset_db(svr->storage_, conn->GetNamespace());
    auto s = zset_db.RemoveRangeByRank(args_[1], start_, stop_, &ret);
    if (!s.ok()) {
      return {Status::RedisExecErr, s.ToString()};
    }

    *output = Redis::Integer(ret);
    return Status::OK();
  }

 private:
  int start_ = 0;
  int stop_ = 0;
};

class CommandZRemRangeByScore : public Commander {
 public:
  Status Parse(const std::vector<std::string> &args) override {
    Status s = Redis::ZSet::ParseRangeSpec(args[2], args[3], &spec_);
    if (!s.IsOK()) {
      return {Status::RedisParseErr, s.Msg()};
    }
    return Commander::Parse(args);
  }

  Status Execute(Server *svr, Connection *conn, std::string *output) override {
    int size = 0;
    Redis::ZSet zset_db(svr->storage_, conn->GetNamespace());
    auto s = zset_db.RemoveRangeByScore(args_[1], spec_, &size);
    if (!s.ok()) {
      return {Status::RedisExecErr, s.ToString()};
    }

    *output = Redis::Integer(size);
    return Status::OK();
  }

 private:
  ZRangeSpec spec_;
};

class CommandZRemRangeByLex : public Commander {
 public:
  Status Parse(const std::vector<std::string> &args) override {
    Status s = Redis::ZSet::ParseRangeLexSpec(args[2], args[3], &spec_);
    if (!s.IsOK()) {
      return {Status::RedisParseErr, s.Msg()};
    }
    return Commander::Parse(args);
  }

  Status Execute(Server *svr, Connection *conn, std::string *output) override {
    int size = 0;
    Redis::ZSet zset_db(svr->storage_, conn->GetNamespace());
    auto s = zset_db.RemoveRangeByLex(args_[1], spec_, &size);
    if (!s.ok()) {
      return {Status::RedisExecErr, s.ToString()};
    }

    *output = Redis::Integer(size);
    return Status::OK();
  }

 private:
  ZRangeLexSpec spec_;
};

class CommandZScore : public Commander {
 public:
  Status Execute(Server *svr, Connection *conn, std::string *output) override {
    double score = 0;
    Redis::ZSet zset_db(svr->storage_, conn->GetNamespace());
    auto s = zset_db.Score(args_[1], args_[2], &score);
    if (!s.ok() && !s.IsNotFound()) {
      return {Status::RedisExecErr, s.ToString()};
    }

    if (s.IsNotFound()) {
      *output = Redis::NilString();
    } else {
      *output = Redis::BulkString(Util::Float2String(score));
    }
    return Status::OK();
  }
};

class CommandZMScore : public Commander {
 public:
  Status Execute(Server *svr, Connection *conn, std::string *output) override {
    std::vector<Slice> members;
    for (size_t i = 2; i < args_.size(); i++) {
      members.emplace_back(args_[i]);
    }
    std::map<std::string, double> mscores;
    Redis::ZSet zset_db(svr->storage_, conn->GetNamespace());
    auto s = zset_db.MGet(args_[1], members, &mscores);
    if (!s.ok() && !s.IsNotFound()) {
      return {Status::RedisExecErr, s.ToString()};
    }

    std::vector<std::string> values;
    if (s.IsNotFound()) {
      values.resize(members.size(), "");
    } else {
      for (const auto &member : members) {
        auto iter = mscores.find(member.ToString());
        if (iter == mscores.end()) {
          values.emplace_back("");
        } else {
          values.emplace_back(Util::Float2String(iter->second));
        }
      }
    }
    *output = Redis::MultiBulkString(values);
    return Status::OK();
  }
};

class CommandZUnionStore : public Commander {
 public:
  Status Parse(const std::vector<std::string> &args) override {
    auto parse_result = ParseInt<int>(args[2], 10);
    if (!parse_result) {
      return {Status::RedisParseErr, errValueNotInteger};
    }

    numkeys_ = *parse_result;
    if (numkeys_ > args.size() - 3) {
      return {Status::RedisParseErr, errInvalidSyntax};
    }

    size_t j = 0;
    while (j < numkeys_) {
      keys_weights_.emplace_back(KeyWeight{args[j + 3], 1});
      j++;
    }

    size_t i = 3 + numkeys_;
    while (i < args.size()) {
      if (Util::ToLower(args[i]) == "aggregate" && i + 1 < args.size()) {
        if (Util::ToLower(args[i + 1]) == "sum") {
          aggregate_method_ = kAggregateSum;
        } else if (Util::ToLower(args[i + 1]) == "min") {
          aggregate_method_ = kAggregateMin;
        } else if (Util::ToLower(args[i + 1]) == "max") {
          aggregate_method_ = kAggregateMax;
        } else {
          return {Status::RedisParseErr, "aggregate param error"};
        }
        i += 2;
      } else if (Util::ToLower(args[i]) == "weights" && i + numkeys_ < args.size()) {
        size_t k = 0;
        while (k < numkeys_) {
          try {
            keys_weights_[k].weight = std::stod(args[i + k + 1]);
          } catch (const std::exception &e) {
            return {Status::RedisParseErr, "weight is not an double or out of range"};
          }
          if (std::isnan(keys_weights_[k].weight)) {
            return {Status::RedisParseErr, "weight is not an double or out of range"};
          }
          k++;
        }
        i += numkeys_ + 1;
      } else {
        return {Status::RedisParseErr, errInvalidSyntax};
      }
    }
    return Commander::Parse(args);
  }

  Status Execute(Server *svr, Connection *conn, std::string *output) override {
    int size = 0;
    Redis::ZSet zset_db(svr->storage_, conn->GetNamespace());
    auto s = zset_db.UnionStore(args_[1], keys_weights_, aggregate_method_, &size);
    if (!s.ok()) {
      return {Status::RedisExecErr, s.ToString()};
    }

    *output = Redis::Integer(size);
    return Status::OK();
  }

 protected:
  size_t numkeys_ = 0;
  std::vector<KeyWeight> keys_weights_;
  AggregateMethod aggregate_method_ = kAggregateSum;
};

class CommandZInterStore : public CommandZUnionStore {
 public:
  CommandZInterStore() : CommandZUnionStore() {}

  Status Execute(Server *svr, Connection *conn, std::string *output) override {
    int size = 0;
    Redis::ZSet zset_db(svr->storage_, conn->GetNamespace());
    auto s = zset_db.InterStore(args_[1], keys_weights_, aggregate_method_, &size);
    if (!s.ok()) {
      return {Status::RedisExecErr, s.ToString()};
    }

    *output = Redis::Integer(size);
    return Status::OK();
  }
};

class CommandGeoBase : public Commander {
 public:
  Status ParseDistanceUnit(const std::string &param) {
    if (Util::ToLower(param) == "m") {
      distance_unit_ = kDistanceMeter;
    } else if (Util::ToLower(param) == "km") {
      distance_unit_ = kDistanceKilometers;
    } else if (Util::ToLower(param) == "ft") {
      distance_unit_ = kDistanceFeet;
    } else if (Util::ToLower(param) == "mi") {
      distance_unit_ = kDistanceMiles;
    } else {
      return {Status::RedisParseErr, "unsupported unit provided. please use M, KM, FT, MI"};
    }
    return Status::OK();
  }

  Status ParseLongLat(const std::string &longitude_para, const std::string &latitude_para, double *longitude,
                      double *latitude) {
    try {
      *longitude = std::stod(longitude_para);
      *latitude = std::stod(latitude_para);
    } catch (const std::exception &e) {
      return {Status::RedisParseErr, errValueIsNotFloat};
    }

    if (*longitude < GEO_LONG_MIN || *longitude > GEO_LONG_MAX || *latitude < GEO_LAT_MIN || *latitude > GEO_LAT_MAX) {
      return {Status::RedisParseErr, "invalid longitude,latitude pair " + longitude_para + "," + latitude_para};
    }

    return Status::OK();
  }

  double GetDistanceByUnit(double distance) { return distance / GetUnitConversion(); }

  double GetRadiusMeters(double radius) { return radius * GetUnitConversion(); }

  double GetUnitConversion() {
    double conversion = 0;
    switch (distance_unit_) {
      case kDistanceMeter:
        conversion = 1;
        break;
      case kDistanceKilometers:
        conversion = 1000;
        break;
      case kDistanceFeet:
        conversion = 0.3048;
        break;
      case kDistanceMiles:
        conversion = 1609.34;
        break;
    }
    return conversion;
  }

 protected:
  DistanceUnit distance_unit_ = kDistanceMeter;
};

class CommandGeoAdd : public CommandGeoBase {
 public:
  CommandGeoAdd() : CommandGeoBase() {}

  Status Parse(const std::vector<std::string> &args) override {
    if ((args.size() - 5) % 3 != 0) {
      return {Status::RedisParseErr, errWrongNumOfArguments};
    }

    for (size_t i = 2; i < args.size(); i += 3) {
      double longitude = 0;
      double latitude = 0;
      auto s = ParseLongLat(args[i], args[i + 1], &longitude, &latitude);
      if (!s.IsOK()) return s;

      geo_points_.emplace_back(GeoPoint{longitude, latitude, args[i + 2]});
    }
    return Commander::Parse(args);
  }

  Status Execute(Server *svr, Connection *conn, std::string *output) override {
    int ret = 0;
    Redis::Geo geo_db(svr->storage_, conn->GetNamespace());
    auto s = geo_db.Add(args_[1], &geo_points_, &ret);
    if (!s.ok()) {
      return {Status::RedisExecErr, s.ToString()};
    }

    *output = Redis::Integer(ret);
    return Status::OK();
  }

 private:
  std::vector<GeoPoint> geo_points_;
};

class CommandGeoDist : public CommandGeoBase {
 public:
  CommandGeoDist() : CommandGeoBase() {}

  Status Parse(const std::vector<std::string> &args) override {
    if (args.size() == 5) {
      auto s = ParseDistanceUnit(args[4]);
      if (!s.IsOK()) return s;
    }
    return Commander::Parse(args);
  }

  Status Execute(Server *svr, Connection *conn, std::string *output) override {
    double distance = 0;
    Redis::Geo geo_db(svr->storage_, conn->GetNamespace());
    auto s = geo_db.Dist(args_[1], args_[2], args_[3], &distance);
    if (!s.ok() && !s.IsNotFound()) {
      return {Status::RedisExecErr, s.ToString()};
    }

    if (s.IsNotFound()) {
      *output = Redis::NilString();
    } else {
      *output = Redis::BulkString(Util::Float2String(GetDistanceByUnit(distance)));
    }
    return Status::OK();
  }
};

class CommandGeoHash : public Commander {
 public:
  Status Parse(const std::vector<std::string> &args) override {
    for (size_t i = 2; i < args.size(); i++) {
      members_.emplace_back(args[i]);
    }
    return Commander::Parse(args);
  }

  Status Execute(Server *svr, Connection *conn, std::string *output) override {
    std::vector<std::string> hashes;
    Redis::Geo geo_db(svr->storage_, conn->GetNamespace());
    auto s = geo_db.Hash(args_[1], members_, &hashes);
    if (!s.ok()) {
      return {Status::RedisExecErr, s.ToString()};
    }

    *output = Redis::MultiBulkString(hashes);
    return Status::OK();
  }

 private:
  std::vector<Slice> members_;
};

class CommandGeoPos : public Commander {
 public:
  Status Parse(const std::vector<std::string> &args) override {
    for (size_t i = 2; i < args.size(); i++) {
      members_.emplace_back(args[i]);
    }
    return Commander::Parse(args);
  }

  Status Execute(Server *svr, Connection *conn, std::string *output) override {
    std::map<std::string, GeoPoint> geo_points;
    Redis::Geo geo_db(svr->storage_, conn->GetNamespace());
    auto s = geo_db.Pos(args_[1], members_, &geo_points);
    if (!s.ok()) {
      return {Status::RedisExecErr, s.ToString()};
    }

    std::vector<std::string> list;
    for (const auto &member : members_) {
      auto iter = geo_points.find(member.ToString());
      if (iter == geo_points.end()) {
        list.emplace_back(Redis::NilString());
      } else {
        list.emplace_back(Redis::MultiBulkString(
            {Util::Float2String(iter->second.longitude), Util::Float2String(iter->second.latitude)}));
      }
    }
    *output = Redis::Array(list);
    return Status::OK();
  }

 private:
  std::vector<Slice> members_;
};

class CommandGeoRadius : public CommandGeoBase {
 public:
  CommandGeoRadius() : CommandGeoBase() {}

  Status Parse(const std::vector<std::string> &args) override {
    auto s = ParseLongLat(args[2], args[3], &longitude_, &latitude_);
    if (!s.IsOK()) return s;

    try {
      radius_ = std::stod(args[4]);
    } catch (const std::exception &e) {
      return {Status::RedisParseErr, errValueIsNotFloat};
    }

    s = ParseDistanceUnit(args[5]);
    if (!s.IsOK()) return s;

    s = ParseRadiusExtraOption();
    if (!s.IsOK()) return s;

    return Commander::Parse(args);
  }

  Status ParseRadiusExtraOption(size_t i = 6) {
    while (i < args_.size()) {
      if (Util::ToLower(args_[i]) == "withcoord") {
        with_coord_ = true;
        i++;
      } else if (Util::ToLower(args_[i]) == "withdist") {
        with_dist_ = true;
        i++;
      } else if (Util::ToLower(args_[i]) == "withhash") {
        with_hash_ = true;
        i++;
      } else if (Util::ToLower(args_[i]) == "asc") {
        sort_ = kSortASC;
        i++;
      } else if (Util::ToLower(args_[i]) == "desc") {
        sort_ = kSortDESC;
        i++;
      } else if (Util::ToLower(args_[i]) == "count" && i + 1 < args_.size()) {
        auto parse_result = ParseInt<int>(args_[i + 1], 10);
        if (!parse_result) {
          return {Status::RedisParseErr, errValueNotInteger};
        }

        count_ = *parse_result;
        i += 2;
      } else if (attributes_->is_write() &&
                 (Util::ToLower(args_[i]) == "store" || Util::ToLower(args_[i]) == "storedist") &&
                 i + 1 < args_.size()) {
        store_key_ = args_[i + 1];
        if (Util::ToLower(args_[i]) == "storedist") {
          store_distance_ = true;
        }
        i += 2;
      } else {
        return {Status::RedisParseErr, errInvalidSyntax};
      }
    }
    /* Trap options not compatible with STORE and STOREDIST. */
    if (!store_key_.empty() && (with_dist_ || with_hash_ || with_coord_)) {
      return {Status::RedisParseErr,
              "STORE option in GEORADIUS is not compatible with WITHDIST, WITHHASH and WITHCOORDS options"};
    }

    /* COUNT without ordering does not make much sense, force ASC
     * ordering if COUNT was specified but no sorting was requested.
     * */
    if (count_ != 0 && sort_ == kSortNone) {
      sort_ = kSortASC;
    }
    return Status::OK();
  }

  Status Execute(Server *svr, Connection *conn, std::string *output) override {
    std::vector<GeoPoint> geo_points;
    Redis::Geo geo_db(svr->storage_, conn->GetNamespace());
    auto s = geo_db.Radius(args_[1], longitude_, latitude_, GetRadiusMeters(radius_), count_, sort_, store_key_,
                           store_distance_, GetUnitConversion(), &geo_points);
    if (!s.ok()) {
      return {Status::RedisExecErr, s.ToString()};
    }

    if (store_key_.size() != 0) {
      *output = Redis::Integer(geo_points.size());
    } else {
      *output = GenerateOutput(geo_points);
    }
    return Status::OK();
  }

  std::string GenerateOutput(const std::vector<GeoPoint> &geo_points) {
    int result_length = geo_points.size();
    int returned_items_count = (count_ == 0 || result_length < count_) ? result_length : count_;
    std::vector<std::string> list;
    for (int i = 0; i < returned_items_count; i++) {
      auto geo_point = geo_points[i];
      if (!with_coord_ && !with_hash_ && !with_dist_) {
        list.emplace_back(Redis::BulkString(geo_point.member));
      } else {
        std::vector<std::string> one;
        one.emplace_back(Redis::BulkString(geo_point.member));
        if (with_dist_) {
          one.emplace_back(Redis::BulkString(Util::Float2String(GetDistanceByUnit(geo_point.dist))));
        }
        if (with_hash_) {
          one.emplace_back(Redis::BulkString(Util::Float2String(geo_point.score)));
        }
        if (with_coord_) {
          one.emplace_back(Redis::MultiBulkString(
              {Util::Float2String(geo_point.longitude), Util::Float2String(geo_point.latitude)}));
        }
        list.emplace_back(Redis::Array(one));
      }
    }
    return Redis::Array(list);
  }

 protected:
  double radius_ = 0;
  bool with_coord_ = false;
  bool with_dist_ = false;
  bool with_hash_ = false;
  int count_ = 0;
  DistanceSort sort_ = kSortNone;
  std::string store_key_;
  bool store_distance_ = false;

 private:
  double longitude_ = 0;
  double latitude_ = 0;
};

class CommandGeoRadiusByMember : public CommandGeoRadius {
 public:
  CommandGeoRadiusByMember() : CommandGeoRadius() {}

  Status Parse(const std::vector<std::string> &args) override {
    try {
      radius_ = std::stod(args[3]);
    } catch (const std::exception &e) {
      return {Status::RedisParseErr, errValueIsNotFloat};
    }

    auto s = ParseDistanceUnit(args[4]);
    if (!s.IsOK()) return s;

    s = ParseRadiusExtraOption(5);
    if (!s.IsOK()) return s;

    return Commander::Parse(args);
  }

  Status Execute(Server *svr, Connection *conn, std::string *output) override {
    std::vector<GeoPoint> geo_points;
    Redis::Geo geo_db(svr->storage_, conn->GetNamespace());
    auto s = geo_db.RadiusByMember(args_[1], args_[2], GetRadiusMeters(radius_), count_, sort_, store_key_,
                                   store_distance_, GetUnitConversion(), &geo_points);
    if (!s.ok()) {
      return {Status::RedisExecErr, s.ToString()};
    }

    *output = GenerateOutput(geo_points);
    return Status::OK();
  }
};

class CommandGeoRadiusReadonly : public CommandGeoRadius {
 public:
  CommandGeoRadiusReadonly() : CommandGeoRadius() {}
};

class CommandGeoRadiusByMemberReadonly : public CommandGeoRadiusByMember {
 public:
  CommandGeoRadiusByMemberReadonly() : CommandGeoRadiusByMember() {}
};

class CommandSortedintAdd : public Commander {
 public:
  Status Parse(const std::vector<std::string> &args) override {
    for (size_t i = 2; i < args.size(); i++) {
      auto parse_result = ParseInt<uint64_t>(args[i], 10);
      if (!parse_result) {
        return {Status::RedisParseErr, errValueNotInteger};
      }

      ids_.emplace_back(*parse_result);
    }
    return Commander::Parse(args);
  }

  Status Execute(Server *svr, Connection *conn, std::string *output) override {
    Redis::Sortedint sortedint_db(svr->storage_, conn->GetNamespace());
    int ret = 0;
    auto s = sortedint_db.Add(args_[1], ids_, &ret);
    if (!s.ok()) {
      return {Status::RedisExecErr, s.ToString()};
    }

    *output = Redis::Integer(ret);
    return Status::OK();
  }

 private:
  std::vector<uint64_t> ids_;
};

class CommandSortedintRem : public Commander {
 public:
  Status Parse(const std::vector<std::string> &args) override {
    for (size_t i = 2; i < args.size(); i++) {
      auto parse_result = ParseInt<uint64_t>(args[i], 10);
      if (!parse_result) {
        return {Status::RedisParseErr, errValueNotInteger};
      }

      ids_.emplace_back(*parse_result);
    }
    return Commander::Parse(args);
  }

  Status Execute(Server *svr, Connection *conn, std::string *output) override {
    Redis::Sortedint sortedint_db(svr->storage_, conn->GetNamespace());
    int ret = 0;
    auto s = sortedint_db.Remove(args_[1], ids_, &ret);
    if (!s.ok()) {
      return {Status::RedisExecErr, s.ToString()};
    }

    *output = Redis::Integer(ret);
    return Status::OK();
  }

 private:
  std::vector<uint64_t> ids_;
};

class CommandSortedintCard : public Commander {
 public:
  Status Execute(Server *svr, Connection *conn, std::string *output) override {
    Redis::Sortedint sortedint_db(svr->storage_, conn->GetNamespace());
    int ret = 0;
    auto s = sortedint_db.Card(args_[1], &ret);
    if (!s.ok()) {
      return {Status::RedisExecErr, s.ToString()};
    }

    *output = Redis::Integer(ret);
    return Status::OK();
  }
};

class CommandSortedintExists : public Commander {
 public:
  Status Execute(Server *svr, Connection *conn, std::string *output) override {
    Redis::Sortedint sortedint_db(svr->storage_, conn->GetNamespace());
    std::vector<uint64_t> ids;
    for (size_t i = 2; i < args_.size(); i++) {
      auto parse_result = ParseInt<uint64_t>(args_[i], 10);
      if (!parse_result) {
        return {Status::RedisParseErr, errValueNotInteger};
      }

      ids.emplace_back(*parse_result);
    }

    std::vector<int> exists;
    auto s = sortedint_db.MExist(args_[1], ids, &exists);
    if (!s.ok() && !s.IsNotFound()) {
      return {Status::RedisExecErr, s.ToString()};
    }

    if (s.IsNotFound()) {
      exists.resize(ids.size(), 0);
    }
    output->append(Redis::MultiLen(exists.size()));
    for (auto exist : exists) {
      output->append(Redis::Integer(exist));
    }

    return Status::OK();
  }
};

class CommandSortedintRange : public Commander {
 public:
  explicit CommandSortedintRange(bool reversed = false) : reversed_(reversed) {}

  Status Parse(const std::vector<std::string> &args) override {
    auto parse_offset = ParseInt<uint64_t>(args[2], 10);
    auto parse_limit = ParseInt<uint64_t>(args[3], 10);
    if (!parse_offset || !parse_limit) {
      return {Status::RedisParseErr, errValueNotInteger};
    }

    offset_ = *parse_offset;
    limit_ = *parse_limit;

    if (args.size() == 6) {
      if (Util::ToLower(args[4]) != "cursor") {
        return {Status::RedisParseErr, errInvalidSyntax};
      }

      auto parse_result = ParseInt<uint64_t>(args[5], 10);
      if (!parse_result) {
        return {Status::RedisParseErr, errValueNotInteger};
      }

      cursor_id_ = *parse_result;
    }

    return Commander::Parse(args);
  }

  Status Execute(Server *svr, Connection *conn, std::string *output) override {
    Redis::Sortedint sortedint_db(svr->storage_, conn->GetNamespace());
    std::vector<uint64_t> ids;
    auto s = sortedint_db.Range(args_[1], cursor_id_, offset_, limit_, reversed_, &ids);
    if (!s.ok()) {
      return {Status::RedisExecErr, s.ToString()};
    }

    output->append(Redis::MultiLen(ids.size()));
    for (const auto id : ids) {
      output->append(Redis::BulkString(std::to_string(id)));
    }

    return Status::OK();
  }

 private:
  uint64_t cursor_id_ = 0;
  uint64_t offset_ = 0;
  uint64_t limit_ = 20;
  bool reversed_ = false;
};

class CommandSortedintRevRange : public CommandSortedintRange {
 public:
  CommandSortedintRevRange() : CommandSortedintRange(true) {}
};

class CommandSortedintRangeByValue : public Commander {
 public:
  explicit CommandSortedintRangeByValue(bool reversed = false) { spec_.reversed = reversed; }

  Status Parse(const std::vector<std::string> &args) override {
    Status s;
    if (spec_.reversed) {
      s = Redis::Sortedint::ParseRangeSpec(args[3], args[2], &spec_);
    } else {
      s = Redis::Sortedint::ParseRangeSpec(args[2], args[3], &spec_);
    }
    if (!s.IsOK()) {
      return {Status::RedisParseErr, s.Msg()};
    }

    if (args.size() == 7) {
      if (Util::ToLower(args[4]) != "limit") {
        return {Status::RedisParseErr, errInvalidSyntax};
      }

      auto parse_offset = ParseInt<int>(args[5], 10);
      auto parse_count = ParseInt<int>(args[6], 10);
      if (!parse_offset || !parse_count) {
        return {Status::RedisParseErr, errValueNotInteger};
      }

      spec_.offset = *parse_offset;
      spec_.count = *parse_count;
    }

    return Commander::Parse(args);
  }

  Status Execute(Server *svr, Connection *conn, std::string *output) override {
    std::vector<uint64_t> ids;
    int size = 0;
    Redis::Sortedint sortedint_db(svr->storage_, conn->GetNamespace());
    auto s = sortedint_db.RangeByValue(args_[1], spec_, &ids, &size);
    if (!s.ok()) {
      return {Status::RedisExecErr, s.ToString()};
    }

    output->append(Redis::MultiLen(ids.size()));
    for (auto id : ids) {
      output->append(Redis::BulkString(std::to_string(id)));
    }

    return Status::OK();
  }

 private:
  SortedintRangeSpec spec_;
};

class CommandSortedintRevRangeByValue : public CommandSortedintRangeByValue {
 public:
  CommandSortedintRevRangeByValue() : CommandSortedintRangeByValue(true) {}
};

class CommandInfo : public Commander {
 public:
  Status Execute(Server *svr, Connection *conn, std::string *output) override {
    std::string section = "all";
    if (args_.size() == 2) {
      section = Util::ToLower(args_[1]);
    }
    std::string info;
    svr->GetInfo(conn->GetNamespace(), section, &info);
    *output = Redis::BulkString(info);
    return Status::OK();
  }
};

class CommandDisk : public Commander {
 public:
  Status Parse(const std::vector<std::string> &args) override {
    std::string opname = Util::ToLower(args[1]);
    if (opname != "usage") return {Status::RedisInvalidCmd, "Unknown operation"};
    return Commander::Parse(args);
  }

  Status Execute(Server *svr, Connection *conn, std::string *output) override {
    RedisType type = kRedisNone;
    Redis::Disk disk_db(svr->storage_, conn->GetNamespace());
    auto s = disk_db.Type(args_[2], &type);
    if (!s.ok()) return {Status::RedisExecErr, s.ToString()};

    uint64_t result = 0;
    s = disk_db.GetKeySize(args_[2], type, &result);
    if (!s.ok()) return {Status::RedisExecErr, s.ToString()};

    *output = Redis::Integer(result);
    return Status::OK();
  }
};

class CommandRole : public Commander {
 public:
  Status Execute(Server *svr, Connection *conn, std::string *output) override {
    svr->GetRoleInfo(output);
    return Status::OK();
  }
};

class CommandMulti : public Commander {
 public:
  Status Execute(Server *svr, Connection *conn, std::string *output) override {
    if (conn->IsFlagEnabled(Connection::kMultiExec)) {
      *output = Redis::Error("ERR MULTI calls can not be nested");
      return Status::OK();
    }
    conn->ResetMultiExec();
    // Client starts into MULTI-EXEC
    conn->EnableFlag(Connection::kMultiExec);
    *output = Redis::SimpleString("OK");
    return Status::OK();
  }
};

class CommandDiscard : public Commander {
 public:
  Status Execute(Server *svr, Connection *conn, std::string *output) override {
    if (!conn->IsFlagEnabled(Connection::kMultiExec)) {
      *output = Redis::Error("ERR DISCARD without MULTI");
      return Status::OK();
    }

    conn->ResetMultiExec();
    *output = Redis::SimpleString("OK");

    return Status::OK();
  }
};

class CommandExec : public Commander {
 public:
  Status Execute(Server *svr, Connection *conn, std::string *output) override {
    if (!conn->IsFlagEnabled(Connection::kMultiExec)) {
      *output = Redis::Error("ERR EXEC without MULTI");
      return Status::OK();
    }

    if (conn->IsMultiError()) {
      conn->ResetMultiExec();
      *output = Redis::Error("EXECABORT Transaction discarded");
      return Status::OK();
    }

    // Reply multi length first
    conn->Reply(Redis::MultiLen(conn->GetMultiExecCommands()->size()));
    // Execute multi-exec commands
    conn->SetInExec();
    conn->ExecuteCommands(conn->GetMultiExecCommands());
    conn->ResetMultiExec();
    return Status::OK();
  }
};

class CommandCompact : public Commander {
 public:
  Status Execute(Server *svr, Connection *conn, std::string *output) override {
    std::string begin_key, end_key;
    auto ns = conn->GetNamespace();

    if (ns != kDefaultNamespace) {
      std::string prefix;
      ComposeNamespaceKey(ns, "", &prefix, false);

      Redis::Database redis_db(svr->storage_, conn->GetNamespace());
      auto s = redis_db.FindKeyRangeWithPrefix(prefix, std::string(), &begin_key, &end_key);
      if (!s.ok()) {
        if (s.IsNotFound()) {
          *output = Redis::SimpleString("OK");
          return Status::OK();
        }

        return {Status::RedisExecErr, s.ToString()};
      }
    }

    Status s = svr->AsyncCompactDB(begin_key, end_key);
    if (!s.IsOK()) return s;

    *output = Redis::SimpleString("OK");
    LOG(INFO) << "Compact was triggered by manual with executed success";
    return Status::OK();
  }
};

class CommandBGSave : public Commander {
 public:
  Status Execute(Server *svr, Connection *conn, std::string *output) override {
    if (!conn->IsAdmin()) {
      *output = Redis::Error(errAdministorPermissionRequired);
      return Status::OK();
    }

    Status s = svr->AsyncBgsaveDB();
    if (!s.IsOK()) return s;

    *output = Redis::SimpleString("OK");
    LOG(INFO) << "BGSave was triggered by manual with executed success";
    return Status::OK();
  }
};

class CommandFlushBackup : public Commander {
 public:
  Status Execute(Server *svr, Connection *conn, std::string *output) override {
    if (!conn->IsAdmin()) {
      *output = Redis::Error(errAdministorPermissionRequired);
      return Status::OK();
    }

    Status s = svr->AsyncPurgeOldBackups(0, 0);
    if (!s.IsOK()) return s;

    *output = Redis::SimpleString("OK");
    LOG(INFO) << "flushbackup was triggered by manual with executed success";
    return Status::OK();
  }
};

class CommandDBSize : public Commander {
 public:
  Status Execute(Server *svr, Connection *conn, std::string *output) override {
    std::string ns = conn->GetNamespace();
    if (args_.size() == 1) {
      KeyNumStats stats;
      svr->GetLastestKeyNumStats(ns, &stats);
      *output = Redis::Integer(stats.n_key);
    } else if (args_.size() == 2 && args_[1] == "scan") {
      Status s = svr->AsyncScanDBSize(ns);
      if (s.IsOK()) {
        *output = Redis::SimpleString("OK");
      } else {
        *output = Redis::Error(s.Msg());
      }
    } else {
      *output = Redis::Error("DBSIZE subcommand only supports scan");
    }
    return Status::OK();
  }
};

class CommandPublish : public Commander {
 public:
  // mark is_write as false here because slave should be able to execute publish command
  Status Execute(Server *svr, Connection *conn, std::string *output) override {
    if (!svr->IsSlave()) {
      // Compromise: can't replicate message to sub-replicas in a cascading-like structure.
      // Replication relies on WAL seq, increase the seq on slave will break the replication, hence the compromise
      Redis::PubSub pubsub_db(svr->storage_);
      auto s = pubsub_db.Publish(args_[1], args_[2]);
      if (!s.ok()) {
        return {Status::RedisExecErr, s.ToString()};
      }
    }

    int receivers = svr->PublishMessage(args_[1], args_[2]);
    *output = Redis::Integer(receivers);
    return Status::OK();
  }
};

void SubscribeCommandReply(std::string *output, const std::string &name, const std::string &sub_name, int num) {
  output->append(Redis::MultiLen(3));
  output->append(Redis::BulkString(name));
  output->append(sub_name.empty() ? Redis::NilString() : Redis::BulkString(sub_name));
  output->append(Redis::Integer(num));
}

class CommandSubscribe : public Commander {
 public:
  Status Execute(Server *svr, Connection *conn, std::string *output) override {
    for (unsigned i = 1; i < args_.size(); i++) {
      conn->SubscribeChannel(args_[i]);
      SubscribeCommandReply(output, "subscribe", args_[i], conn->SubscriptionsCount() + conn->PSubscriptionsCount());
    }
    return Status::OK();
  }
};

class CommandUnSubscribe : public Commander {
 public:
  Status Execute(Server *svr, Connection *conn, std::string *output) override {
    if (args_.size() == 1) {
      conn->UnSubscribeAll([output](const std::string &sub_name, int num) {
        SubscribeCommandReply(output, "unsubscribe", sub_name, num);
      });
    } else {
      for (size_t i = 1; i < args_.size(); i++) {
        conn->UnSubscribeChannel(args_[i]);
        SubscribeCommandReply(output, "unsubscribe", args_[i],
                              conn->SubscriptionsCount() + conn->PSubscriptionsCount());
      }
    }
    return Status::OK();
  }
};

class CommandPSubscribe : public Commander {
 public:
  Status Execute(Server *svr, Connection *conn, std::string *output) override {
    for (size_t i = 1; i < args_.size(); i++) {
      conn->PSubscribeChannel(args_[i]);
      SubscribeCommandReply(output, "psubscribe", args_[i], conn->SubscriptionsCount() + conn->PSubscriptionsCount());
    }
    return Status::OK();
  }
};

class CommandPUnSubscribe : public Commander {
 public:
  Status Execute(Server *svr, Connection *conn, std::string *output) override {
    if (args_.size() == 1) {
      conn->PUnSubscribeAll([output](const std::string &sub_name, int num) {
        SubscribeCommandReply(output, "punsubscribe", sub_name, num);
      });
    } else {
      for (size_t i = 1; i < args_.size(); i++) {
        conn->PUnSubscribeChannel(args_[i]);
        SubscribeCommandReply(output, "punsubscribe", args_[i],
                              conn->SubscriptionsCount() + conn->PSubscriptionsCount());
      }
    }
    return Status::OK();
  }
};

class CommandPubSub : public Commander {
 public:
  Status Parse(const std::vector<std::string> &args) override {
    subcommand_ = Util::ToLower(args[1]);
    if (subcommand_ == "numpat" && args.size() == 2) {
      return Status::OK();
    }

    if ((subcommand_ == "numsub") && args.size() >= 2) {
      if (args.size() > 2) {
        channels_ = std::vector<std::string>(args.begin() + 2, args.end());
      }
      return Status::OK();
    }

    if ((subcommand_ == "channels") && args.size() <= 3) {
      if (args.size() == 3) {
        pattern_ = args[2];
      }
      return Status::OK();
    }

    return {Status::RedisInvalidCmd, "Unknown subcommand or wrong number of arguments"};
  }

  Status Execute(Server *srv, Connection *conn, std::string *output) override {
    if (subcommand_ == "numpat") {
      *output = Redis::Integer(srv->GetPubSubPatternSize());
      return Status::OK();
    }

    if (subcommand_ == "numsub") {
      std::vector<ChannelSubscribeNum> channel_subscribe_nums;
      srv->ListChannelSubscribeNum(channels_, &channel_subscribe_nums);

      output->append(Redis::MultiLen(channel_subscribe_nums.size() * 2));
      for (const auto &chan_subscribe_num : channel_subscribe_nums) {
        output->append(Redis::BulkString(chan_subscribe_num.channel));
        output->append(Redis::Integer(chan_subscribe_num.subscribe_num));
      }

      return Status::OK();
    }

    if (subcommand_ == "channels") {
      std::vector<std::string> channels;
      srv->GetChannelsByPattern(pattern_, &channels);
      *output = Redis::MultiBulkString(channels);
      return Status::OK();
    }

    return {Status::RedisInvalidCmd, "Unknown subcommand or wrong number of arguments"};
  }

 private:
  std::string pattern_;
  std::vector<std::string> channels_;
  std::string subcommand_;
};

class CommandSlaveOf : public Commander {
 public:
  Status Parse(const std::vector<std::string> &args) override {
    host_ = args[1];
    const auto &port = args[2];
    if (Util::ToLower(host_) == "no" && Util::ToLower(port) == "one") {
      host_.clear();
      return Status::OK();
    }

    auto parse_result = ParseInt<uint32_t>(port, 10);
    if (!parse_result) {
      return {Status::RedisParseErr, "port should be number"};
    }

    port_ = *parse_result;
    return Commander::Parse(args);
  }

  Status Execute(Server *svr, Connection *conn, std::string *output) override {
    if (svr->GetConfig()->cluster_enabled) {
      return {Status::RedisExecErr, "can't change to slave in cluster mode"};
    }

    if (svr->GetConfig()->RocksDB.write_options.disable_WAL) {
      return {Status::RedisExecErr, "slaveof doesn't work with disable_wal option"};
    }

    if (!conn->IsAdmin()) {
      *output = Redis::Error(errAdministorPermissionRequired);
      return Status::OK();
    }

    Status s;
    if (host_.empty()) {
      s = svr->RemoveMaster();
      if (s.IsOK()) {
        *output = Redis::SimpleString("OK");
        LOG(WARNING) << "MASTER MODE enabled (user request from '" << conn->GetAddr() << "')";
        if (svr->GetConfig()->cluster_enabled) {
          svr->slot_migrate_->SetMigrateStopFlag(false);
          LOG(INFO) << "Change server role to master, restart migration task";
        }
      }
    } else {
      s = svr->AddMaster(host_, port_, false);
      if (s.IsOK()) {
        *output = Redis::SimpleString("OK");
        LOG(WARNING) << "SLAVE OF " << host_ << ":" << port_ << " enabled (user request from '" << conn->GetAddr()
                     << "')";
        if (svr->GetConfig()->cluster_enabled) {
          svr->slot_migrate_->SetMigrateStopFlag(true);
          LOG(INFO) << "Change server role to slave, stop migration task";
        }
      } else {
        LOG(ERROR) << "SLAVE OF " << host_ << ":" << port_ << " (user request from '" << conn->GetAddr()
                   << "') encounter error: " << s.Msg();
      }
    }
    return s;
  }

 private:
  std::string host_;
  uint32_t port_ = 0;
};

class CommandStats : public Commander {
 public:
  Status Execute(Server *svr, Connection *conn, std::string *output) override {
    std::string stats_json = svr->GetRocksDBStatsJson();
    *output = Redis::BulkString(stats_json);
    return Status::OK();
  }
};

class CommandPSync : public Commander {
 public:
  Status Parse(const std::vector<std::string> &args) override {
    size_t seq_arg = 1;
    if (args.size() == 3) {
      seq_arg = 2;
      new_psync = true;
    }

    auto parse_result = ParseInt<uint64_t>(args[seq_arg], 10);
    if (!parse_result) {
      return {Status::RedisParseErr, "value is not an unsigned long long or out of range"};
    }

    next_repl_seq = static_cast<rocksdb::SequenceNumber>(*parse_result);
    if (new_psync) {
      assert(args.size() == 3);
      replica_replid = args[1];
      if (replica_replid.size() != kReplIdLength) {
        return {Status::RedisParseErr, "Wrong replication id length"};
      }
    }

    return Commander::Parse(args);
  }

  Status Execute(Server *svr, Connection *conn, std::string *output) override {
    LOG(INFO) << "Slave " << conn->GetAddr() << ", listening port: " << conn->GetListeningPort()
              << " asks for synchronization"
              << " with next sequence: " << next_repl_seq
              << " replication id: " << (replica_replid.length() ? replica_replid : "not supported")
              << ", and local sequence: " << svr->storage_->LatestSeq();

    bool need_full_sync = false;

    // Check replication id of the last sequence log
    if (new_psync && svr->GetConfig()->use_rsid_psync) {
      std::string replid_in_wal = svr->storage_->GetReplIdFromWalBySeq(next_repl_seq - 1);
      LOG(INFO) << "Replication id in WAL: " << replid_in_wal;

      // We check replication id only when WAL has this sequence, since there may be no WAL,
      // Or WAL may have nothing when starting from db of old version kvrocks.
      if (replid_in_wal.length() == kReplIdLength && replid_in_wal != replica_replid) {
        *output = "wrong replication id of the last log";
        need_full_sync = true;
      }
    }

    // Check Log sequence
    if (!need_full_sync && !checkWALBoundary(svr->storage_, next_repl_seq).IsOK()) {
      *output = "sequence out of range, please use fullsync";
      need_full_sync = true;
    }

    if (need_full_sync) {
      svr->stats_.IncrPSyncErrCounter();
      return {Status::RedisExecErr, *output};
    }

    // Server would spawn a new thread to sync the batch, and connection would
    // be taken over, so should never trigger any event in worker thread.
    conn->Detach();
    conn->EnableFlag(Redis::Connection::kSlave);
    Util::SockSetBlocking(conn->GetFD(), 1);

    svr->stats_.IncrPSyncOKCounter();
    Status s = svr->AddSlave(conn, next_repl_seq);
    if (!s.IsOK()) {
      std::string err = "-ERR " + s.Msg() + "\r\n";
      Util::SockSend(conn->GetFD(), err);
      conn->EnableFlag(Redis::Connection::kCloseAsync);
      LOG(WARNING) << "Failed to add salve: " << conn->GetAddr() << " to start increment syncing";
    } else {
      LOG(INFO) << "New slave: " << conn->GetAddr() << " was added, start increment syncing";
    }
    return Status::OK();
  }

 private:
  rocksdb::SequenceNumber next_repl_seq = 0;
  bool new_psync = false;
  std::string replica_replid;

  // Return OK if the seq is in the range of the current WAL
  Status checkWALBoundary(Engine::Storage *storage, rocksdb::SequenceNumber seq) {
    if (seq == storage->LatestSeq() + 1) {
      return Status::OK();
    }

    // Upper bound
    if (seq > storage->LatestSeq() + 1) {
      return {Status::NotOK};
    }

    // Lower bound
    std::unique_ptr<rocksdb::TransactionLogIterator> iter;
    auto s = storage->GetWALIter(seq, &iter);
    if (s.IsOK() && iter->Valid()) {
      auto batch = iter->GetBatch();
      if (seq != batch.sequence) {
        if (seq > batch.sequence) {
          LOG(ERROR) << "checkWALBoundary with sequence: " << seq
                     << ", but GetWALIter return older sequence: " << batch.sequence;
        }
        return {Status::NotOK};
      }
      return Status::OK();
    }
    return {Status::NotOK};
  }
};

class CommandPerfLog : public Commander {
 public:
  Status Parse(const std::vector<std::string> &args) override {
    subcommand_ = Util::ToLower(args[1]);
    if (subcommand_ != "reset" && subcommand_ != "get" && subcommand_ != "len") {
      return {Status::NotOK, "PERFLOG subcommand must be one of RESET, LEN, GET"};
    }

    if (subcommand_ == "get" && args.size() >= 3) {
      if (args[2] == "*") {
        cnt_ = 0;
      } else {
        Status s = Util::DecimalStringToNum(args[2], &cnt_);
        return s;
      }
    }

    return Status::OK();
  }

  Status Execute(Server *srv, Connection *conn, std::string *output) override {
    auto perf_log = srv->GetPerfLog();
    if (subcommand_ == "len") {
      *output = Redis::Integer(static_cast<int64_t>(perf_log->Size()));
    } else if (subcommand_ == "reset") {
      perf_log->Reset();
      *output = Redis::SimpleString("OK");
    } else if (subcommand_ == "get") {
      *output = perf_log->GetLatestEntries(cnt_);
    }
    return Status::OK();
  }

 private:
  std::string subcommand_;
  int64_t cnt_ = 10;
};

class CommandSlowlog : public Commander {
 public:
  Status Parse(const std::vector<std::string> &args) override {
    subcommand_ = Util::ToLower(args[1]);
    if (subcommand_ != "reset" && subcommand_ != "get" && subcommand_ != "len") {
      return {Status::NotOK, "SLOWLOG subcommand must be one of RESET, LEN, GET"};
    }

    if (subcommand_ == "get" && args.size() >= 3) {
      if (args[2] == "*") {
        cnt_ = 0;
      } else {
        Status s = Util::DecimalStringToNum(args[2], &cnt_);
        return s;
      }
    }

    return Status::OK();
  }

  Status Execute(Server *srv, Connection *conn, std::string *output) override {
    auto slowlog = srv->GetSlowLog();
    if (subcommand_ == "reset") {
      slowlog->Reset();
      *output = Redis::SimpleString("OK");
      return Status::OK();
    } else if (subcommand_ == "len") {
      *output = Redis::Integer(static_cast<int64_t>(slowlog->Size()));
      return Status::OK();
    } else if (subcommand_ == "get") {
      *output = slowlog->GetLatestEntries(cnt_);
      return Status::OK();
    }
    return {Status::NotOK, "SLOWLOG subcommand must be one of RESET, LEN, GET"};
  }

 private:
  std::string subcommand_;
  int64_t cnt_ = 10;
};

class CommandClient : public Commander {
 public:
  Status Parse(const std::vector<std::string> &args) override {
    subcommand_ = Util::ToLower(args[1]);
    // subcommand: getname id kill list setname
    if ((subcommand_ == "id" || subcommand_ == "getname" || subcommand_ == "list") && args.size() == 2) {
      return Status::OK();
    }

    if ((subcommand_ == "setname") && args.size() == 3) {
      // Check if the charset is ok. We need to do this otherwise
      // CLIENT LIST format will break. You should always be able to
      // split by space to get the different fields.
      for (auto ch : args[2]) {
        if (ch < '!' || ch > '~') {
          return {Status::RedisInvalidCmd, "Client names cannot contain spaces, newlines or special characters"};
        }
      }

      conn_name_ = args[2];
      return Status::OK();
    }

    if ((subcommand_ == "kill")) {
      if (args.size() == 2) {
        return {Status::RedisParseErr, errInvalidSyntax};
      }

      if (args.size() == 3) {
        addr_ = args[2];
        new_format_ = false;
        return Status::OK();
      }

      size_t i = 2;
      new_format_ = true;

      while (i < args.size()) {
        bool more_args = i < args.size();
        if (!strcasecmp(args[i].c_str(), "addr") && more_args) {
          addr_ = args[i + 1];
        } else if (!strcasecmp(args[i].c_str(), "id") && more_args) {
          auto parse_result = ParseInt<uint64_t>(args[i + 1], 10);
          if (!parse_result) {
            return {Status::RedisParseErr, errValueNotInteger};
          }

          id_ = *parse_result;
        } else if (!strcasecmp(args[i].c_str(), "skipme") && more_args) {
          if (!strcasecmp(args[i + 1].c_str(), "yes")) {
            skipme_ = true;
          } else if (!strcasecmp(args[i + 1].c_str(), "no")) {
            skipme_ = false;
          } else {
            return {Status::RedisParseErr, errInvalidSyntax};
          }
        } else if (!strcasecmp(args[i].c_str(), "type") && more_args) {
          if (!strcasecmp(args[i + 1].c_str(), "normal")) {
            kill_type_ |= kTypeNormal;
          } else if (!strcasecmp(args[i + 1].c_str(), "pubsub")) {
            kill_type_ |= kTypePubsub;
          } else if (!strcasecmp(args[i + 1].c_str(), "master")) {
            kill_type_ |= kTypeMaster;
          } else if (!strcasecmp(args[i + 1].c_str(), "replica") || !strcasecmp(args[i + 1].c_str(), "slave")) {
            kill_type_ |= kTypeSlave;
          } else {
            return {Status::RedisParseErr, errInvalidSyntax};
          }
        } else {
          return {Status::RedisParseErr, errInvalidSyntax};
        }
        i += 2;
      }
      return Status::OK();
    }
    return {Status::RedisInvalidCmd, "Syntax error, try CLIENT LIST|KILL ip:port|GETNAME|SETNAME"};
  }

  Status Execute(Server *srv, Connection *conn, std::string *output) override {
    if (subcommand_ == "list") {
      *output = Redis::BulkString(srv->GetClientsStr());
      return Status::OK();
    } else if (subcommand_ == "setname") {
      conn->SetName(conn_name_);
      *output = Redis::SimpleString("OK");
      return Status::OK();
    } else if (subcommand_ == "getname") {
      std::string name = conn->GetName();
      *output = name == "" ? Redis::NilString() : Redis::BulkString(name);
      return Status::OK();
    } else if (subcommand_ == "id") {
      *output = Redis::Integer(conn->GetID());
      return Status::OK();
    } else if (subcommand_ == "kill") {
      int64_t killed = 0;
      srv->KillClient(&killed, addr_, id_, kill_type_, skipme_, conn);
      if (new_format_) {
        *output = Redis::Integer(killed);
      } else {
        if (killed == 0)
          *output = Redis::Error("No such client");
        else
          *output = Redis::SimpleString("OK");
      }
      return Status::OK();
    }

    return {Status::RedisInvalidCmd, "Syntax error, try CLIENT LIST|KILL ip:port|GETNAME|SETNAME"};
  }

 private:
  std::string addr_;
  std::string conn_name_;
  std::string subcommand_;
  bool skipme_ = false;
  int64_t kill_type_ = 0;
  uint64_t id_ = 0;
  bool new_format_ = true;
};

class CommandMonitor : public Commander {
 public:
  Status Execute(Server *srv, Connection *conn, std::string *output) override {
    conn->Owner()->BecomeMonitorConn(conn);
    *output = Redis::SimpleString("OK");
    return Status::OK();
  }
};

class CommandShutdown : public Commander {
 public:
  Status Execute(Server *srv, Connection *conn, std::string *output) override {
    if (!conn->IsAdmin()) {
      *output = Redis::Error(errAdministorPermissionRequired);
      return Status::OK();
    }

    if (!srv->IsStopped()) {
      LOG(INFO) << "bye bye";
      srv->Stop();
    }
    return Status::OK();
  }
};

class CommandQuit : public Commander {
 public:
  Status Execute(Server *srv, Connection *conn, std::string *output) override {
    conn->EnableFlag(Redis::Connection::kCloseAfterReply);
    *output = Redis::SimpleString("OK");
    return Status::OK();
  }
};

class CommandDebug : public Commander {
 public:
  Status Parse(const std::vector<std::string> &args) override {
    subcommand_ = Util::ToLower(args[1]);
    if ((subcommand_ == "sleep") && args.size() == 3) {
      double second = 0.0;
      try {
        second = std::stod(args[2]);
      } catch (const std::exception &e) {
        return {Status::RedisParseErr, "invalid debug sleep time"};
      }

      microsecond_ = static_cast<uint64_t>(second * 1000 * 1000);
      return Status::OK();
    }
    return {Status::RedisInvalidCmd, "Syntax error, DEBUG SLEEP <seconds>"};
  }

  Status Execute(Server *srv, Connection *conn, std::string *output) override {
    if (subcommand_ == "sleep") {
      usleep(microsecond_);
    }
    *output = Redis::SimpleString("OK");
    return Status::OK();
  }

 private:
  std::string subcommand_;
  uint64_t microsecond_ = 0;
};

class CommandCommand : public Commander {
 public:
  Status Execute(Server *svr, Connection *conn, std::string *output) override {
    if (args_.size() == 1) {
      GetAllCommandsInfo(output);
    } else {
      std::string sub_command = Util::ToLower(args_[1]);
      if ((sub_command == "count" && args_.size() != 2) || (sub_command == "getkeys" && args_.size() < 3) ||
          (sub_command == "info" && args_.size() < 3)) {
        *output = Redis::Error(errWrongNumOfArguments);
        return Status::OK();
      }

      if (sub_command == "count") {
        *output = Redis::Integer(GetCommandNum());
      } else if (sub_command == "info") {
        GetCommandsInfo(output, std::vector<std::string>(args_.begin() + 2, args_.end()));
      } else if (sub_command == "getkeys") {
        std::vector<int> keys_indexes;
        auto s = GetKeysFromCommand(args_[2], args_.size() - 2, &keys_indexes);
        if (!s.IsOK()) return s;

        if (keys_indexes.size() == 0) {
          *output = Redis::Error("Invalid arguments specified for command");
          return Status::OK();
        }

        std::vector<std::string> keys;
        keys.reserve(keys_indexes.size());
        for (const auto &key_index : keys_indexes) {
          keys.emplace_back(args_[key_index + 2]);
        }
        *output = Redis::MultiBulkString(keys);
      } else {
        *output = Redis::Error("Command subcommand must be one of COUNT, GETKEYS, INFO");
      }
    }
    return Status::OK();
  }
};

class CommandEcho : public Commander {
 public:
  Status Execute(Server *svr, Connection *conn, std::string *output) override {
    *output = Redis::BulkString(args_[1]);
    return Status::OK();
  }
};

/* HELLO [<protocol-version> [AUTH <password>] [SETNAME <name>] ] */
class CommandHello final : public Commander {
 public:
  Status Execute(Server *svr, Connection *conn, std::string *output) override {
    size_t next_arg = 1;
    if (args_.size() >= 2) {
      int64_t protocol = 0;
      auto parse_result = ParseInt<int64_t>(args_[next_arg], 10);
      ++next_arg;
      if (!parse_result) {
        return {Status::NotOK, "Protocol version is not an integer or out of range"};
      }

      protocol = *parse_result;

      // In redis, it will check protocol < 2 or protocol > 3,
      // kvrocks only supports REPL2 by now, but for supporting some
      // `hello 3`, it will not report error when using 3.
      if (protocol < 2 || protocol > 3) {
        return {Status::NotOK, "-NOPROTO unsupported protocol version"};
      }
    }

    // Handling AUTH and SETNAME
    for (; next_arg < args_.size(); ++next_arg) {
      size_t more_args = args_.size() - next_arg - 1;
      const std::string &opt = args_[next_arg];
      if (opt == "AUTH" && more_args != 0) {
        const auto &user_password = args_[next_arg + 1];
        auto authResult = AuthenticateUser(conn, svr->GetConfig(), user_password);
        switch (authResult) {
          case AuthResult::INVALID_PASSWORD:
            return {Status::NotOK, "invalid password"};
          case AuthResult::NO_REQUIRE_PASS:
            return {Status::NotOK, "Client sent AUTH, but no password is set"};
          case AuthResult::OK:
            break;
        }
        next_arg += 1;
      } else if (opt == "SETNAME" && more_args != 0) {
        const std::string &name = args_[next_arg + 1];
        conn->SetName(name);
        next_arg += 1;
      } else {
        *output = Redis::Error("Syntax error in HELLO option " + opt);
        return Status::OK();
      }
    }

    std::vector<std::string> output_list;
    output_list.push_back(Redis::BulkString("server"));
    output_list.push_back(Redis::BulkString("redis"));
    output_list.push_back(Redis::BulkString("proto"));
    output_list.push_back(Redis::Integer(2));

    output_list.push_back(Redis::BulkString("mode"));
    // Note: sentinel is not supported in kvrocks.
    if (svr->GetConfig()->cluster_enabled) {
      output_list.push_back(Redis::BulkString("cluster"));
    } else {
      output_list.push_back(Redis::BulkString("standalone"));
    }
    *output = Redis::Array(output_list);
    return Status::OK();
  }
};

class CommandScanBase : public Commander {
 public:
  Status ParseMatchAndCountParam(const std::string &type, std::string value) {
    if (type == "match") {
      prefix = std::move(value);
      if (!prefix.empty() && prefix[prefix.size() - 1] == '*') {
        prefix = prefix.substr(0, prefix.size() - 1);
        return Status::OK();
      }

      return {Status::RedisParseErr, "only keys prefix match was supported"};
    } else if (type == "count") {
      auto parse_result = ParseInt<int>(value, 10);
      if (!parse_result) {
        return {Status::RedisParseErr, "count param should be type int"};
      }

      limit = *parse_result;
      if (limit <= 0) {
        return {Status::RedisParseErr, errInvalidSyntax};
      }
    }

    return Status::OK();
  }

  void ParseCursor(const std::string &param) {
    cursor = param;
    if (cursor == "0") {
      cursor = std::string();
    } else {
      cursor = cursor.find(kCursorPrefix) == 0 ? cursor.substr(strlen(kCursorPrefix)) : cursor;
    }
  }

  std::string GenerateOutput(const std::vector<std::string> &keys) {
    std::vector<std::string> list;
    if (keys.size() == static_cast<size_t>(limit)) {
      list.emplace_back(Redis::BulkString(keys.back()));
    } else {
      list.emplace_back(Redis::BulkString("0"));
    }

    list.emplace_back(Redis::MultiBulkString(keys));

    return Redis::Array(list);
  }

 protected:
  std::string cursor;
  std::string prefix;
  int limit = 20;
};

class CommandSubkeyScanBase : public CommandScanBase {
 public:
  CommandSubkeyScanBase() : CommandScanBase() {}

  Status Parse(const std::vector<std::string> &args) override {
    if (args.size() % 2 == 0) {
      return {Status::RedisParseErr, errWrongNumOfArguments};
    }

    key = args[1];
    ParseCursor(args[2]);
    if (args.size() >= 5) {
      Status s = ParseMatchAndCountParam(Util::ToLower(args[3]), args_[4]);
      if (!s.IsOK()) {
        return s;
      }
    }

    if (args.size() >= 7) {
      Status s = ParseMatchAndCountParam(Util::ToLower(args[5]), args_[6]);
      if (!s.IsOK()) {
        return s;
      }
    }
    return Commander::Parse(args);
  }

  std::string GenerateOutput(const std::vector<std::string> &fields, const std::vector<std::string> &values) {
    std::vector<std::string> list;
    auto items_count = fields.size();
    if (items_count == static_cast<size_t>(limit)) {
      list.emplace_back(Redis::BulkString(fields.back()));
    } else {
      list.emplace_back(Redis::BulkString("0"));
    }
    std::vector<std::string> fvs;
    if (items_count > 0) {
      for (size_t i = 0; i < items_count; i++) {
        fvs.emplace_back(fields[i]);
        fvs.emplace_back(values[i]);
      }
    }
    list.emplace_back(Redis::MultiBulkString(fvs, false));
    return Redis::Array(list);
  }

 protected:
  std::string key;
};

class CommandScan : public CommandScanBase {
 public:
  CommandScan() : CommandScanBase() {}

  Status Parse(const std::vector<std::string> &args) override {
    if (args.size() % 2 != 0) {
      return {Status::RedisParseErr, errWrongNumOfArguments};
    }

    ParseCursor(args[1]);
    if (args.size() >= 4) {
      Status s = ParseMatchAndCountParam(Util::ToLower(args[2]), args_[3]);
      if (!s.IsOK()) {
        return s;
      }
    }

    if (args.size() >= 6) {
      Status s = ParseMatchAndCountParam(Util::ToLower(args[4]), args_[5]);
      if (!s.IsOK()) {
        return s;
      }
    }
    return Commander::Parse(args);
  }

  std::string GenerateOutput(const std::vector<std::string> &keys, std::string end_cursor) {
    std::vector<std::string> list;
    if (!end_cursor.empty()) {
      end_cursor = kCursorPrefix + end_cursor;
      list.emplace_back(Redis::BulkString(end_cursor));
    } else {
      list.emplace_back(Redis::BulkString("0"));
    }

    list.emplace_back(Redis::MultiBulkString(keys));

    return Redis::Array(list);
  }

  Status Execute(Server *svr, Connection *conn, std::string *output) override {
    Redis::Database redis_db(svr->storage_, conn->GetNamespace());
    std::vector<std::string> keys;
    std::string end_cursor;
    auto s = redis_db.Scan(cursor, limit, prefix, &keys, &end_cursor);
    if (!s.ok()) {
      return {Status::RedisExecErr, s.ToString()};
    }

    *output = GenerateOutput(keys, end_cursor);
    return Status::OK();
  }
};

class CommandHScan : public CommandSubkeyScanBase {
 public:
  CommandHScan() : CommandSubkeyScanBase() {}

  Status Execute(Server *svr, Connection *conn, std::string *output) override {
    Redis::Hash hash_db(svr->storage_, conn->GetNamespace());
    std::vector<std::string> fields;
    std::vector<std::string> values;
    auto s = hash_db.Scan(key, cursor, limit, prefix, &fields, &values);
    if (!s.ok() && !s.IsNotFound()) {
      return {Status::RedisExecErr, s.ToString()};
    }

    *output = GenerateOutput(fields, values);
    return Status::OK();
  }
};

class CommandSScan : public CommandSubkeyScanBase {
 public:
  CommandSScan() : CommandSubkeyScanBase() {}

  Status Execute(Server *svr, Connection *conn, std::string *output) override {
    Redis::Set set_db(svr->storage_, conn->GetNamespace());
    std::vector<std::string> members;
    auto s = set_db.Scan(key, cursor, limit, prefix, &members);
    if (!s.ok() && !s.IsNotFound()) {
      return {Status::RedisExecErr, s.ToString()};
    }

    *output = CommandScanBase::GenerateOutput(members);
    return Status::OK();
  }
};

class CommandZScan : public CommandSubkeyScanBase {
 public:
  CommandZScan() : CommandSubkeyScanBase() {}

  Status Execute(Server *svr, Connection *conn, std::string *output) override {
    Redis::ZSet zset_db(svr->storage_, conn->GetNamespace());
    std::vector<std::string> members;
    std::vector<double> scores;
    auto s = zset_db.Scan(key, cursor, limit, prefix, &members, &scores);
    if (!s.ok() && !s.IsNotFound()) {
      return {Status::RedisExecErr, s.ToString()};
    }

    std::vector<std::string> score_strings;
    score_strings.reserve(scores.size());
    for (const auto &score : scores) {
      score_strings.emplace_back(Util::Float2String(score));
    }
    *output = GenerateOutput(members, score_strings);
    return Status::OK();
  }
};

class CommandRandomKey : public Commander {
 public:
  Status Execute(Server *svr, Connection *conn, std::string *output) override {
    std::string key;
    auto cursor = svr->GetLastRandomKeyCursor();
    Redis::Database redis(svr->storage_, conn->GetNamespace());
    redis.RandomKey(cursor, &key);
    svr->SetLastRandomKeyCursor(key);
    *output = Redis::BulkString(key);
    return Status::OK();
  }
};

class CommandReplConf : public Commander {
 public:
  Status Parse(const std::vector<std::string> &args) override {
    if (args.size() % 2 == 0) {
      return {Status::RedisParseErr, errWrongNumOfArguments};
    }

    if (args.size() >= 3) {
      Status s = ParseParam(Util::ToLower(args[1]), args_[2]);
      if (!s.IsOK()) {
        return s;
      }
    }

    if (args.size() >= 5) {
      Status s = ParseParam(Util::ToLower(args[3]), args_[4]);
      if (!s.IsOK()) {
        return s;
      }
    }

    return Commander::Parse(args);
  }

  Status ParseParam(const std::string &option, const std::string &value) {
    if (option == "listening-port") {
      auto parse_result = ParseInt<int>(value, NumericRange<int>{1, PORT_LIMIT - 1}, 10);
      if (!parse_result) {
        return {Status::RedisParseErr, "listening-port should be number or out of range"};
      }

      port_ = *parse_result;
    } else {
      return {Status::RedisParseErr, "unknown option"};
    }

    return Status::OK();
  }

  Status Execute(Server *svr, Connection *conn, std::string *output) override {
    if (port_ != 0) {
      conn->SetListeningPort(port_);
    }
    *output = Redis::SimpleString("OK");
    return Status::OK();
  }

 private:
  int port_ = 0;
};

class CommandFetchMeta : public Commander {
 public:
  Status Parse(const std::vector<std::string> &args) override { return Status::OK(); }

  Status Execute(Server *svr, Connection *conn, std::string *output) override {
    int repl_fd = conn->GetFD();
    std::string ip = conn->GetIP();

    Util::SockSetBlocking(repl_fd, 1);
    conn->NeedNotClose();
    conn->EnableFlag(Redis::Connection::kCloseAsync);
    svr->stats_.IncrFullSyncCounter();

    // Feed-replica-meta thread
    std::thread t = std::thread([svr, repl_fd, ip]() {
      Util::ThreadSetName("feed-repl-info");
      UniqueFD unique_fd{repl_fd};

      std::string files;
      auto s = Engine::Storage::ReplDataManager::GetFullReplDataInfo(svr->storage_, &files);
      if (!s.IsOK()) {
        Util::SockSend(repl_fd, "-ERR can't create db checkpoint");
        LOG(WARNING) << "[replication] Failed to get full data file info,"
                     << " error: " << s.Msg();
        return;
      }
      // Send full data file info
      if (Util::SockSend(repl_fd, files + CRLF).IsOK()) {
        LOG(INFO) << "[replication] Succeed sending full data file info to " << ip;
      } else {
        LOG(WARNING) << "[replication] Fail to send full data file info " << ip << ", error: " << strerror(errno);
      }
      auto now = static_cast<time_t>(Util::GetTimeStamp());
      svr->storage_->SetCheckpointAccessTime(now);
    });
    t.detach();

    return Status::OK();
  }
};

class CommandFetchFile : public Commander {
 public:
  Status Parse(const std::vector<std::string> &args) override {
    files_str_ = args[1];
    return Status::OK();
  }

  Status Execute(Server *svr, Connection *conn, std::string *output) override {
    std::vector<std::string> files = Util::Split(files_str_, ",");

    int repl_fd = conn->GetFD();
    std::string ip = conn->GetIP();

    Util::SockSetBlocking(repl_fd, 1);
    conn->NeedNotClose();  // Feed-replica-file thread will close the replica fd
    conn->EnableFlag(Redis::Connection::kCloseAsync);

    std::thread t = std::thread([svr, repl_fd, ip, files]() {
      Util::ThreadSetName("feed-repl-file");
      UniqueFD unique_fd{repl_fd};
      svr->IncrFetchFileThread();

      for (const auto &file : files) {
        if (svr->IsStopped()) break;

        uint64_t file_size = 0, max_replication_bytes = 0;
        if (svr->GetConfig()->max_replication_mb > 0) {
          max_replication_bytes = (svr->GetConfig()->max_replication_mb * MiB) / svr->GetFetchFileThreadNum();
        }
        auto start = std::chrono::high_resolution_clock::now();
        auto fd = UniqueFD(Engine::Storage::ReplDataManager::OpenDataFile(svr->storage_, file, &file_size));
        if (!fd) break;

        // Send file size and content
        if (Util::SockSend(repl_fd, std::to_string(file_size) + CRLF).IsOK() &&
            Util::SockSendFile(repl_fd, *fd, file_size).IsOK()) {
          LOG(INFO) << "[replication] Succeed sending file " << file << " to " << ip;
        } else {
          LOG(WARNING) << "[replication] Fail to send file " << file << " to " << ip << ", error: " << strerror(errno);
          break;
        }
        fd.Close();

        // Sleep if the speed of sending file is more than replication speed limit
        auto end = std::chrono::high_resolution_clock::now();
        uint64_t duration = std::chrono::duration_cast<std::chrono::microseconds>(end - start).count();
        auto shortest = static_cast<uint64_t>(static_cast<double>(file_size) / max_replication_bytes * (1000 * 1000));
        if (max_replication_bytes > 0 && duration < shortest) {
          LOG(INFO) << "[replication] Need to sleep " << (shortest - duration) / 1000
                    << " ms since of sending files too quickly";
          usleep(shortest - duration);
        }
      }
      auto now = static_cast<time_t>(Util::GetTimeStamp());
      svr->storage_->SetCheckpointAccessTime(now);
      svr->DecrFetchFileThread();
    });
    t.detach();

    return Status::OK();
  }

 private:
  std::string files_str_;
};

class CommandDBName : public Commander {
 public:
  Status Parse(const std::vector<std::string> &args) override { return Status::OK(); }

  Status Execute(Server *svr, Connection *conn, std::string *output) override {
    conn->Reply(svr->storage_->GetName() + CRLF);
    return Status::OK();
  }
};

class CommandCluster : public Commander {
 public:
  Status Parse(const std::vector<std::string> &args) override {
    subcommand_ = Util::ToLower(args[1]);

    if (args.size() == 2 && (subcommand_ == "nodes" || subcommand_ == "slots" || subcommand_ == "info"))
      return Status::OK();

    if (subcommand_ == "keyslot" && args_.size() == 3) return Status::OK();

    if (subcommand_ == "import") {
      if (args.size() != 4) return {Status::RedisParseErr, errWrongNumOfArguments};
      auto s = Util::DecimalStringToNum(args[2], &slot_);
      if (!s.IsOK()) return s;

      int64_t state = 0;
      s = Util::DecimalStringToNum(args[3], &state, static_cast<int64_t>(kImportStart),
                                   static_cast<int64_t>(kImportNone));
      if (!s.IsOK()) return {Status::NotOK, "Invalid import state"};

      state_ = static_cast<ImportStatus>(state);
      return Status::OK();
    }

    return {Status::RedisParseErr, "CLUSTER command, CLUSTER INFO|NODES|SLOTS|KEYSLOT"};
  }

  Status Execute(Server *svr, Connection *conn, std::string *output) override {
    if (!svr->GetConfig()->cluster_enabled) {
      *output = Redis::Error("Cluster mode is not enabled");
      return Status::OK();
    }

    if (!conn->IsAdmin()) {
      *output = Redis::Error(errAdministorPermissionRequired);
      return Status::OK();
    }

    if (subcommand_ == "keyslot") {
      auto slot_id = GetSlotNumFromKey(args_[2]);
      *output = Redis::Integer(slot_id);
    } else if (subcommand_ == "slots") {
      std::vector<SlotInfo> infos;
      Status s = svr->cluster_->GetSlotsInfo(&infos);
      if (s.IsOK()) {
        output->append(Redis::MultiLen(infos.size()));
        for (const auto &info : infos) {
          output->append(Redis::MultiLen(info.nodes.size() + 2));
          output->append(Redis::Integer(info.start));
          output->append(Redis::Integer(info.end));
          for (const auto &n : info.nodes) {
            output->append(Redis::MultiLen(3));
            output->append(Redis::BulkString(n.host));
            output->append(Redis::Integer(n.port));
            output->append(Redis::BulkString(n.id));
          }
        }
      } else {
        *output = Redis::Error(s.Msg());
      }
    } else if (subcommand_ == "nodes") {
      std::string nodes_desc;
      Status s = svr->cluster_->GetClusterNodes(&nodes_desc);
      if (s.IsOK()) {
        *output = Redis::BulkString(nodes_desc);
      } else {
        *output = Redis::Error(s.Msg());
      }
    } else if (subcommand_ == "info") {
      std::string cluster_info;
      Status s = svr->cluster_->GetClusterInfo(&cluster_info);
      if (s.IsOK()) {
        *output = Redis::BulkString(cluster_info);
      } else {
        *output = Redis::Error(s.Msg());
      }
    } else if (subcommand_ == "import") {
      Status s = svr->cluster_->ImportSlot(conn, static_cast<int>(slot_), state_);
      if (s.IsOK()) {
        *output = Redis::SimpleString("OK");
      } else {
        *output = Redis::Error(s.Msg());
      }
    } else {
      *output = Redis::Error("Invalid cluster command options");
    }
    return Status::OK();
  }

 private:
  std::string subcommand_;
  int64_t slot_ = -1;
  ImportStatus state_ = kImportNone;
};

class CommandClusterX : public Commander {
 public:
  Status Parse(const std::vector<std::string> &args) override {
    subcommand_ = Util::ToLower(args[1]);

    if (args.size() == 2 && (subcommand_ == "version")) return Status::OK();

    if (subcommand_ == "setnodeid" && args_.size() == 3 && args_[2].size() == kClusterNodeIdLen) return Status::OK();

    if (subcommand_ == "migrate") {
      if (args.size() != 4) return {Status::RedisParseErr, errWrongNumOfArguments};

      auto s = Util::DecimalStringToNum(args[2], &slot_);
      if (!s.IsOK()) return s;

      dst_node_id_ = args[3];
      return Status::OK();
    }

    if (subcommand_ == "setnodes" && args_.size() >= 4) {
      nodes_str_ = args_[2];

      auto parse_result = ParseInt<int64_t>(args[3].c_str(), 10);
      if (!parse_result) {
        return {Status::RedisParseErr, "Invalid version"};
      }

      set_version_ = *parse_result;

      if (args_.size() == 4) return Status::OK();

      if (args_.size() == 5 && strcasecmp(args_[4].c_str(), "force") == 0) {
        force_ = true;
        return Status::OK();
      }

      return {Status::RedisParseErr, "Invalid setnodes options"};
    }

    // CLUSTERX SETSLOT $SLOT_ID NODE $NODE_ID $VERSION
    if (subcommand_ == "setslot" && args_.size() == 6) {
      auto parse_id = ParseInt<int>(args[2].c_str(), 10);
      if (!parse_id) {
        return {Status::RedisParseErr, errValueNotInteger};
      }

      slot_id_ = *parse_id;

      if (!Cluster::IsValidSlot(slot_id_)) {
        return {Status::RedisParseErr, "Invalid slot id"};
      }

      if (strcasecmp(args_[3].c_str(), "node") != 0) {
        return {Status::RedisParseErr, "Invalid setslot options"};
      }

      if (args_[4].size() != kClusterNodeIdLen) {
        return {Status::RedisParseErr, "Invalid node id"};
      }

      auto parse_version = ParseInt<int64_t>(args[5].c_str(), 10);
      if (!parse_version) {
        return {Status::RedisParseErr, errValueNotInteger};
      }

      if (set_version_ < 0) return {Status::RedisParseErr, "Invalid version"};

      set_version_ = *parse_version;

      return Status::OK();
    }

    return {Status::RedisParseErr, "CLUSTERX command, CLUSTERX VERSION|SETNODEID|SETNODES|SETSLOT|MIGRATE"};
  }

  Status Execute(Server *svr, Connection *conn, std::string *output) override {
    if (!svr->GetConfig()->cluster_enabled) {
      *output = Redis::Error("Cluster mode is not enabled");
      return Status::OK();
    }

    if (!conn->IsAdmin()) {
      *output = Redis::Error(errAdministorPermissionRequired);
      return Status::OK();
    }

    if (subcommand_ == "setnodes") {
      Status s = svr->cluster_->SetClusterNodes(nodes_str_, set_version_, force_);
      if (s.IsOK()) {
        *output = Redis::SimpleString("OK");
      } else {
        *output = Redis::Error(s.Msg());
      }
    } else if (subcommand_ == "setnodeid") {
      Status s = svr->cluster_->SetNodeId(args_[2]);
      if (s.IsOK()) {
        *output = Redis::SimpleString("OK");
      } else {
        *output = Redis::Error(s.Msg());
      }
    } else if (subcommand_ == "setslot") {
      Status s = svr->cluster_->SetSlot(slot_id_, args_[4], set_version_);
      if (s.IsOK()) {
        *output = Redis::SimpleString("OK");
      } else {
        *output = Redis::Error(s.Msg());
      }
    } else if (subcommand_ == "version") {
      int64_t v = svr->cluster_->GetVersion();
      *output = Redis::BulkString(std::to_string(v));
    } else if (subcommand_ == "migrate") {
      Status s = svr->cluster_->MigrateSlot(static_cast<int>(slot_), dst_node_id_);
      if (s.IsOK()) {
        *output = Redis::SimpleString("OK");
      } else {
        *output = Redis::Error(s.Msg());
      }
    } else {
      *output = Redis::Error("Invalid cluster command options");
    }
    return Status::OK();
  }

 private:
  std::string subcommand_;
  std::string nodes_str_;
  int64_t set_version_ = 0;
  int slot_id_ = -1;
  bool force_ = false;
  std::string dst_node_id_;
  int64_t slot_ = -1;
};

class CommandEval : public Commander {
 public:
  Status Parse(const std::vector<std::string> &args) override { return Status::OK(); }

  Status Execute(Server *svr, Connection *conn, std::string *output) override {
    return Lua::evalGenericCommand(conn, args_, false, output);
  }
};

class CommandEvalSHA : public Commander {
 public:
  Status Parse(const std::vector<std::string> &args) override {
    if (args[1].size() != 40) {
      return {Status::NotOK, "NOSCRIPT No matching script. Please use EVAL"};
    }
    return Status::OK();
  }

  Status Execute(Server *svr, Connection *conn, std::string *output) override {
    return Lua::evalGenericCommand(conn, args_, true, output);
  }
};

class CommandEvalRO : public Commander {
 public:
  Status Execute(Server *svr, Connection *conn, std::string *output) override {
    return Lua::evalGenericCommand(conn, args_, false, output, true);
  }
};

class CommandEvalSHARO : public Commander {
 public:
  Status Parse(const std::vector<std::string> &args) override {
    if (args[1].size() != 40) {
      return {Status::NotOK, "NOSCRIPT No matching script. Please use EVAL"};
    }
    return Status::OK();
  }

  Status Execute(Server *svr, Connection *conn, std::string *output) override {
    return Lua::evalGenericCommand(conn, args_, true, output, true);
  }
};

class CommandScript : public Commander {
 public:
  Status Parse(const std::vector<std::string> &args) override {
    subcommand_ = Util::ToLower(args[1]);
    return Status::OK();
  }

  Status Execute(Server *svr, Connection *conn, std::string *output) override {
    // There's a little tricky here since the script command was the write type
    // command but some subcommands like `exists` were readonly, so we want to allow
    // executing on slave here. Maybe we should find other way to do this.
    if (svr->IsSlave() && subcommand_ != "exists") {
      return {Status::NotOK, "READONLY You can't write against a read only slave"};
    }

    if (args_.size() == 2 && subcommand_ == "flush") {
      svr->ScriptFlush();
      svr->Propagate(Engine::kPropagateScriptCommand, args_);
      *output = Redis::SimpleString("OK");
    } else if (args_.size() >= 2 && subcommand_ == "exists") {
      *output = Redis::MultiLen(args_.size() - 2);
      for (size_t j = 2; j < args_.size(); j++) {
        if (svr->ScriptExists(args_[j]).IsOK()) {
          *output += Redis::Integer(1);
        } else {
          *output += Redis::Integer(0);
        }
      }
    } else if (args_.size() == 3 && subcommand_ == "load") {
      std::string sha;
      auto s = Lua::createFunction(svr, args_[2], &sha, svr->Lua());
      if (!s.IsOK()) {
        return s;
      }

      *output = Redis::BulkString(sha);
    } else {
      return {Status::NotOK, "Unknown SCRIPT subcommand or wrong # of args"};
    }
    return Status::OK();
  }

 private:
  std::string subcommand_;
};

class CommandXAdd : public Commander {
 public:
  Status Parse(const std::vector<std::string> &args) override {
    bool entry_id_found = false;
    stream_name_ = args[1];

    for (size_t i = 2; i < args.size();) {
      auto val = entry_id_found ? args[i] : Util::ToLower(args[i]);

      if (val == "nomkstream" && !entry_id_found) {
        nomkstream_ = true;
        ++i;
        continue;
      }

      if (val == "maxlen" && !entry_id_found) {
        if (i + 1 >= args.size()) {
          return {Status::RedisParseErr, errInvalidSyntax};
        }

        size_t max_len_idx = 0;
        bool eq_sign_found = false;
        if (args[i + 1] == "=") {
          max_len_idx = i + 2;
          eq_sign_found = true;
        } else {
          max_len_idx = i + 1;
        }

        if (max_len_idx >= args.size()) {
          return {Status::RedisParseErr, errInvalidSyntax};
        }

        auto parse_result = ParseInt<uint64_t>(args[max_len_idx], 10);
        if (!parse_result) {
          return {Status::RedisParseErr, errValueNotInteger};
        }

        max_len_ = *parse_result;
        with_max_len_ = true;

        i += eq_sign_found ? 3 : 2;
        continue;
      }

      if (val == "minid" && !entry_id_found) {
        if (i + 1 >= args.size()) {
          return {Status::RedisParseErr, errInvalidSyntax};
        }

        size_t min_id_idx = 0;
        bool eq_sign_found = false;
        if (args[i + 1] == "=") {
          min_id_idx = i + 2;
          eq_sign_found = true;
        } else {
          min_id_idx = i + 1;
        }

        if (min_id_idx >= args.size()) {
          return {Status::RedisParseErr, errInvalidSyntax};
        }

        auto s = ParseStreamEntryID(args[min_id_idx], &min_id_);
        if (!s.IsOK()) {
          return {Status::RedisParseErr, s.Msg()};
        }

        with_min_id_ = true;
        i += eq_sign_found ? 3 : 2;
        continue;
      }

      if (val == "limit" && !entry_id_found) {
        return {Status::RedisParseErr, errLimitOptionNotAllowed};
      }

      if (val == "*" && !entry_id_found) {
        entry_id_found = true;
        ++i;
        continue;
      } else if (!entry_id_found) {
        auto s = ParseNewStreamEntryID(val, &entry_id_);
        if (!s.IsOK()) {
          return {Status::RedisParseErr, s.Msg()};
        }

        entry_id_found = true;
        with_entry_id_ = true;
        ++i;
        continue;
      }

      if (entry_id_found) {
        name_value_pairs_.push_back(val);
        ++i;
      }
    }

    if (name_value_pairs_.empty() || name_value_pairs_.size() % 2 != 0) {
      return {Status::RedisParseErr, errWrongNumOfArguments};
    }

    return Status::OK();
  }

  Status Execute(Server *svr, Connection *conn, std::string *output) override {
    Redis::StreamAddOptions options;
    options.nomkstream = nomkstream_;
    if (with_max_len_) {
      options.trim_options.strategy = StreamTrimStrategy::MaxLen;
      options.trim_options.max_len = max_len_;
    }
    if (with_min_id_) {
      options.trim_options.strategy = StreamTrimStrategy::MinID;
      options.trim_options.min_id = min_id_;
    }
    if (with_entry_id_) {
      options.with_entry_id = true;
      options.entry_id = entry_id_;
    }

    Redis::Stream stream_db(svr->storage_, conn->GetNamespace());
    StreamEntryID entry_id;
    auto s = stream_db.Add(stream_name_, options, name_value_pairs_, &entry_id);
    if (!s.ok() && !s.IsNotFound()) {
      return {Status::RedisExecErr, s.ToString()};
    }

    if (s.IsNotFound() && nomkstream_) {
      *output = Redis::NilString();
      return Status::OK();
    }

    *output = Redis::BulkString(entry_id.ToString());

    svr->OnEntryAddedToStream(conn->GetNamespace(), stream_name_, entry_id);

    return Status::OK();
  }

 private:
  std::string stream_name_;
  uint64_t max_len_ = 0;
  Redis::StreamEntryID min_id_;
  Redis::NewStreamEntryID entry_id_;
  std::vector<std::string> name_value_pairs_;
  bool nomkstream_ = false;
  bool with_max_len_ = false;
  bool with_min_id_ = false;
  bool with_entry_id_ = false;
};

class CommandXDel : public Commander {
 public:
  Status Parse(const std::vector<std::string> &args) override {
    for (size_t i = 2; i < args.size(); ++i) {
      Redis::StreamEntryID id;
      auto s = ParseStreamEntryID(args[i], &id);
      if (!s.IsOK()) {
        return s;
      }

      ids_.push_back(id);
    }
    return Status::OK();
  }

  Status Execute(Server *svr, Connection *conn, std::string *output) override {
    Redis::Stream stream_db(svr->storage_, conn->GetNamespace());
    uint64_t deleted = 0;
    auto s = stream_db.DeleteEntries(args_[1], ids_, &deleted);
    if (!s.ok()) {
      return {Status::RedisExecErr, s.ToString()};
    }

    *output = Redis::Integer(deleted);

    return Status::OK();
  }

 private:
  std::vector<Redis::StreamEntryID> ids_;
};

class CommandXLen : public Commander {
 public:
  Status Execute(Server *svr, Connection *conn, std::string *output) override {
    Redis::Stream stream_db(svr->storage_, conn->GetNamespace());
    uint64_t len = 0;
    auto s = stream_db.Len(args_[1], &len);
    if (!s.ok()) {
      return {Status::RedisExecErr, s.ToString()};
    }

    *output = Redis::Integer(len);

    return Status::OK();
  }
};

class CommandXInfo : public Commander {
 public:
  Status Parse(const std::vector<std::string> &args) override {
    auto val = Util::ToLower(args[1]);
    if (val == "stream" && args.size() >= 2) {
      stream_ = true;

      if (args.size() > 3 && Util::ToLower(args[3]) == "full") {
        full_ = true;
      }

      if (args.size() > 5 && Util::ToLower(args[4]) == "count") {
        auto parse_result = ParseInt<uint64_t>(args[5], 10);
        if (!parse_result) {
          return {Status::RedisParseErr, errValueNotInteger};
        }

        count_ = *parse_result;
      }
    }
    return Status::OK();
  }

  Status Execute(Server *svr, Connection *conn, std::string *output) override {
    if (stream_) {
      return getStreamInfo(svr, conn, output);
    }
    return Status::OK();
  }

 private:
  uint64_t count_ = 10;  // default Redis value
  bool stream_ = false;
  bool full_ = false;

  Status getStreamInfo(Server *svr, Connection *conn, std::string *output) {
    Redis::Stream stream_db(svr->storage_, conn->GetNamespace());
    Redis::StreamInfo info;
    auto s = stream_db.GetStreamInfo(args_[2], full_, count_, &info);
    if (!s.ok() && !s.IsNotFound()) {
      return {Status::RedisExecErr, s.ToString()};
    }

    if (s.IsNotFound()) {
      return {Status::RedisExecErr, errNoSuchKey};
    }

    if (!full_) {
      output->append(Redis::MultiLen(14));
    } else {
      output->append(Redis::MultiLen(12));
    }
    output->append(Redis::BulkString("length"));
    output->append(Redis::Integer(info.size));
    output->append(Redis::BulkString("last-generated-id"));
    output->append(Redis::BulkString(info.last_generated_id.ToString()));
    output->append(Redis::BulkString("max-deleted-entry-id"));
    output->append(Redis::BulkString(info.max_deleted_entry_id.ToString()));
    output->append(Redis::BulkString("entries-added"));
    output->append(Redis::Integer(info.entries_added));
    output->append(Redis::BulkString("recorded-first-entry-id"));
    output->append(Redis::BulkString(info.recorded_first_entry_id.ToString()));
    if (!full_) {
      output->append(Redis::BulkString("first-entry"));
      if (info.first_entry) {
        output->append(Redis::MultiLen(2));
        output->append(Redis::BulkString(info.first_entry->key));
        output->append(Redis::MultiBulkString(info.first_entry->values));
      } else {
        output->append(Redis::NilString());
      }
      output->append(Redis::BulkString("last-entry"));
      if (info.last_entry) {
        output->append(Redis::MultiLen(2));
        output->append(Redis::BulkString(info.last_entry->key));
        output->append(Redis::MultiBulkString(info.last_entry->values));
      } else {
        output->append(Redis::NilString());
      }
    } else {
      output->append(Redis::BulkString("entries"));
      output->append(Redis::MultiLen(info.entries.size()));
      for (const auto &e : info.entries) {
        output->append(Redis::MultiLen(2));
        output->append(Redis::BulkString(e.key));
        output->append(Redis::MultiBulkString(e.values));
      }
    }

    return Status::OK();
  }
};

class CommandXRange : public Commander {
 public:
  Status Parse(const std::vector<std::string> &args) override {
    stream_name_ = args[1];

    if (args[2] == "-") {
      start_ = Redis::StreamEntryID::Minimum();
    } else if (args[2][0] == '(') {
      exclude_start_ = true;
      auto s = ParseRangeStart(args[2].substr(1), &start_);
      if (!s.IsOK()) return s;
    } else if (args[2] == "+") {
      start_ = Redis::StreamEntryID::Maximum();
    } else {
      auto s = ParseRangeStart(args[2], &start_);
      if (!s.IsOK()) return s;
    }

    if (args[3] == "+") {
      end_ = Redis::StreamEntryID::Maximum();
    } else if (args[3][0] == '(') {
      exclude_end_ = true;
      auto s = ParseRangeEnd(args[3].substr(1), &end_);
      if (!s.IsOK()) return s;
    } else if (args[3] == "-") {
      end_ = Redis::StreamEntryID::Minimum();
    } else {
      auto s = ParseRangeEnd(args[3], &end_);
      if (!s.IsOK()) return s;
    }

    if (args.size() >= 5 && Util::ToLower(args[4]) == "count") {
      if (args.size() != 6) {
        return {Status::RedisParseErr, errInvalidSyntax};
      }

      with_count_ = true;

      auto parse_result = ParseInt<uint64_t>(args[5], 10);
      if (!parse_result) {
        return {Status::RedisParseErr, errValueNotInteger};
      }

      count_ = *parse_result;
    }

    return Status::OK();
  }

  Status Execute(Server *svr, Connection *conn, std::string *output) override {
    if (with_count_ && count_ == 0) {
      *output = Redis::NilString();
      return Status::OK();
    }

    Redis::Stream stream_db(svr->storage_, conn->GetNamespace());

    Redis::StreamRangeOptions options;
    options.reverse = false;
    options.start = start_;
    options.end = end_;
    options.with_count = with_count_;
    options.count = count_;
    options.exclude_start = exclude_start_;
    options.exclude_end = exclude_end_;

    std::vector<StreamEntry> result;
    auto s = stream_db.Range(stream_name_, options, &result);
    if (!s.ok()) {
      return {Status::RedisExecErr, s.ToString()};
    }

    output->append(Redis::MultiLen(result.size()));

    for (const auto &e : result) {
      output->append(Redis::MultiLen(2));
      output->append(Redis::BulkString(e.key));
      output->append(Redis::MultiBulkString(e.values));
    }

    return Status::OK();
  }

 private:
  std::string stream_name_;
  StreamEntryID start_;
  StreamEntryID end_;
  uint64_t count_ = 0;
  bool exclude_start_ = false;
  bool exclude_end_ = false;
  bool with_count_ = false;
};

class CommandXRevRange : public Commander {
 public:
  Status Parse(const std::vector<std::string> &args) override {
    stream_name_ = args[1];

    if (args[2] == "+") {
      start_ = Redis::StreamEntryID::Maximum();
    } else if (args[2][0] == '(') {
      exclude_start_ = true;
      auto s = ParseRangeEnd(args[2].substr(1), &start_);
      if (!s.IsOK()) return s;
    } else if (args[2] == "-") {
      start_ = Redis::StreamEntryID::Minimum();
    } else {
      auto s = ParseRangeEnd(args[2], &start_);
      if (!s.IsOK()) return s;
    }

    if (args[3] == "-") {
      end_ = Redis::StreamEntryID::Minimum();
    } else if (args[3][0] == '(') {
      exclude_end_ = true;
      auto s = ParseRangeStart(args[3].substr(1), &end_);
      if (!s.IsOK()) return s;
    } else if (args[3] == "+") {
      end_ = Redis::StreamEntryID::Maximum();
    } else {
      auto s = ParseRangeStart(args[3], &end_);
      if (!s.IsOK()) return s;
    }

    if (args.size() >= 5 && Util::ToLower(args[4]) == "count") {
      if (args.size() != 6) {
        return {Status::RedisParseErr, errInvalidSyntax};
      }

      with_count_ = true;

      auto parse_result = ParseInt<uint64_t>(args[5]);
      if (!parse_result) {
        return {Status::RedisParseErr, errValueNotInteger};
      }

      count_ = *parse_result;
    }

    return Status::OK();
  }

  Status Execute(Server *svr, Connection *conn, std::string *output) override {
    if (with_count_ && count_ == 0) {
      *output = Redis::NilString();
      return Status::OK();
    }

    Redis::Stream stream_db(svr->storage_, conn->GetNamespace());

    Redis::StreamRangeOptions options;
    options.reverse = true;
    options.start = start_;
    options.end = end_;
    options.with_count = with_count_;
    options.count = count_;
    options.exclude_start = exclude_start_;
    options.exclude_end = exclude_end_;

    std::vector<StreamEntry> result;
    auto s = stream_db.Range(stream_name_, options, &result);
    if (!s.ok()) {
      return {Status::RedisExecErr, s.ToString()};
    }

    output->append(Redis::MultiLen(result.size()));

    for (const auto &e : result) {
      output->append(Redis::MultiLen(2));
      output->append(Redis::BulkString(e.key));
      output->append(Redis::MultiBulkString(e.values));
    }

    return Status::OK();
  }

 private:
  std::string stream_name_;
  StreamEntryID start_;
  StreamEntryID end_;
  uint64_t count_ = 0;
  bool exclude_start_ = false;
  bool exclude_end_ = false;
  bool with_count_ = false;
};

class CommandXRead : public Commander {
 public:
  Status Parse(const std::vector<std::string> &args) override {
    size_t streams_word_idx = 0;

    for (size_t i = 1; i < args.size();) {
      auto arg = Util::ToLower(args[i]);

      if (arg == "streams") {
        streams_word_idx = i;
        break;
      }

      if (arg == "count") {
        if (i + 1 >= args.size()) {
          return {Status::RedisParseErr, errInvalidSyntax};
        }

        with_count_ = true;

        auto parse_result = ParseInt<uint64_t>(args[i + 1], 10);
        if (!parse_result) {
          return {Status::RedisParseErr, errValueNotInteger};
        }

        count_ = *parse_result;
        i += 2;
        continue;
      }

      if (arg == "block") {
        if (i + 1 >= args.size()) {
          return {Status::RedisParseErr, errInvalidSyntax};
        }

        block_ = true;

        auto parse_result = ParseInt<int64_t>(args[i + 1], 10);
        if (!parse_result) {
          return {Status::RedisParseErr, errValueNotInteger};
        }

        if (*parse_result < 0) {
          return {Status::RedisParseErr, errTimeoutIsNegative};
        }

        block_timeout_ = *parse_result;
        i += 2;
        continue;
      }

      ++i;
    }

    if (streams_word_idx == 0) {
      return {Status::RedisParseErr, errInvalidSyntax};
    }

    if ((args.size() - streams_word_idx - 1) % 2 != 0) {
      return {Status::RedisParseErr, errUnbalancedStreamList};
    }

    size_t number_of_streams = (args.size() - streams_word_idx - 1) / 2;

    for (size_t i = streams_word_idx + 1; i <= streams_word_idx + number_of_streams; ++i) {
      streams_.push_back(args[i]);
      const auto &id_str = args[i + number_of_streams];
      bool get_latest = id_str == "$";
      latest_marks_.push_back(get_latest);
      StreamEntryID id;
      if (!get_latest) {
        auto s = ParseStreamEntryID(id_str, &id);
        if (!s.IsOK()) {
          return s;
        }
      }
      ids_.push_back(id);
    }

    return Status::OK();
  }

  Status Execute(Server *svr, Connection *conn, std::string *output) override {
    Redis::Stream stream_db(svr->storage_, conn->GetNamespace());

    std::vector<Redis::StreamReadResult> results;

    for (size_t i = 0; i < streams_.size(); ++i) {
      if (latest_marks_[i]) {
        continue;
      }

      Redis::StreamRangeOptions options;
      options.reverse = false;
      options.start = ids_[i];
      options.end = StreamEntryID{UINT64_MAX, UINT64_MAX};
      options.with_count = with_count_;
      options.count = count_;
      options.exclude_start = true;
      options.exclude_end = false;

      std::vector<StreamEntry> result;
      auto s = stream_db.Range(streams_[i], options, &result);
      if (!s.ok() && !s.IsNotFound()) {
        return {Status::RedisExecErr, s.ToString()};
      }

      if (result.size() > 0) {
        results.emplace_back(streams_[i], result);
      }
    }

    if (block_ && results.empty()) {
      if (conn->IsInExec()) {
        *output = Redis::MultiLen(-1);
        return Status::OK();  // No blocking in multi-exec
      }

      return blockingRead(svr, conn, &stream_db);
    }

    if (!block_ && results.empty()) {
      *output = Redis::MultiLen(-1);
      return Status::OK();
    }

    return sendResults(output, results);
  }

  Status sendResults(std::string *output, const std::vector<StreamReadResult> &results) {
    output->append(Redis::MultiLen(results.size()));

    for (const auto &result : results) {
      output->append(Redis::MultiLen(2));
      output->append(Redis::BulkString(result.name));
      output->append(Redis::MultiLen(result.entries.size()));
      for (const auto &entry : result.entries) {
        output->append(Redis::MultiLen(2));
        output->append(Redis::BulkString(entry.key));
        output->append(Redis::MultiBulkString(entry.values));
      }
    }

    return Status::OK();
  }

  Status blockingRead(Server *svr, Connection *conn, Redis::Stream *stream_db) {
    if (!with_count_) {
      with_count_ = true;
      count_ = blocked_default_count_;
    }

    for (size_t i = 0; i < streams_.size(); ++i) {
      if (latest_marks_[i]) {
        StreamEntryID last_generated_id;
        auto s = stream_db->GetLastGeneratedID(streams_[i], &last_generated_id);
        if (!s.ok()) {
          return {Status::RedisExecErr, s.ToString()};
        }

        ids_[i] = last_generated_id;
      }
    }

    svr_ = svr;
    conn_ = conn;

    svr_->BlockOnStreams(streams_, ids_, conn_);

    auto bev = conn->GetBufferEvent();
    bufferevent_setcb(bev, nullptr, WriteCB, EventCB, this);

    if (block_timeout_ > 0) {
      timer_ = evtimer_new(bufferevent_get_base(bev), TimerCB, this);
      timeval tm;
      if (block_timeout_ > 1000) {
        tm.tv_sec = block_timeout_ / 1000;
        tm.tv_usec = (block_timeout_ % 1000) * 1000;
      } else {
        tm.tv_sec = 0;
        tm.tv_usec = block_timeout_ * 1000;
      }

      evtimer_add(timer_, &tm);
    }

    return Status::OK();
  }

  static void WriteCB(bufferevent *bev, void *ctx) {
    auto command = reinterpret_cast<CommandXRead *>(ctx);

    if (command->timer_ != nullptr) {
      event_free(command->timer_);
      command->timer_ = nullptr;
    }

    command->unblockAll();
    bufferevent_setcb(bev, Redis::Connection::OnRead, Redis::Connection::OnWrite, Redis::Connection::OnEvent,
                      command->conn_);
    bufferevent_enable(bev, EV_READ);

    Redis::Stream stream_db(command->svr_->storage_, command->conn_->GetNamespace());

    std::vector<StreamReadResult> results;

    for (size_t i = 0; i < command->streams_.size(); ++i) {
      Redis::StreamRangeOptions options;
      options.reverse = false;
      options.start = command->ids_[i];
      options.end = StreamEntryID{UINT64_MAX, UINT64_MAX};
      options.with_count = command->with_count_;
      options.count = command->count_;
      options.exclude_start = true;
      options.exclude_end = false;

      std::vector<StreamEntry> result;
      auto s = stream_db.Range(command->streams_[i], options, &result);
      if (!s.ok()) {
        command->conn_->Reply(Redis::MultiLen(-1));
        LOG(ERROR) << "ERR executing XRANGE for stream " << command->streams_[i] << " from "
                   << command->ids_[i].ToString() << " to " << options.end.ToString() << " with count "
                   << command->count_ << ": " << s.ToString();
      }

      if (result.size() > 0) {
        results.emplace_back(command->streams_[i], result);
      }
    }

    if (results.empty()) {
      command->conn_->Reply(Redis::MultiLen(-1));
    }

    command->sendReply(results);
  }

  void sendReply(const std::vector<StreamReadResult> &results) {
    std::string output;

    output.append(Redis::MultiLen(results.size()));

    for (const auto &result : results) {
      output.append(Redis::MultiLen(2));
      output.append(Redis::BulkString(result.name));
      output.append(Redis::MultiLen(result.entries.size()));
      for (const auto &entry : result.entries) {
        output.append(Redis::MultiLen(2));
        output.append(Redis::BulkString(entry.key));
        output.append(Redis::MultiBulkString(entry.values));
      }
    }

    conn_->Reply(output);
  }

  static void EventCB(bufferevent *bev, int16_t events, void *ctx) {
    auto command = static_cast<CommandXRead *>(ctx);

    if (events & (BEV_EVENT_EOF | BEV_EVENT_ERROR)) {
      if (command->timer_ != nullptr) {
        event_free(command->timer_);
        command->timer_ = nullptr;
      }
      command->unblockAll();
    }
    Redis::Connection::OnEvent(bev, events, command->conn_);
  }

  static void TimerCB(int, int16_t events, void *ctx) {
    auto command = reinterpret_cast<CommandXRead *>(ctx);

    command->conn_->Reply(Redis::NilString());

    event_free(command->timer_);
    command->timer_ = nullptr;

    command->unblockAll();

    auto bev = command->conn_->GetBufferEvent();
    bufferevent_setcb(bev, Redis::Connection::OnRead, Redis::Connection::OnWrite, Redis::Connection::OnEvent,
                      command->conn_);
    bufferevent_enable(bev, EV_READ);
  }

 private:
  std::vector<std::string> streams_;
  std::vector<StreamEntryID> ids_;
  std::vector<bool> latest_marks_;
  Server *svr_ = nullptr;
  Connection *conn_ = nullptr;
  event *timer_ = nullptr;
  uint64_t count_ = 0;
  int64_t block_timeout_ = 0;
  int blocked_default_count_ = 1000;
  bool with_count_ = false;
  bool block_ = false;

  void unblockAll() { svr_->UnblockOnStreams(streams_, conn_); }
};

class CommandXTrim : public Commander {
 public:
  Status Parse(const std::vector<std::string> &args) override {
    bool eq_sign_found = false;

    auto trim_strategy = Util::ToLower(args[2]);
    if (trim_strategy == "maxlen") {
      strategy_ = StreamTrimStrategy::MaxLen;

      size_t max_len_idx = 0;
      if (args[3] != "=") {
        max_len_idx = 3;
      } else {
        max_len_idx = 4;
        eq_sign_found = true;
      }

      if (max_len_idx >= args.size()) {
        return {Status::RedisParseErr, errInvalidSyntax};
      }

      auto parse_result = ParseInt<uint64_t>(args[max_len_idx], 10);
      if (!parse_result) {
        return {Status::RedisParseErr, errValueNotInteger};
      }

      max_len_ = *parse_result;
    } else if (trim_strategy == "minid") {
      strategy_ = StreamTrimStrategy::MinID;

      size_t min_id_idx = 0;
      if (args[3] != "=") {
        min_id_idx = 3;
      } else {
        min_id_idx = 4;
        eq_sign_found = true;
      }

      if (min_id_idx >= args.size()) {
        return {Status::RedisParseErr, errInvalidSyntax};
      }

      auto s = ParseStreamEntryID(args[min_id_idx], &min_id_);
      if (!s.IsOK()) {
        return s;
      }
    } else {
      return {Status::RedisParseErr, errInvalidSyntax};
    }

    bool limit_option_found = false;
    if (eq_sign_found) {
      if (args.size() > 6 && Util::ToLower(args[5]) == "limit") {
        limit_option_found = true;
      }
    } else {
      if (args.size() > 5 && Util::ToLower(args[4]) == "limit") {
        limit_option_found = true;
      }
    }

    if (limit_option_found) {
      return {Status::RedisParseErr, errLimitOptionNotAllowed};
    }

    return Status::OK();
  }

  Status Execute(Server *svr, Connection *conn, std::string *output) override {
    Redis::Stream stream_db(svr->storage_, conn->GetNamespace());

    StreamTrimOptions options;
    options.strategy = strategy_;
    options.max_len = max_len_;
    options.min_id = min_id_;

    uint64_t removed = 0;
    auto s = stream_db.Trim(args_[1], options, &removed);
    if (!s.ok()) {
      return {Status::RedisExecErr, s.ToString()};
    }

    *output = Redis::Integer(removed);

    return Status::OK();
  }

 private:
  uint64_t max_len_ = 0;
  StreamEntryID min_id_;
  StreamTrimStrategy strategy_ = StreamTrimStrategy::None;
};

template <typename T>
auto MakeCmdAttr(const std::string &name, int arity, const std::string &description, int first_key, int last_key,
                 int key_step) {
  CommandAttributes attr{
      name,        arity,
      description, 0,
      first_key,   last_key,
      key_step,    []() -> std::unique_ptr<Commander> { return std::unique_ptr<Commander>(new T()); }};

  for (const auto &flag : Util::Split(attr.description, " ")) {
    if (flag == "write") attr.flags |= kCmdWrite;
    if (flag == "read-only") attr.flags |= kCmdReadOnly;
    if (flag == "replication") attr.flags |= kCmdReplication;
    if (flag == "pub-sub") attr.flags |= kCmdPubSub;
    if (flag == "ok-loading") attr.flags |= kCmdLoading;
    if (flag == "exclusive") attr.flags |= kCmdExclusive;
    if (flag == "multi") attr.flags |= kCmdMulti;
    if (flag == "no-multi") attr.flags |= kCmdNoMulti;
    if (flag == "no-script") attr.flags |= kCmdNoScript;
  }

  return attr;
}

const CommandAttributes redisCommandTable[]{
    MakeCmdAttr<CommandAuth>("auth", 2, "read-only ok-loading", 0, 0, 0),
    MakeCmdAttr<CommandPing>("ping", -1, "read-only", 0, 0, 0),
    MakeCmdAttr<CommandSelect>("select", 2, "read-only", 0, 0, 0),
    MakeCmdAttr<CommandInfo>("info", -1, "read-only ok-loading", 0, 0, 0),
    MakeCmdAttr<CommandRole>("role", 1, "read-only ok-loading", 0, 0, 0),
    MakeCmdAttr<CommandConfig>("config", -2, "read-only", 0, 0, 0),
    MakeCmdAttr<CommandNamespace>("namespace", -3, "read-only", 0, 0, 0),
    MakeCmdAttr<CommandKeys>("keys", 2, "read-only", 0, 0, 0),
    MakeCmdAttr<CommandFlushDB>("flushdb", 1, "write", 0, 0, 0),
    MakeCmdAttr<CommandFlushAll>("flushall", 1, "write", 0, 0, 0),
    MakeCmdAttr<CommandDBSize>("dbsize", -1, "read-only", 0, 0, 0),
    MakeCmdAttr<CommandSlowlog>("slowlog", -2, "read-only", 0, 0, 0),
    MakeCmdAttr<CommandPerfLog>("perflog", -2, "read-only", 0, 0, 0),
    MakeCmdAttr<CommandClient>("client", -2, "read-only", 0, 0, 0),
    MakeCmdAttr<CommandMonitor>("monitor", 1, "read-only no-multi", 0, 0, 0),
    MakeCmdAttr<CommandShutdown>("shutdown", 1, "read-only", 0, 0, 0),
    MakeCmdAttr<CommandQuit>("quit", 1, "read-only", 0, 0, 0),
    MakeCmdAttr<CommandScan>("scan", -2, "read-only", 0, 0, 0),
    MakeCmdAttr<CommandRandomKey>("randomkey", 1, "read-only no-script", 0, 0, 0),
    MakeCmdAttr<CommandDebug>("debug", -2, "read-only exclusive", 0, 0, 0),
    MakeCmdAttr<CommandCommand>("command", -1, "read-only", 0, 0, 0),
    MakeCmdAttr<CommandEcho>("echo", 2, "read-only", 0, 0, 0),
    MakeCmdAttr<CommandDisk>("disk", 3, "read-only", 0, 0, 0),
    MakeCmdAttr<CommandHello>("hello", -1, "read-only ok-loading", 0, 0, 0),

    MakeCmdAttr<CommandTTL>("ttl", 2, "read-only", 1, 1, 1),
    MakeCmdAttr<CommandPTTL>("pttl", 2, "read-only", 1, 1, 1),
    MakeCmdAttr<CommandType>("type", 2, "read-only", 1, 1, 1),
    MakeCmdAttr<CommandObject>("object", 3, "read-only", 2, 2, 1),
    MakeCmdAttr<CommandExists>("exists", -2, "read-only", 1, -1, 1),
    MakeCmdAttr<CommandPersist>("persist", 2, "write", 1, 1, 1),
    MakeCmdAttr<CommandExpire>("expire", 3, "write", 1, 1, 1),
    MakeCmdAttr<CommandPExpire>("pexpire", 3, "write", 1, 1, 1),
    MakeCmdAttr<CommandExpireAt>("expireat", 3, "write", 1, 1, 1),
    MakeCmdAttr<CommandPExpireAt>("pexpireat", 3, "write", 1, 1, 1),
    MakeCmdAttr<CommandDel>("del", -2, "write", 1, -1, 1),
    MakeCmdAttr<CommandDel>("unlink", -2, "write", 1, -1, 1),

    MakeCmdAttr<CommandGet>("get", 2, "read-only", 1, 1, 1),
    MakeCmdAttr<CommandGetEx>("getex", -2, "write", 1, 1, 1),
    MakeCmdAttr<CommandStrlen>("strlen", 2, "read-only", 1, 1, 1),
    MakeCmdAttr<CommandGetSet>("getset", 3, "write", 1, 1, 1),
    MakeCmdAttr<CommandGetRange>("getrange", 4, "read-only", 1, 1, 1),
    MakeCmdAttr<CommandGetDel>("getdel", 2, "write", 1, 1, 1),
    MakeCmdAttr<CommandSetRange>("setrange", 4, "write", 1, 1, 1),
    MakeCmdAttr<CommandMGet>("mget", -2, "read-only", 1, -1, 1),
    MakeCmdAttr<CommandAppend>("append", 3, "write", 1, 1, 1),
    MakeCmdAttr<CommandSet>("set", -3, "write", 1, 1, 1),
    MakeCmdAttr<CommandSetEX>("setex", 4, "write", 1, 1, 1),
    MakeCmdAttr<CommandPSetEX>("psetex", 4, "write", 1, 1, 1),
    MakeCmdAttr<CommandSetNX>("setnx", 3, "write", 1, 1, 1),
    MakeCmdAttr<CommandMSetNX>("msetnx", -3, "write exclusive", 1, -1, 2),
    MakeCmdAttr<CommandMSet>("mset", -3, "write", 1, -1, 2),
    MakeCmdAttr<CommandIncrBy>("incrby", 3, "write", 1, 1, 1),
    MakeCmdAttr<CommandIncrByFloat>("incrbyfloat", 3, "write", 1, 1, 1),
    MakeCmdAttr<CommandIncr>("incr", 2, "write", 1, 1, 1),
    MakeCmdAttr<CommandDecrBy>("decrby", 3, "write", 1, 1, 1),
    MakeCmdAttr<CommandDecr>("decr", 2, "write", 1, 1, 1),
    MakeCmdAttr<CommandCAS>("cas", -4, "write", 1, 1, 1),
    MakeCmdAttr<CommandCAD>("cad", 3, "write", 1, 1, 1),

    MakeCmdAttr<CommandGetBit>("getbit", 3, "read-only", 1, 1, 1),
    MakeCmdAttr<CommandSetBit>("setbit", 4, "write", 1, 1, 1),
    MakeCmdAttr<CommandBitCount>("bitcount", -2, "read-only", 1, 1, 1),
    MakeCmdAttr<CommandBitPos>("bitpos", -3, "read-only", 1, 1, 1),
    MakeCmdAttr<CommandBitOp>("bitop", -4, "write", 2, -1, 1),

    MakeCmdAttr<CommandHGet>("hget", 3, "read-only", 1, 1, 1),
    MakeCmdAttr<CommandHIncrBy>("hincrby", 4, "write", 1, 1, 1),
    MakeCmdAttr<CommandHIncrByFloat>("hincrbyfloat", 4, "write", 1, 1, 1),
    MakeCmdAttr<CommandHMSet>("hset", -4, "write", 1, 1, 1),
    MakeCmdAttr<CommandHSetNX>("hsetnx", 4, "write", 1, 1, 1),
    MakeCmdAttr<CommandHDel>("hdel", -3, "write", 1, 1, 1),
    MakeCmdAttr<CommandHStrlen>("hstrlen", 3, "read-only", 1, 1, 1),
    MakeCmdAttr<CommandHExists>("hexists", 3, "read-only", 1, 1, 1),
    MakeCmdAttr<CommandHLen>("hlen", 2, "read-only", 1, 1, 1),
    MakeCmdAttr<CommandHMGet>("hmget", -3, "read-only", 1, 1, 1),
    MakeCmdAttr<CommandHMSet>("hmset", -4, "write", 1, 1, 1),
    MakeCmdAttr<CommandHKeys>("hkeys", 2, "read-only", 1, 1, 1),
    MakeCmdAttr<CommandHVals>("hvals", 2, "read-only", 1, 1, 1),
    MakeCmdAttr<CommandHGetAll>("hgetall", 2, "read-only", 1, 1, 1),
    MakeCmdAttr<CommandHScan>("hscan", -3, "read-only", 1, 1, 1),
    MakeCmdAttr<CommandHRange>("hrange", -4, "read-only", 1, 1, 1),

    MakeCmdAttr<CommandLPush>("lpush", -3, "write", 1, 1, 1),
    MakeCmdAttr<CommandRPush>("rpush", -3, "write", 1, 1, 1),
    MakeCmdAttr<CommandLPushX>("lpushx", -3, "write", 1, 1, 1),
    MakeCmdAttr<CommandRPushX>("rpushx", -3, "write", 1, 1, 1),
    MakeCmdAttr<CommandLPop>("lpop", -2, "write", 1, 1, 1),
    MakeCmdAttr<CommandRPop>("rpop", -2, "write", 1, 1, 1),
    MakeCmdAttr<CommandBLPop>("blpop", -3, "write no-script", 1, -2, 1),
    MakeCmdAttr<CommandBRPop>("brpop", -3, "write no-script", 1, -2, 1),
    MakeCmdAttr<CommandLRem>("lrem", 4, "write", 1, 1, 1),
    MakeCmdAttr<CommandLInsert>("linsert", 5, "write", 1, 1, 1),
    MakeCmdAttr<CommandLRange>("lrange", 4, "read-only", 1, 1, 1),
    MakeCmdAttr<CommandLIndex>("lindex", 3, "read-only", 1, 1, 1),
    MakeCmdAttr<CommandLTrim>("ltrim", 4, "write", 1, 1, 1),
    MakeCmdAttr<CommandLLen>("llen", 2, "read-only", 1, 1, 1),
    MakeCmdAttr<CommandLSet>("lset", 4, "write", 1, 1, 1),
    MakeCmdAttr<CommandRPopLPUSH>("rpoplpush", 3, "write", 1, 2, 1),
    MakeCmdAttr<CommandLMove>("lmove", 5, "write", 1, 2, 1),

    MakeCmdAttr<CommandSAdd>("sadd", -3, "write", 1, 1, 1),
    MakeCmdAttr<CommandSRem>("srem", -3, "write", 1, 1, 1),
    MakeCmdAttr<CommandSCard>("scard", 2, "read-only", 1, 1, 1),
    MakeCmdAttr<CommandSMembers>("smembers", 2, "read-only", 1, 1, 1),
    MakeCmdAttr<CommandSIsMember>("sismember", 3, "read-only", 1, 1, 1),
    MakeCmdAttr<CommandSMIsMember>("smismember", -3, "read-only", 1, 1, 1),
    MakeCmdAttr<CommandSPop>("spop", -2, "write", 1, 1, 1),
    MakeCmdAttr<CommandSRandMember>("srandmember", -2, "read-only", 1, 1, 1),
    MakeCmdAttr<CommandSMove>("smove", 4, "write", 1, 2, 1),
    MakeCmdAttr<CommandSDiff>("sdiff", -2, "read-only", 1, -1, 1),
    MakeCmdAttr<CommandSUnion>("sunion", -2, "read-only", 1, -1, 1),
    MakeCmdAttr<CommandSInter>("sinter", -2, "read-only", 1, -1, 1),
    MakeCmdAttr<CommandSInterCard>("sintercard", -3, "read-only", 1, -1, 1),
    MakeCmdAttr<CommandSDiffStore>("sdiffstore", -3, "write", 1, -1, 1),
    MakeCmdAttr<CommandSUnionStore>("sunionstore", -3, "write", 1, -1, 1),
    MakeCmdAttr<CommandSInterStore>("sinterstore", -3, "write", 1, -1, 1),
    MakeCmdAttr<CommandSScan>("sscan", -3, "read-only", 1, 1, 1),

    MakeCmdAttr<CommandZAdd>("zadd", -4, "write", 1, 1, 1),
    MakeCmdAttr<CommandZCard>("zcard", 2, "read-only", 1, 1, 1),
    MakeCmdAttr<CommandZCount>("zcount", 4, "read-only", 1, 1, 1),
    MakeCmdAttr<CommandZIncrBy>("zincrby", 4, "write", 1, 1, 1),
    MakeCmdAttr<CommandZInterStore>("zinterstore", -4, "write", 1, 1, 1),
    MakeCmdAttr<CommandZLexCount>("zlexcount", 4, "read-only", 1, 1, 1),
    MakeCmdAttr<CommandZPopMax>("zpopmax", -2, "write", 1, 1, 1),
    MakeCmdAttr<CommandZPopMin>("zpopmin", -2, "write", 1, 1, 1),
    MakeCmdAttr<CommandZRange>("zrange", -4, "read-only", 1, 1, 1),
    MakeCmdAttr<CommandZRevRange>("zrevrange", -4, "read-only", 1, 1, 1),
    MakeCmdAttr<CommandZRangeByLex>("zrangebylex", -4, "read-only", 1, 1, 1),
    MakeCmdAttr<CommandZRevRangeByLex>("zrevrangebylex", -4, "read-only", 1, 1, 1),
    MakeCmdAttr<CommandZRangeByScore>("zrangebyscore", -4, "read-only", 1, 1, 1),
    MakeCmdAttr<CommandZRank>("zrank", 3, "read-only", 1, 1, 1),
    MakeCmdAttr<CommandZRem>("zrem", -3, "write", 1, 1, 1),
    MakeCmdAttr<CommandZRemRangeByRank>("zremrangebyrank", 4, "write", 1, 1, 1),
    MakeCmdAttr<CommandZRemRangeByScore>("zremrangebyscore", -4, "write", 1, 1, 1),
    MakeCmdAttr<CommandZRemRangeByLex>("zremrangebylex", 4, "write", 1, 1, 1),
    MakeCmdAttr<CommandZRevRangeByScore>("zrevrangebyscore", -4, "read-only", 1, 1, 1),
    MakeCmdAttr<CommandZRevRank>("zrevrank", 3, "read-only", 1, 1, 1),
    MakeCmdAttr<CommandZScore>("zscore", 3, "read-only", 1, 1, 1),
    MakeCmdAttr<CommandZMScore>("zmscore", -3, "read-only", 1, 1, 1),
    MakeCmdAttr<CommandZScan>("zscan", -3, "read-only", 1, 1, 1),
    MakeCmdAttr<CommandZUnionStore>("zunionstore", -4, "write", 1, 1, 1),

    MakeCmdAttr<CommandGeoAdd>("geoadd", -5, "write", 1, 1, 1),
    MakeCmdAttr<CommandGeoDist>("geodist", -4, "read-only", 1, 1, 1),
    MakeCmdAttr<CommandGeoHash>("geohash", -3, "read-only", 1, 1, 1),
    MakeCmdAttr<CommandGeoPos>("geopos", -3, "read-only", 1, 1, 1),
    MakeCmdAttr<CommandGeoRadius>("georadius", -6, "write", 1, 1, 1),
    MakeCmdAttr<CommandGeoRadiusByMember>("georadiusbymember", -5, "write", 1, 1, 1),
    MakeCmdAttr<CommandGeoRadiusReadonly>("georadius_ro", -6, "read-only", 1, 1, 1),
    MakeCmdAttr<CommandGeoRadiusByMemberReadonly>("georadiusbymember_ro", -5, "read-only", 1, 1, 1),

    MakeCmdAttr<CommandPublish>("publish", 3, "read-only pub-sub", 0, 0, 0),
    MakeCmdAttr<CommandSubscribe>("subscribe", -2, "read-only pub-sub no-multi no-script", 0, 0, 0),
    MakeCmdAttr<CommandUnSubscribe>("unsubscribe", -1, "read-only pub-sub no-multi no-script", 0, 0, 0),
    MakeCmdAttr<CommandPSubscribe>("psubscribe", -2, "read-only pub-sub no-multi no-script", 0, 0, 0),
    MakeCmdAttr<CommandPUnSubscribe>("punsubscribe", -1, "read-only pub-sub no-multi no-script", 0, 0, 0),
    MakeCmdAttr<CommandPubSub>("pubsub", -2, "read-only pub-sub no-script", 0, 0, 0),

    MakeCmdAttr<CommandMulti>("multi", 1, "multi", 0, 0, 0),
    MakeCmdAttr<CommandDiscard>("discard", 1, "multi", 0, 0, 0),
    MakeCmdAttr<CommandExec>("exec", 1, "exclusive multi", 0, 0, 0),

    MakeCmdAttr<CommandSortedintAdd>("siadd", -3, "write", 1, 1, 1),
    MakeCmdAttr<CommandSortedintRem>("sirem", -3, "write", 1, 1, 1),
    MakeCmdAttr<CommandSortedintCard>("sicard", 2, "read-only", 1, 1, 1),
    MakeCmdAttr<CommandSortedintExists>("siexists", -3, "read-only", 1, 1, 1),
    MakeCmdAttr<CommandSortedintRange>("sirange", -4, "read-only", 1, 1, 1),
    MakeCmdAttr<CommandSortedintRevRange>("sirevrange", -4, "read-only", 1, 1, 1),
    MakeCmdAttr<CommandSortedintRangeByValue>("sirangebyvalue", -4, "read-only", 1, 1, 1),
    MakeCmdAttr<CommandSortedintRevRangeByValue>("sirevrangebyvalue", -4, "read-only", 1, 1, 1),

    MakeCmdAttr<CommandCluster>("cluster", -2, "cluster no-script", 0, 0, 0),
    MakeCmdAttr<CommandClusterX>("clusterx", -2, "cluster no-script", 0, 0, 0),

    MakeCmdAttr<CommandEval>("eval", -3, "exclusive write no-script", 0, 0, 0),
    MakeCmdAttr<CommandEvalSHA>("evalsha", -3, "exclusive write no-script", 0, 0, 0),
    MakeCmdAttr<CommandEvalRO>("eval_ro", -3, "read-only no-script", 0, 0, 0),
    MakeCmdAttr<CommandEvalSHARO>("evalsha_ro", -3, "read-only no-script", 0, 0, 0),
    MakeCmdAttr<CommandScript>("script", -2, "exclusive no-script", 0, 0, 0),

    MakeCmdAttr<CommandCompact>("compact", 1, "read-only no-script", 0, 0, 0),
    MakeCmdAttr<CommandBGSave>("bgsave", 1, "read-only no-script", 0, 0, 0),
    MakeCmdAttr<CommandFlushBackup>("flushbackup", 1, "read-only no-script", 0, 0, 0),
    MakeCmdAttr<CommandSlaveOf>("slaveof", 3, "read-only exclusive no-script", 0, 0, 0),
    MakeCmdAttr<CommandStats>("stats", 1, "read-only", 0, 0, 0),

    MakeCmdAttr<CommandReplConf>("replconf", -3, "read-only replication no-script", 0, 0, 0),
    MakeCmdAttr<CommandPSync>("psync", -2, "read-only replication no-multi no-script", 0, 0, 0),
    MakeCmdAttr<CommandFetchMeta>("_fetch_meta", 1, "read-only replication no-multi no-script", 0, 0, 0),
    MakeCmdAttr<CommandFetchFile>("_fetch_file", 2, "read-only replication no-multi no-script", 0, 0, 0),
    MakeCmdAttr<CommandDBName>("_db_name", 1, "read-only replication no-multi", 0, 0, 0),

    MakeCmdAttr<CommandXAdd>("xadd", -5, "write", 1, 1, 1),
    MakeCmdAttr<CommandXDel>("xdel", -3, "write", 1, 1, 1),
    MakeCmdAttr<CommandXLen>("xlen", 2, "read-only", 1, 1, 1),
    MakeCmdAttr<CommandXInfo>("xinfo", -2, "read-only", 0, 0, 0),
    MakeCmdAttr<CommandXRange>("xrange", -4, "read-only", 1, 1, 1),
    MakeCmdAttr<CommandXRevRange>("xrevrange", -2, "read-only", 0, 0, 0),
    MakeCmdAttr<CommandXRead>("xread", -4, "read-only", 0, 0, 0),
    MakeCmdAttr<CommandXTrim>("xtrim", -4, "write", 1, 1, 1),
};

// Original Command table before rename-command directive
const CommandMap original_commands = [] {
  CommandMap cmd;

  for (const auto &attr : redisCommandTable) {
    cmd[attr.name] = &attr;
  }

  return cmd;
}();

// Command table after rename-command directive
CommandMap commands = original_commands;

int GetCommandNum() { return std::size(redisCommandTable); }

const CommandMap *GetOriginalCommands() { return &original_commands; }

CommandMap *GetCommands() { return &commands; }

void ResetCommands() { commands = original_commands; }

std::string GetCommandInfo(const CommandAttributes *command_attributes) {
  std::string command, command_flags;
  command.append(Redis::MultiLen(6));
  command.append(Redis::BulkString(command_attributes->name));
  command.append(Redis::Integer(command_attributes->arity));
  command_flags.append(Redis::MultiLen(1));
  command_flags.append(Redis::BulkString(command_attributes->is_write() ? "write" : "readonly"));
  command.append(command_flags);
  command.append(Redis::Integer(command_attributes->first_key));
  command.append(Redis::Integer(command_attributes->last_key));
  command.append(Redis::Integer(command_attributes->key_step));
  return command;
}

void GetAllCommandsInfo(std::string *info) {
  info->append(Redis::MultiLen(original_commands.size()));
  for (const auto &iter : original_commands) {
    auto command_attribute = iter.second;
    auto command_info = GetCommandInfo(command_attribute);
    info->append(command_info);
  }
}

void GetCommandsInfo(std::string *info, const std::vector<std::string> &cmd_names) {
  info->append(Redis::MultiLen(cmd_names.size()));
  for (const auto &cmd_name : cmd_names) {
    auto cmd_iter = original_commands.find(Util::ToLower(cmd_name));
    if (cmd_iter == original_commands.end()) {
      info->append(Redis::NilString());
    } else {
      auto command_attribute = cmd_iter->second;
      auto command_info = GetCommandInfo(command_attribute);
      info->append(command_info);
    }
  }
}

Status GetKeysFromCommand(const std::string &cmd_name, int argc, std::vector<int> *keys_indexes) {
  auto cmd_iter = original_commands.find(Util::ToLower(cmd_name));
  if (cmd_iter == original_commands.end()) {
    return {Status::RedisUnknownCmd, "Invalid command specified"};
  }

  auto command_attribute = cmd_iter->second;
  if (command_attribute->first_key == 0) {
    return {Status::NotOK, "The command has no key arguments"};
  }

  if ((command_attribute->arity > 0 && command_attribute->arity != argc) || argc < -command_attribute->arity) {
    return {Status::NotOK, "Invalid number of arguments specified for command"};
  }

  auto last = command_attribute->last_key;
  if (last < 0) last = argc + last;

  for (int j = command_attribute->first_key; j <= last; j += command_attribute->key_step) {
    keys_indexes->emplace_back(j);
  }

  return Status::OK();
}

bool IsCommandExists(const std::string &name) {
  return original_commands.find(Util::ToLower(name)) != original_commands.end();
}

}  // namespace Redis<|MERGE_RESOLUTION|>--- conflicted
+++ resolved
@@ -1708,12 +1708,8 @@
 
 class CommandPop : public Commander {
  public:
-<<<<<<< HEAD
-  explicit CommandPop(bool left) { left_ = left; }
-
-=======
   explicit CommandPop(bool left) : left_(left) {}
->>>>>>> 5467b02b
+  
   Status Parse(const std::vector<std::string> &args) override {
     if (args.size() > 3) {
       return {Status::RedisParseErr, errWrongNumOfArguments};
@@ -1788,13 +1784,9 @@
 class CommandBPop : public Commander {
  public:
   explicit CommandBPop(bool left) : left_(left) {}
-
-<<<<<<< HEAD
-=======
   CommandBPop(const CommandBPop &) = delete;
   CommandBPop &operator=(const CommandBPop &) = delete;
 
->>>>>>> 5467b02b
   ~CommandBPop() override {
     if (timer_) {
       event_free(timer_);
@@ -2622,12 +2614,7 @@
   std::vector<MemberScore> member_scores_;
   ZAddFlags flags_{0};
 
-<<<<<<< HEAD
-  void parseFlags(const std::vector<std::string> &args, unsigned &index);
-
-=======
   void parseFlags(const std::vector<std::string> &args, size_t &index);
->>>>>>> 5467b02b
   Status validateFlags() const;
 };
 
