/*
 * Licensed to the Apache Software Foundation (ASF) under one
 * or more contributor license agreements.  See the NOTICE file
 * distributed with this work for additional information
 * regarding copyright ownership.  The ASF licenses this file
 * to you under the Apache License, Version 2.0 (the
 * "License"); you may not use this file except in compliance
 * with the License.  You may obtain a copy of the License at
 *
 *   http://www.apache.org/licenses/LICENSE-2.0
 *
 * Unless required by applicable law or agreed to in writing,
 * software distributed under the License is distributed on an
 * "AS IS" BASIS, WITHOUT WARRANTIES OR CONDITIONS OF ANY
 * KIND, either express or implied.  See the License for the
 * specific language governing permissions and limitations
 * under the License.
 *
 */

#include "worker.h"

#include <event2/util.h>
#include <glog/logging.h>

#include <stdexcept>
#include <string>

#include "event2/bufferevent.h"
#include "io_util.h"
#include "thread_util.h"
#include "time_util.h"

#ifdef ENABLE_OPENSSL
#include <event2/bufferevent_ssl.h>
#include <openssl/err.h>
#include <openssl/ssl.h>
#endif

#include <sys/socket.h>
#include <sys/stat.h>
#include <sys/types.h>
#include <sys/un.h>

#include <algorithm>
#include <list>
#include <utility>

#include "redis_connection.h"
#include "redis_request.h"
#include "server.h"
#include "storage/scripting.h"

Worker::Worker(Server *svr, Config *config) : svr_(svr), base_(event_base_new()) {
  if (!base_) throw std::runtime_error{"event base failed to be created"};

  timer_ = event_new(base_, -1, EV_PERSIST, TimerCB, this);
  timeval tm = {10, 0};
  evtimer_add(timer_, &tm);

  uint32_t ports[3] = {config->port, config->tls_port, 0};
  auto binds = config->binds;

  for (uint32_t *port = ports; *port; ++port) {
    for (const auto &bind : binds) {
      Status s = listenTCP(bind, *port, config->backlog);
      if (!s.IsOK()) {
        LOG(ERROR) << "[worker] Failed to listen on: " << bind << ":" << *port << ". Error: " << s.Msg();
        exit(1);
      }
      LOG(INFO) << "[worker] Listening on: " << bind << ":" << *port;
    }
  }
  lua_ = Lua::CreateState(true);
}

Worker::~Worker() {
  std::list<Redis::Connection *> conns;
  for (const auto &iter : conns_) {
    conns.emplace_back(iter.second);
  }
  for (const auto &iter : monitor_conns_) {
    conns.emplace_back(iter.second);
  }
  for (const auto &iter : conns) {
    iter->Close();
  }
  event_free(timer_);
  if (rate_limit_group_) {
    bufferevent_rate_limit_group_free(rate_limit_group_);
  }
  if (rate_limit_group_cfg_) {
    ev_token_bucket_cfg_free(rate_limit_group_cfg_);
  }
  event_base_free(base_);
  Lua::DestroyState(lua_);
}

void Worker::TimerCB(int, int16_t events, void *ctx) {
  auto worker = static_cast<Worker *>(ctx);
  auto config = worker->svr_->GetConfig();
  if (config->timeout == 0) return;
  worker->KickoutIdleClients(config->timeout);
}

void Worker::newTCPConnection(evconnlistener *listener, evutil_socket_t fd, sockaddr *address, int socklen, void *ctx) {
  auto worker = static_cast<Worker *>(ctx);
  int local_port = Util::GetLocalPort(fd);  // NOLINT
  DLOG(INFO) << "[worker] New connection: fd=" << fd << " from port: " << local_port << " thread #" << worker->tid_;

  auto s = Util::SockSetTcpKeepalive(fd, 120);
  if (!s.IsOK()) {
    LOG(ERROR) << "[worker] Failed to set tcp-keepalive on socket. Error: " << s.Msg();
    evutil_closesocket(fd);
    return;
  }

  s = Util::SockSetTcpNoDelay(fd, 1);
  if (!s.IsOK()) {
    LOG(ERROR) << "[worker] Failed to set tcp-nodelay on socket. Error: " << s.Msg();
    evutil_closesocket(fd);
    return;
  }

  event_base *base = evconnlistener_get_base(listener);
  auto evThreadSafeFlags =
      BEV_OPT_THREADSAFE | BEV_OPT_DEFER_CALLBACKS | BEV_OPT_UNLOCK_CALLBACKS | BEV_OPT_CLOSE_ON_FREE;

  bufferevent *bev = nullptr;
#ifdef ENABLE_OPENSSL
  SSL *ssl = nullptr;
  if (uint32_t(local_port) == worker->svr_->GetConfig()->tls_port) {
    ssl = SSL_new(worker->svr_->ssl_ctx_.get());
    if (!ssl) {
      LOG(ERROR) << "Failed to construct SSL structure for new connection: " << SSLErrors{};
      evutil_closesocket(fd);
      return;
    }
    bev = bufferevent_openssl_socket_new(base, fd, ssl, BUFFEREVENT_SSL_ACCEPTING, evThreadSafeFlags);
  } else {
    bev = bufferevent_socket_new(base, fd, evThreadSafeFlags);
  }
#else
  bev = bufferevent_socket_new(base, fd, evThreadSafeFlags);
#endif
  if (!bev) {
    auto socket_err = evutil_socket_error_to_string(EVUTIL_SOCKET_ERROR());
#ifdef ENABLE_OPENSSL
    LOG(ERROR) << "Failed to construct socket for new connection: " << socket_err << ", SSL error: " << SSLErrors{};
    if (ssl) SSL_free(ssl);
#else
    LOG(ERROR) << "Failed to construct socket for new connection: " << socket_err;
#endif
    evutil_closesocket(fd);
    return;
  }
#ifdef ENABLE_OPENSSL
  if (uint32_t(local_port) == worker->svr_->GetConfig()->tls_port) {
    bufferevent_openssl_set_allow_dirty_shutdown(bev, 1);
  }
#endif
  auto conn = new Redis::Connection(bev, worker);
  bufferevent_setcb(bev, Redis::Connection::OnRead, Redis::Connection::OnWrite, Redis::Connection::OnEvent, conn);
  bufferevent_enable(bev, EV_READ);

  s = worker->AddConnection(conn);
  if (!s.IsOK()) {
    std::string err_msg = Redis::Error("ERR " + s.Msg());
    s = Util::SockSend(fd, err_msg);
    if (!s.IsOK()) {
      LOG(WARNING) << "Failed to send error response to socket: " << s.Msg();
    }
    conn->Close();
    return;
  }

  std::string ip;
  uint32_t port = 0;
  if (Util::GetPeerAddr(fd, &ip, &port) == 0) {
    conn->SetAddr(ip, port);
  }

  if (worker->rate_limit_group_) {
    bufferevent_add_to_rate_limit_group(bev, worker->rate_limit_group_);
  }
}

void Worker::newUnixSocketConnection(evconnlistener *listener, evutil_socket_t fd, sockaddr *address, int socklen,
                                     void *ctx) {
  auto worker = static_cast<Worker *>(ctx);
  DLOG(INFO) << "[worker] New connection: fd=" << fd << " from unixsocket: " << worker->svr_->GetConfig()->unixsocket
             << " thread #" << worker->tid_;
  event_base *base = evconnlistener_get_base(listener);
  auto evThreadSafeFlags =
      BEV_OPT_THREADSAFE | BEV_OPT_DEFER_CALLBACKS | BEV_OPT_UNLOCK_CALLBACKS | BEV_OPT_CLOSE_ON_FREE;
  bufferevent *bev = bufferevent_socket_new(base, fd, evThreadSafeFlags);

  auto conn = new Redis::Connection(bev, worker);
  bufferevent_setcb(bev, Redis::Connection::OnRead, Redis::Connection::OnWrite, Redis::Connection::OnEvent, conn);
  bufferevent_enable(bev, EV_READ);

  auto s = worker->AddConnection(conn);
  if (!s.IsOK()) {
    std::string err_msg = Redis::Error("ERR " + s.Msg());
    s = Util::SockSend(fd, err_msg);
    if (!s.IsOK()) {
      LOG(WARNING) << "Failed to send error response to socket: " << s.Msg();
    }
    conn->Close();
    return;
  }

  conn->SetAddr(worker->svr_->GetConfig()->unixsocket, 0);
  if (worker->rate_limit_group_) {
    bufferevent_add_to_rate_limit_group(bev, worker->rate_limit_group_);
  }
}

Status Worker::listenTCP(const std::string &host, uint32_t port, int backlog) {
  bool ipv6_used = strchr(host.data(), ':');

  struct addrinfo hints;
  memset(&hints, 0, sizeof(hints));
  hints.ai_family = ipv6_used ? AF_INET6 : AF_INET;
  hints.ai_socktype = SOCK_STREAM;
  hints.ai_flags = AI_PASSIVE;

  struct addrinfo *srv_info = nullptr;
  if (int rv = getaddrinfo(host.data(), std::to_string(port).c_str(), &hints, &srv_info); rv != 0) {
    return {Status::NotOK, gai_strerror(rv)};
  }

  for (auto p = srv_info; p != nullptr; p = p->ai_next) {
    int fd = socket(p->ai_family, p->ai_socktype, p->ai_protocol);
    if (fd == -1) continue;

    int sock_opt = 1;
    if (ipv6_used && setsockopt(fd, IPPROTO_IPV6, IPV6_V6ONLY, &sock_opt, sizeof(sock_opt)) == -1) {
      goto error;
    }

    if (setsockopt(fd, SOL_SOCKET, SO_REUSEADDR, &sock_opt, sizeof(sock_opt)) < 0) {
      goto error;
    }

    // to support multi-thread binding on macOS
    if (setsockopt(fd, SOL_SOCKET, SO_REUSEPORT, &sock_opt, sizeof(sock_opt)) < 0) {
      goto error;
    }

    if (bind(fd, p->ai_addr, p->ai_addrlen)) {
      goto error;
    }

    evutil_make_socket_nonblocking(fd);
    auto lev = evconnlistener_new(base_, newTCPConnection, this, LEV_OPT_CLOSE_ON_FREE, backlog, fd);
    listen_events_.emplace_back(lev);
  }

  freeaddrinfo(srv_info);
  return Status::OK();

error:
  freeaddrinfo(srv_info);

  return {Status::NotOK, evutil_socket_error_to_string(EVUTIL_SOCKET_ERROR())};
}

Status Worker::ListenUnixSocket(const std::string &path, int perm, int backlog) {
  unlink(path.c_str());
  sockaddr_un sa{};
  if (path.size() > sizeof(sa.sun_path) - 1) {
    return {Status::NotOK, "unix socket path too long"};
  }

  sa.sun_family = AF_LOCAL;
  strncpy(sa.sun_path, path.c_str(), sizeof(sa.sun_path) - 1);
  int fd = socket(AF_LOCAL, SOCK_STREAM, 0);
  if (fd == -1) {
    return {Status::NotOK, evutil_socket_error_to_string(EVUTIL_SOCKET_ERROR())};
  }

  if (bind(fd, (struct sockaddr *)&sa, sizeof(sa)) < 0) {
    return {Status::NotOK, evutil_socket_error_to_string(EVUTIL_SOCKET_ERROR())};
  }

  evutil_make_socket_nonblocking(fd);
  auto lev = evconnlistener_new(base_, newUnixSocketConnection, this, LEV_OPT_CLOSE_ON_FREE, backlog, fd);
  listen_events_.emplace_back(lev);
  if (perm != 0) {
    chmod(sa.sun_path, (mode_t)perm);
  }

  return Status::OK();
}

void Worker::Run(std::thread::id tid) {
  tid_ = tid;
  if (event_base_dispatch(base_) != 0) {
    LOG(ERROR) << "[worker] Failed to run server, err: " << strerror(errno);
  }
}

void Worker::Stop() {
  event_base_loopbreak(base_);
  for (const auto &lev : listen_events_) {
    // It's unnecessary to close the listener fd since we have set the LEV_OPT_CLOSE_ON_FREE flag
    evconnlistener_free(lev);
  }
}

Status Worker::AddConnection(Redis::Connection *c) {
  std::unique_lock<std::mutex> lock(conns_mu_);
  auto iter = conns_.find(c->GetFD());
  if (iter != conns_.end()) {
    return {Status::NotOK, "connection was exists"};
  }

  int max_clients = svr_->GetConfig()->maxclients;
  if (svr_->IncrClientNum() >= max_clients) {
    svr_->DecrClientNum();
    return {Status::NotOK, "max number of clients reached"};
  }

  conns_.insert(std::pair<int, Redis::Connection *>(c->GetFD(), c));
  uint64_t id = svr_->GetClientID();
  c->SetID(id);

  return Status::OK();
}

Redis::Connection *Worker::removeConnection(int fd) {
  Redis::Connection *conn = nullptr;

  std::unique_lock<std::mutex> lock(conns_mu_);
  auto iter = conns_.find(fd);
  if (iter != conns_.end()) {
    conn = iter->second;
    conns_.erase(iter);
    svr_->DecrClientNum();
  }

  iter = monitor_conns_.find(fd);
  if (iter != monitor_conns_.end()) {
    conn = iter->second;
    monitor_conns_.erase(iter);
    svr_->DecrClientNum();
    svr_->DecrMonitorClientNum();
  }

  return conn;
}

void Worker::DetachConnection(Redis::Connection *conn) {
  if (!conn) return;

  removeConnection(conn->GetFD());

  if (rate_limit_group_) {
    bufferevent_remove_from_rate_limit_group(conn->GetBufferEvent());
  }

  auto bev = conn->GetBufferEvent();
  bufferevent_disable(bev, EV_READ | EV_WRITE);
  bufferevent_setcb(bev, nullptr, nullptr, nullptr, nullptr);
}

void Worker::FreeConnection(Redis::Connection *conn) {
  if (!conn) return;

  removeConnection(conn->GetFD());
<<<<<<< HEAD
  svr_->ResetWatchedKeys(conn);
  if (rate_limit_group_ != nullptr) {
=======

  if (rate_limit_group_) {
>>>>>>> 3e17a0ec
    bufferevent_remove_from_rate_limit_group(conn->GetBufferEvent());
  }
  delete conn;
}

void Worker::FreeConnectionByID(int fd, uint64_t id) {
  std::unique_lock<std::mutex> lock(conns_mu_);
  auto iter = conns_.find(fd);
  if (iter != conns_.end() && iter->second->GetID() == id) {
    if (rate_limit_group_ != nullptr) {
      bufferevent_remove_from_rate_limit_group(iter->second->GetBufferEvent());
    }
    delete iter->second;
    conns_.erase(iter);
    svr_->DecrClientNum();
  }

  iter = monitor_conns_.find(fd);
  if (iter != monitor_conns_.end() && iter->second->GetID() == id) {
    delete iter->second;
    monitor_conns_.erase(iter);
    svr_->DecrClientNum();
    svr_->DecrMonitorClientNum();
  }
}

Status Worker::EnableWriteEvent(int fd) {
  std::unique_lock<std::mutex> lock(conns_mu_);
  auto iter = conns_.find(fd);
  if (iter != conns_.end()) {
    auto bev = iter->second->GetBufferEvent();
    bufferevent_enable(bev, EV_WRITE);
    return Status::OK();
  }

  return {Status::NotOK, "connection doesn't exist"};
}

Status Worker::Reply(int fd, const std::string &reply) {
  std::unique_lock<std::mutex> lock(conns_mu_);
  auto iter = conns_.find(fd);
  if (iter != conns_.end()) {
    iter->second->SetLastInteraction();
    Redis::Reply(iter->second->Output(), reply);
    return Status::OK();
  }

  return {Status::NotOK, "connection doesn't exist"};
}

void Worker::BecomeMonitorConn(Redis::Connection *conn) {
  {
    std::lock_guard<std::mutex> guard(conns_mu_);
    conns_.erase(conn->GetFD());
    monitor_conns_[conn->GetFD()] = conn;
  }
  svr_->IncrMonitorClientNum();
  conn->EnableFlag(Redis::Connection::kMonitor);
}

void Worker::FeedMonitorConns(Redis::Connection *conn, const std::vector<std::string> &tokens) {
  auto now = Util::GetTimeStampUS();

  std::string output;
  output += std::to_string(now / 1000000) + "." + std::to_string(now % 1000000);
  output += " [" + conn->GetNamespace() + " " + conn->GetAddr() + "]";
  for (const auto &token : tokens) {
    output += " \"" + token + "\"";
  }

  std::unique_lock<std::mutex> lock(conns_mu_);

  for (const auto &iter : monitor_conns_) {
    if (conn == iter.second) continue;  // skip the monitor command

    if (conn->GetNamespace() == iter.second->GetNamespace() || iter.second->GetNamespace() == kDefaultNamespace) {
      iter.second->Reply(Redis::SimpleString(output));
    }
  }
}

std::string Worker::GetClientsStr() {
  std::unique_lock<std::mutex> lock(conns_mu_);

  std::string output;
  for (const auto &iter : conns_) {
    Redis::Connection *conn = iter.second;
    output.append(conn->ToString());
  }

  return output;
}

void Worker::KillClient(Redis::Connection *self, uint64_t id, const std::string &addr, uint64_t type, bool skipme,
                        int64_t *killed) {
  std::lock_guard<std::mutex> guard(conns_mu_);

  for (const auto &iter : conns_) {
    Redis::Connection *conn = iter.second;
    if (skipme && self == conn) continue;

    // no need to kill the client again if the kCloseAfterReply flag is set
    if (conn->IsFlagEnabled(Redis::Connection::kCloseAfterReply)) {
      continue;
    }

    if ((type & conn->GetClientType()) || (!addr.empty() && conn->GetAddr() == addr) ||
        (id != 0 && conn->GetID() == id)) {
      conn->EnableFlag(Redis::Connection::kCloseAfterReply);
      // enable write event to notify worker wake up ASAP, and remove the connection
      if (!conn->IsFlagEnabled(Redis::Connection::kSlave)) {  // don't enable any event in slave connection
        auto bev = conn->GetBufferEvent();
        bufferevent_enable(bev, EV_WRITE);
      }
      (*killed)++;
    }
  }
}

void Worker::KickoutIdleClients(int timeout) {
  std::list<std::pair<int, uint64_t>> to_be_killed_conns;

  {
    std::lock_guard<std::mutex> guard(conns_mu_);
    if (conns_.empty()) {
      return;
    }

    int iterations = std::min(static_cast<int>(conns_.size()), 50);
    auto iter = conns_.upper_bound(last_iter_conn_fd);
    while (iterations--) {
      if (iter == conns_.end()) iter = conns_.begin();
      if (static_cast<int>(iter->second->GetIdleTime()) >= timeout) {
        to_be_killed_conns.emplace_back(iter->first, iter->second->GetID());
      }
      iter++;
    }
    iter--;
    last_iter_conn_fd = iter->first;
  }

  for (const auto &conn : to_be_killed_conns) {
    FreeConnectionByID(conn.first, conn.second);
  }
}

void WorkerThread::Start() {
  try {
    t_ = std::thread([this]() {
      Util::ThreadSetName("worker");
      this->worker_->Run(std::this_thread::get_id());
    });
  } catch (const std::system_error &e) {
    LOG(ERROR) << "[worker] Failed to start worker thread, err: " << e.what();
    return;
  }
  LOG(INFO) << "[worker] Thread #" << t_.get_id() << " started";
}

void WorkerThread::Stop() { worker_->Stop(); }

void WorkerThread::Join() {
  if (t_.joinable()) t_.join();
}<|MERGE_RESOLUTION|>--- conflicted
+++ resolved
@@ -369,13 +369,8 @@
   if (!conn) return;
 
   removeConnection(conn->GetFD());
-<<<<<<< HEAD
   svr_->ResetWatchedKeys(conn);
-  if (rate_limit_group_ != nullptr) {
-=======
-
   if (rate_limit_group_) {
->>>>>>> 3e17a0ec
     bufferevent_remove_from_rate_limit_group(conn->GetBufferEvent());
   }
   delete conn;
