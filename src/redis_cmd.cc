--- conflicted
+++ resolved
@@ -29,12 +29,8 @@
 #include <climits>
 #include <cmath>
 #include <thread>
+#include <unordered_map>
 #include <utility>
-<<<<<<< HEAD
-#include <vector>
-=======
-#include <unordered_map>
->>>>>>> ebb56297
 
 #include "cluster.h"
 #include "fd_util.h"
@@ -103,9 +99,7 @@
   return AuthResult::OK;
 }
 
-Status ParseTTL(const std::vector<std::string> &args,
-                std::unordered_map<std::string, bool>* white_list,
-                int *result) {
+Status ParseTTL(const std::vector<std::string> &args, std::unordered_map<std::string, bool> *white_list, int *result) {
   int ttl = 0;
   int64_t expire = 0;
   bool last_arg = false;
@@ -115,48 +109,48 @@
     if (opt == "ex" && !ttl && !last_arg) {
       auto parse_result = ParseInt<int>(args[++i], 10);
       if (!parse_result) {
-          return Status(Status::RedisParseErr, errValueNotInteger);
+        return Status(Status::RedisParseErr, errValueNotInteger);
       }
       ttl = *parse_result;
       if (ttl <= 0) return Status(Status::RedisParseErr, errInvalidExpireTime);
-    } else if (opt == "exat"  && !ttl && !expire && !last_arg) {
+    } else if (opt == "exat" && !ttl && !expire && !last_arg) {
       auto parse_result = ParseInt<int64_t>(args[++i], 10);
       if (!parse_result) {
-          return Status(Status::RedisParseErr, errValueNotInteger);
+        return Status(Status::RedisParseErr, errValueNotInteger);
       }
       expire = *parse_result;
       if (expire <= 0) return Status(Status::RedisParseErr, errInvalidExpireTime);
-    } else if (opt == "pxat"  && !ttl && !expire && !last_arg) {
+    } else if (opt == "pxat" && !ttl && !expire && !last_arg) {
       auto parse_result = ParseInt<uint64_t>(args[++i], 10);
       if (!parse_result) {
-          return Status(Status::RedisParseErr, errValueNotInteger);
+        return Status(Status::RedisParseErr, errValueNotInteger);
       }
       uint64_t expire_ms = *parse_result;
       if (expire_ms <= 0) return Status(Status::RedisParseErr, errInvalidExpireTime);
       if (expire_ms < 1000) {
-          expire = 1;
+        expire = 1;
       } else {
-          expire = static_cast<int64_t>(expire_ms / 1000);
-      }
-    } else if (opt == "px"  && !ttl && !last_arg) {
+        expire = static_cast<int64_t>(expire_ms / 1000);
+      }
+    } else if (opt == "px" && !ttl && !last_arg) {
       int64_t ttl_ms = 0;
       auto parse_result = ParseInt<int64_t>(args[++i], 10);
       if (!parse_result) {
-          return Status(Status::RedisParseErr, errValueNotInteger);
+        return Status(Status::RedisParseErr, errValueNotInteger);
       }
       ttl_ms = *parse_result;
       if (ttl_ms <= 0) return Status(Status::RedisParseErr, errInvalidExpireTime);
       if (ttl_ms > 0 && ttl_ms < 1000) {
-          ttl = 1;  // round up the pttl to second
+        ttl = 1;  // round up the pttl to second
       } else {
-          ttl = static_cast<int>(ttl_ms / 1000);
+        ttl = static_cast<int>(ttl_ms / 1000);
       }
     } else {
       auto iter = white_list->find(opt);
       if (iter != white_list->end()) {
-          iter->second = true;
+        iter->second = true;
       } else {
-          return Status(Status::NotOK, errInvalidSyntax);
+        return Status(Status::NotOK, errInvalidSyntax);
       }
     }
   }
@@ -387,9 +381,6 @@
   }
 };
 
-<<<<<<< HEAD
-class CommandStrlen : public Commander {
-=======
 class CommandGetEx : public Commander {
  public:
   Status Parse(const std::vector<std::string> &args) override {
@@ -429,8 +420,7 @@
   std::unordered_map<std::string, bool> white_list_;
 };
 
-class CommandStrlen: public Commander {
->>>>>>> ebb56297
+class CommandStrlen : public Commander {
  public:
   Status Execute(Server *svr, Connection *conn, std::string *output) override {
     std::string value;
@@ -583,65 +573,14 @@
 class CommandSet : public Commander {
  public:
   Status Parse(const std::vector<std::string> &args) override {
-<<<<<<< HEAD
-    bool last_arg;
-    for (size_t i = 3; i < args.size(); i++) {
-      last_arg = (i == args.size() - 1);
-      std::string opt = Util::ToLower(args[i]);
-      if (opt == "nx" && !xx_) {
-        nx_ = true;
-      } else if (opt == "xx" && !nx_) {
-        xx_ = true;
-      } else if (opt == "ex" && !ttl_ && !last_arg) {
-        auto parse_result = ParseInt<int>(args_[++i], 10);
-        if (!parse_result) {
-          return Status(Status::RedisParseErr, errValueNotInteger);
-        }
-        ttl_ = *parse_result;
-        if (ttl_ <= 0) return Status(Status::RedisParseErr, errInvalidExpireTime);
-      } else if (opt == "exat" && !ttl_ && !expire_ && !last_arg) {
-        auto parse_result = ParseInt<int64_t>(args_[++i], 10);
-        if (!parse_result) {
-          return Status(Status::RedisParseErr, errValueNotInteger);
-        }
-        expire_ = *parse_result;
-        if (expire_ <= 0) return Status(Status::RedisParseErr, errInvalidExpireTime);
-      } else if (opt == "pxat" && !ttl_ && !expire_ && !last_arg) {
-        auto parse_result = ParseInt<uint64_t>(args[++i], 10);
-        if (!parse_result) {
-          return Status(Status::RedisParseErr, errValueNotInteger);
-        }
-        uint64_t expire_ms = *parse_result;
-        if (expire_ms <= 0) return Status(Status::RedisParseErr, errInvalidExpireTime);
-        if (expire_ms < 1000) {
-          expire_ = 1;
-        } else {
-          expire_ = static_cast<int64_t>(expire_ms / 1000);
-        }
-      } else if (opt == "px" && !ttl_ && !last_arg) {
-        int64_t ttl_ms = 0;
-        auto parse_result = ParseInt<int64_t>(args_[++i], 10);
-        if (!parse_result) {
-          return Status(Status::RedisParseErr, errValueNotInteger);
-        }
-        ttl_ms = *parse_result;
-        if (ttl_ms <= 0) return Status(Status::RedisParseErr, errInvalidExpireTime);
-        if (ttl_ms > 0 && ttl_ms < 1000) {
-          ttl_ = 1;  // round up the pttl to second
-        } else {
-          ttl_ = static_cast<int>(ttl_ms / 1000);
-        }
-      } else {
-        return Status(Status::NotOK, errInvalidSyntax);
-      }
-=======
     white_list_ = {{"nx", false}, {"xx", false}};
     auto s = ParseTTL(std::vector<std::string>(args.begin() + 3, args.end()), &white_list_, &ttl_);
     if (white_list_["nx"] && white_list_["xx"]) {
       return Status(Status::NotOK, errInvalidSyntax);
->>>>>>> ebb56297
-    }
-    if (!s.IsOK()) { return s; }
+    }
+    if (!s.IsOK()) {
+      return s;
+    }
     return Commander::Parse(args);
   }
   Status Execute(Server *svr, Connection *conn, std::string *output) override {
