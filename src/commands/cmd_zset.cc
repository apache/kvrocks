--- conflicted
+++ resolved
@@ -1360,7 +1360,6 @@
   }
 };
 
-<<<<<<< HEAD
 class CommandZRandMember : public Commander {
  public:
   CommandZRandMember() = default;
@@ -1420,8 +1419,6 @@
   bool no_parameters_ = true;
 };
 
-=======
->>>>>>> 7f44a3fb
 class CommandZDiff : public Commander {
  public:
   Status Parse(const std::vector<std::string> &args) override {
@@ -1448,10 +1445,7 @@
 
   Status Execute(Server *srv, Connection *conn, std::string *output) override {
     redis::ZSet zset_db(srv->storage, conn->GetNamespace());
-<<<<<<< HEAD
-=======
-
->>>>>>> 7f44a3fb
+
     std::vector<MemberScore> members_with_scores;
     auto s = zset_db.Diff(keys_, &members_with_scores);
     if (!s.ok()) {
@@ -1550,10 +1544,7 @@
                         MakeCmdAttr<CommandZScan>("zscan", -3, "read-only", 1, 1, 1),
                         MakeCmdAttr<CommandZUnionStore>("zunionstore", -4, "write", CommandZUnionStore::Range),
                         MakeCmdAttr<CommandZUnion>("zunion", -3, "read-only", CommandZUnion::Range),
-<<<<<<< HEAD
                         MakeCmdAttr<CommandZRandMember>("zrandmember", -2, "read-only", 1, 1, 1),
-=======
->>>>>>> 7f44a3fb
                         MakeCmdAttr<CommandZDiff>("zdiff", -3, "read-only", CommandZDiff::Range),
                         MakeCmdAttr<CommandZDiffStore>("zdiffstore", -3, "read-only", CommandZDiffStore::Range), )
 
