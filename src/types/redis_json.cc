/*
 * Licensed to the Apache Software Foundation (ASF) under one
 * or more contributor license agreements.  See the NOTICE file
 * distributed with this work for additional information
 * regarding copyright ownership.  The ASF licenses this file
 * to you under the Apache License, Version 2.0 (the
 * "License"); you may not use this file except in compliance
 * with the License.  You may obtain a copy of the License at
 *
 *   http://www.apache.org/licenses/LICENSE-2.0
 *
 * Unless required by applicable law or agreed to in writing,
 * software distributed under the License is distributed on an
 * "AS IS" BASIS, WITHOUT WARRANTIES OR CONDITIONS OF ANY
 * KIND, either express or implied.  See the License for the
 * specific language governing permissions and limitations
 * under the License.
 *
 */

#include "redis_json.h"

#include "json.h"
#include "lock_manager.h"
#include "storage/redis_metadata.h"

namespace redis {

rocksdb::Status Json::write(Slice ns_key, JsonMetadata *metadata, const JsonValue &json_val) {
  auto batch = storage_->GetWriteBatchBase();
  WriteBatchLogData log_data(kRedisJson);
  batch->PutLogData(log_data.Encode());

  metadata->format = JsonStorageFormat::JSON;

  std::string val;
  metadata->Encode(&val);
  auto s = json_val.Dump(&val, storage_->GetConfig()->json_max_nesting_depth);
  if (!s) {
    return rocksdb::Status::InvalidArgument("Failed to encode JSON into storage: " + s.Msg());
  }

  batch->Put(metadata_cf_handle_, ns_key, val);

  return storage_->Write(storage_->DefaultWriteOptions(), batch->GetWriteBatch());
}

rocksdb::Status Json::read(const Slice &ns_key, JsonMetadata *metadata, JsonValue *value) {
  std::string bytes;
  Slice rest;

  auto s = GetMetadata(kRedisJson, ns_key, &bytes, metadata, &rest);
  if (!s.ok()) return s;

  if (metadata->format != JsonStorageFormat::JSON)
    return rocksdb::Status::NotSupported("JSON storage format not supported");

  auto origin_res = JsonValue::FromString(rest.ToStringView());
  if (!origin_res) return rocksdb::Status::Corruption(origin_res.Msg());
  *value = *std::move(origin_res);

  return rocksdb::Status::OK();
}

rocksdb::Status Json::Set(const std::string &user_key, const std::string &path, const std::string &value) {
  auto ns_key = AppendNamespacePrefix(user_key);

  LockGuard guard(storage_->GetLockManager(), ns_key);

  JsonMetadata metadata;
  JsonValue origin;
  auto s = read(ns_key, &metadata, &origin);

  if (s.IsNotFound()) {
    if (path != "$") return rocksdb::Status::InvalidArgument("new objects must be created at the root");

    auto json_res = JsonValue::FromString(value, storage_->GetConfig()->json_max_nesting_depth);
    if (!json_res) return rocksdb::Status::InvalidArgument(json_res.Msg());
    auto json_val = *std::move(json_res);

    return write(ns_key, &metadata, json_val);
  }

  if (!s.ok()) return s;

<<<<<<< HEAD
  auto new_res = JsonValue::FromString(value);
=======
  if (metadata.format != JsonStorageFormat::JSON)
    return rocksdb::Status::NotSupported("JSON storage format not supported");

  auto new_res = JsonValue::FromString(value, storage_->GetConfig()->json_max_nesting_depth);
>>>>>>> 012d5295
  if (!new_res) return rocksdb::Status::InvalidArgument(new_res.Msg());
  auto new_val = *std::move(new_res);

  auto set_res = origin.Set(path, std::move(new_val));
  if (!set_res) return rocksdb::Status::InvalidArgument(set_res.Msg());

  return write(ns_key, &metadata, origin);
}

rocksdb::Status Json::Get(const std::string &user_key, const std::vector<std::string> &paths, JsonValue *result) {
  auto ns_key = AppendNamespacePrefix(user_key);

  JsonMetadata metadata;
  JsonValue json_val;
  auto s = read(ns_key, &metadata, &json_val);
  if (!s.ok()) return s;

  JsonValue res;

  if (paths.empty()) {
    res = std::move(json_val);
  } else if (paths.size() == 1) {
    auto get_res = json_val.Get(paths[0]);
    if (!get_res) return rocksdb::Status::InvalidArgument(get_res.Msg());
    res = *std::move(get_res);
  } else {
    for (const auto &path : paths) {
      auto get_res = json_val.Get(path);
      if (!get_res) return rocksdb::Status::InvalidArgument(get_res.Msg());
      res.value.insert_or_assign(path, std::move(get_res->value));
    }
  }

  *result = std::move(res);
  return rocksdb::Status::OK();
}

rocksdb::Status Json::ArrAppend(const std::string &user_key, const std::string &path,
                                const std::vector<std::string> &values, std::vector<uint64_t> *result_count) {
  auto ns_key = AppendNamespacePrefix(user_key);

  std::vector<jsoncons::json> append_values;
  append_values.reserve(values.size());
  for (auto &v : values) {
    auto value_res = JsonValue::FromString(v);
    if (!value_res) return rocksdb::Status::InvalidArgument(value_res.Msg());
    auto value = *std::move(value_res);
    append_values.emplace_back(std::move(value.value));
  }

  LockGuard guard(storage_->GetLockManager(), ns_key);

  std::string bytes;
  JsonMetadata metadata;
  JsonValue value;
  auto s = read(ns_key, &metadata, &value);
  if (!s.ok()) return s;

  auto append_res = value.ArrAppend(path, append_values, result_count);
  if (!append_res) return rocksdb::Status::InvalidArgument(append_res.Msg());

  bool is_write = std::any_of(result_count->begin(), result_count->end(), [](uint64_t c) { return c > 0; });
  if (!is_write) return rocksdb::Status::OK();

  return write(ns_key, &metadata, value);
}

}  // namespace redis<|MERGE_RESOLUTION|>--- conflicted
+++ resolved
@@ -83,14 +83,7 @@
 
   if (!s.ok()) return s;
 
-<<<<<<< HEAD
-  auto new_res = JsonValue::FromString(value);
-=======
-  if (metadata.format != JsonStorageFormat::JSON)
-    return rocksdb::Status::NotSupported("JSON storage format not supported");
-
   auto new_res = JsonValue::FromString(value, storage_->GetConfig()->json_max_nesting_depth);
->>>>>>> 012d5295
   if (!new_res) return rocksdb::Status::InvalidArgument(new_res.Msg());
   auto new_val = *std::move(new_res);
 
