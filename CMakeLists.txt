# Licensed to the Apache Software Foundation (ASF) under one
# or more contributor license agreements.  See the NOTICE file
# distributed with this work for additional information
# regarding copyright ownership.  The ASF licenses this file
# to you under the Apache License, Version 2.0 (the
# "License"); you may not use this file except in compliance
# with the License.  You may obtain a copy of the License at
#
#   http://www.apache.org/licenses/LICENSE-2.0
#
# Unless required by applicable law or agreed to in writing,
# software distributed under the License is distributed on an
# "AS IS" BASIS, WITHOUT WARRANTIES OR CONDITIONS OF ANY
# KIND, either express or implied.  See the License for the
# specific language governing permissions and limitations
# under the License.

cmake_minimum_required(VERSION 3.16)
project(kvrocks
        DESCRIPTION "NoSQL which based on rocksdb and compatible with the Redis protocol"
        LANGUAGES CXX)

option(DISABLE_JEMALLOC "disable use of the jemalloc library" OFF)
option(ENABLE_ASAN "enable address santinizer" OFF)
option(ENABLE_TSAN "enable thread santinizer" OFF)
option(ASAN_WITH_LSAN "enable leak santinizer while address santinizer is enabled" ON)
option(ENABLE_STATIC_LIBSTDCXX "link kvrocks with static library of libstd++ instead of shared library" ON)
option(USE_LUAJIT "use luaJIT instead of lua" OFF)
option(ENABLE_OPENSSL "enable openssl to support tls connection" OFF)
<<<<<<< HEAD
option(ENABLE_IPO "enable interprocedural optimization" ON)
=======
option(ENABLE_UNWIND "enable libunwind in glog" ON)
>>>>>>> 0c4d4b7c

if (CMAKE_VERSION VERSION_GREATER_EQUAL "3.24.0")
    cmake_policy(SET CMP0135 NEW)
endif()

if(CMAKE_CXX_COMPILER_ID STREQUAL "GNU")
    if(CMAKE_CXX_COMPILER_VERSION VERSION_LESS 7)
        message(FATAL_ERROR "It is expected to build kvrocks with GCC 7 or above")
    endif()
elseif(CMAKE_CXX_COMPILER_ID STREQUAL "Clang")
    if(CMAKE_CXX_COMPILER_VERSION VERSION_LESS 5)
        message(FATAL_ERROR "It is expected to build kvrocks with Clang 5 or above")
    endif()
elseif(CMAKE_CXX_COMPILER_ID STREQUAL "AppleClang")
    if(CMAKE_CXX_COMPILER_VERSION VERSION_LESS 10)
        message(FATAL_ERROR "It is expected to build kvrocks with Xcode toolchains 10 or above")
    endif()
else()
    message(WARNING "The compiler you are currently using is not officially supported, 
        so you can try switching to GCC>=7 or Clang>=5 if you encounter problems")
endif()

set(CMAKE_CXX_STANDARD 17)
set(CMAKE_CXX_STANDARD_REQUIRED ON)

set(DEPS_FETCH_PROXY "" CACHE STRING
    "a template URL to proxy the traffic for fetching dependencies, e.g. with DEPS_FETCH_PROXY = https://some-proxy/,
     https://example/some-dep.zip -> https://some-proxy/https://example/some-dep.zip")

if(ENABLE_ASAN AND ENABLE_TSAN)
    message(FATAL_ERROR "ASan and TSan cannot be used at the same time")
endif()

if((ENABLE_ASAN OR ENABLE_TSAN) AND (NOT DISABLE_JEMALLOC))
    message(FATAL_ERROR "ASan/TSan does not work well with JeMalloc")
endif()

if(ENABLE_ASAN)
    if(ASAN_WITH_LSAN)
        if((CMAKE_CXX_COMPILER_ID STREQUAL "GNU") AND (CMAKE_CXX_COMPILER_VERSION VERSION_LESS "5"))
            message(FATAL_ERROR "leak sanitizer is not supported until gcc 5")
        endif()
        set(CMAKE_C_FLAGS "${CMAKE_C_FLAGS} -fsanitize=leak")
        set(CMAKE_CXX_FLAGS "${CMAKE_CXX_FLAGS} -fsanitize=leak")
        set(CMAKE_EXE_LINKER_FLAGS "${CMAKE_EXE_LINKER_FLAGS} -fsanitize=leak")
    endif()
    set(CMAKE_C_FLAGS "${CMAKE_C_FLAGS} -fsanitize=address")
    set(CMAKE_CXX_FLAGS "${CMAKE_CXX_FLAGS} -fsanitize=address")
    set(CMAKE_EXE_LINKER_FLAGS "${CMAKE_EXE_LINKER_FLAGS} -fsanitize=address")
endif()
if(ENABLE_TSAN)
    set(CMAKE_C_FLAGS "${CMAKE_C_FLAGS} -fsanitize=thread")
    set(CMAKE_CXX_FLAGS "${CMAKE_CXX_FLAGS} -fsanitize=thread")
    set(CMAKE_EXE_LINKER_FLAGS "${CMAKE_EXE_LINKER_FLAGS} -fsanitize=thread")
endif()

set(CMAKE_EXPORT_COMPILE_COMMANDS ON)

# GLIBC < 2.17 should explict specify the real time library when use clock_*
find_library(REALTIME_LIB rt)
if (REALTIME_LIB)
    list(APPEND EXTERNAL_LIBS PRIVATE rt)
endif()

if (CMAKE_HOST_APPLE)
    set(DISABLE_JEMALLOC ON)
endif ()

if(NOT DISABLE_JEMALLOC)
    include(cmake/jemalloc.cmake)
    list(APPEND EXTERNAL_LIBS PRIVATE jemalloc)
endif()

set(BUILD_SHARED_LIBS OFF CACHE BOOL "do not build shared libs by default")

if(ENABLE_OPENSSL)
    find_package(OpenSSL REQUIRED)
endif()

include(cmake/gtest.cmake)
include(cmake/glog.cmake)
include(cmake/snappy.cmake)
include(cmake/lz4.cmake)
include(cmake/zlib.cmake)
include(cmake/zstd.cmake)
include(cmake/rocksdb.cmake)
include(cmake/libevent.cmake)

if (USE_LUAJIT)
include(cmake/luajit.cmake)
else()
include(cmake/lua.cmake)
endif()

find_package(Threads REQUIRED)

list(APPEND EXTERNAL_LIBS glog)
list(APPEND EXTERNAL_LIBS snappy)
list(APPEND EXTERNAL_LIBS rocksdb_with_headers)
list(APPEND EXTERNAL_LIBS event_with_headers)
list(APPEND EXTERNAL_LIBS lz4)
list(APPEND EXTERNAL_LIBS zstd)
list(APPEND EXTERNAL_LIBS zlib_with_headers)
if (USE_LUAJIT)
list(APPEND EXTERNAL_LIBS luajit)
else()
list(APPEND EXTERNAL_LIBS lua)
endif()
if (ENABLE_OPENSSL)
list(APPEND EXTERNAL_LIBS OpenSSL::SSL)
endif()

list(APPEND EXTERNAL_LIBS Threads::Threads)

# Add git sha to version.h
find_package(Git REQUIRED)
execute_process(COMMAND sh -c "cat VERSION"
    WORKING_DIRECTORY ${PROJECT_SOURCE_DIR} OUTPUT_VARIABLE PROJECT_VERSION)
execute_process(COMMAND git rev-parse --short HEAD
    WORKING_DIRECTORY ${PROJECT_SOURCE_DIR} OUTPUT_VARIABLE GIT_SHA)
string(STRIP "${GIT_SHA}" GIT_SHA)
configure_file(src/version.h.in ${PROJECT_BINARY_DIR}/version.h)

if ((CMAKE_CXX_COMPILER_ID STREQUAL "GNU") OR (CMAKE_CXX_COMPILER_ID STREQUAL "Clang"))
    set(CMAKE_EXE_LINKER_FLAGS "${CMAKE_EXE_LINKER_FLAGS} -static-libgcc")

    if(ENABLE_STATIC_LIBSTDCXX)
        try_compile(FOUND_STATIC_LIBSTDCXX ${PROJECT_BINARY_DIR} ${PROJECT_SOURCE_DIR}/cmake/checks/static_libstdcxx.cc
            LINK_OPTIONS -static-libstdc++ CXX_STANDARD 11)

        if(NOT FOUND_STATIC_LIBSTDCXX)
            message(FATAL_ERROR "cannot find static library of libstdc++, please add ENABLE_STATIC_LIBSTDCXX=OFF to disable")
        endif()

        set(CMAKE_EXE_LINKER_FLAGS "${CMAKE_EXE_LINKER_FLAGS} -static-libstdc++")
    endif()
endif()

# kvrocks objects target
file(GLOB_RECURSE KVROCKS_SRCS src/*.cc)
list(FILTER KVROCKS_SRCS EXCLUDE REGEX src/main.cc)

add_library(kvrocks_objs OBJECT ${KVROCKS_SRCS})

target_include_directories(kvrocks_objs PUBLIC src src/common ${PROJECT_BINARY_DIR})
target_compile_features(kvrocks_objs PUBLIC cxx_std_17)
target_compile_options(kvrocks_objs PUBLIC -Wall -Wpedantic -Wsign-compare -Wreturn-type -fno-omit-frame-pointer)
if(CMAKE_CXX_COMPILER_ID STREQUAL "GNU")
    target_compile_options(kvrocks_objs PUBLIC -Wno-pedantic)
elseif((CMAKE_CXX_COMPILER_ID STREQUAL "Clang") OR (CMAKE_CXX_COMPILER_ID STREQUAL "AppleClang"))
    target_compile_options(kvrocks_objs PUBLIC -Wno-gnu-statement-expression)
endif()
target_link_libraries(kvrocks_objs PUBLIC -fno-omit-frame-pointer)
target_link_libraries(kvrocks_objs PUBLIC ${EXTERNAL_LIBS})
if(ENABLE_OPENSSL)
    target_compile_definitions(kvrocks_objs PUBLIC ENABLE_OPENSSL)
endif()

if(ENABLE_IPO)
    include(CheckIPOSupported)
    check_ipo_supported(RESULT ipo_result OUTPUT ipo_output LANGUAGES CXX)

    if(ipo_result)
        set_property(TARGET kvrocks_objs PROPERTY INTERPROCEDURAL_OPTIMIZATION TRUE)
        if(CMAKE_CXX_COMPILER_ID STREQUAL "Clang")
            target_link_libraries(kvrocks_objs PUBLIC "-fuse-ld=lld")
        endif()
    else()
        message(WARNING "IPO is not supported: ${ipo_output}")
    endif()
endif()

# kvrocks main target
add_executable(kvrocks src/main.cc)
target_link_libraries(kvrocks PRIVATE kvrocks_objs ${EXTERNAL_LIBS})

# kvrocks2redis sync tool
file(GLOB KVROCKS2REDIS_SRCS tools/kvrocks2redis/*.cc)
add_executable(kvrocks2redis ${KVROCKS2REDIS_SRCS})

target_link_libraries(kvrocks2redis PRIVATE kvrocks_objs ${EXTERNAL_LIBS})

# kvrocks unit tests
file(GLOB TESTS_SRCS tests/cppunit/*.cc)
add_executable(unittest ${TESTS_SRCS})

target_link_libraries(unittest PRIVATE kvrocks_objs gtest_main ${EXTERNAL_LIBS})<|MERGE_RESOLUTION|>--- conflicted
+++ resolved
@@ -27,11 +27,8 @@
 option(ENABLE_STATIC_LIBSTDCXX "link kvrocks with static library of libstd++ instead of shared library" ON)
 option(USE_LUAJIT "use luaJIT instead of lua" OFF)
 option(ENABLE_OPENSSL "enable openssl to support tls connection" OFF)
-<<<<<<< HEAD
 option(ENABLE_IPO "enable interprocedural optimization" ON)
-=======
 option(ENABLE_UNWIND "enable libunwind in glog" ON)
->>>>>>> 0c4d4b7c
 
 if (CMAKE_VERSION VERSION_GREATER_EQUAL "3.24.0")
     cmake_policy(SET CMP0135 NEW)
