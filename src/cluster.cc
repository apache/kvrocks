--- conflicted
+++ resolved
@@ -31,11 +31,9 @@
     return true;
   } else if (strcasecmp("setnodeid", subcommand.c_str()) == 0) {
     return true;
-<<<<<<< HEAD
   } else if (strcasecmp("import", subcommand.c_str()) == 0) {
-=======
+    return true;
   } else if (strcasecmp("setslot", subcommand.c_str()) == 0) {
->>>>>>> a603fba4
     return true;
   }
   return false;
