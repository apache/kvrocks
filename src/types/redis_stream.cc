/*
 * Licensed to the Apache Software Foundation (ASF) under one
 * or more contributor license agreements.  See the NOTICE file
 * distributed with this work for additional information
 * regarding copyright ownership.  The ASF licenses this file
 * to you under the Apache License, Version 2.0 (the
 * "License"); you may not use this file except in compliance
 * with the License.  You may obtain a copy of the License at
 *
 *   http://www.apache.org/licenses/LICENSE-2.0
 *
 * Unless required by applicable law or agreed to in writing,
 * software distributed under the License is distributed on an
 * "AS IS" BASIS, WITHOUT WARRANTIES OR CONDITIONS OF ANY
 * KIND, either express or implied.  See the License for the
 * specific language governing permissions and limitations
 * under the License.
 *
 */

#include "redis_stream.h"

#include <rocksdb/status.h>

#include <memory>
#include <utility>
#include <vector>

#include "db_util.h"
#include "time_util.h"

namespace redis {

std::string_view consumerGroupMetadataDelimiter = "METADATA";
const char *errSetEntryIdSmallerThanLastGenerated =
    "The ID specified in XSETID is smaller than the target stream top item";
const char *errEntriesAddedSmallerThanStreamSize =
    "The entries_added specified in XSETID is smaller than the target stream length";
const char *errMaxDeletedIdGreaterThanLastGenerated =
    "The ID specified in XSETID is smaller than the provided max_deleted_entry_id";
const char *errEntriesAddedNotSpecifiedForEmptyStream = "an empty stream should have non-zero value of ENTRIESADDED";
const char *errMaxDeletedIdNotSpecifiedForEmptyStream = "an empty stream should have MAXDELETEDID";
const char *errXGroupSubcommandRequiresKeyExist =
    "The XGROUP subcommand requires the key to exist.\
Note that for CREATE you may want to use the MKSTREAM option to create an empty stream automatically.";

rocksdb::Status Stream::GetMetadata(engine::Context &ctx, const Slice &stream_name, StreamMetadata *metadata) {
  return Database::GetMetadata(ctx, {kRedisStream}, stream_name, metadata);
}

rocksdb::Status Stream::GetLastGeneratedID(engine::Context &ctx, const Slice &stream_name, StreamEntryID *id) {
  std::string ns_key = AppendNamespacePrefix(stream_name);

  StreamMetadata metadata;
  rocksdb::Status s = GetMetadata(ctx, ns_key, &metadata);
  if (!s.ok() && !s.IsNotFound()) {
    return s;
  }

  if (s.IsNotFound()) {
    id->ms = 0;
    id->seq = 0;
  } else {
    *id = metadata.last_generated_id;
  }

  return rocksdb::Status::OK();
}

StreamEntryID Stream::entryIDFromInternalKey(const rocksdb::Slice &key) const {
  InternalKey ikey(key, storage_->IsSlotIdEncoded());
  Slice entry_id = ikey.GetSubKey();
  StreamEntryID id;
  GetFixed64(&entry_id, &id.ms);
  GetFixed64(&entry_id, &id.seq);
  return id;
}

std::string Stream::internalKeyFromEntryID(const std::string &ns_key, const StreamMetadata &metadata,
                                           const StreamEntryID &id) const {
  std::string sub_key;
  PutFixed64(&sub_key, id.ms);
  PutFixed64(&sub_key, id.seq);
  std::string entry_key = InternalKey(ns_key, sub_key, metadata.version, storage_->IsSlotIdEncoded()).Encode();
  return entry_key;
}

rocksdb::Status Stream::Add(engine::Context &ctx, const Slice &stream_name, const StreamAddOptions &options,
                            const std::vector<std::string> &args, StreamEntryID *id) {
  for (auto const &v : args) {
    if (v.size() > INT32_MAX) {
      return rocksdb::Status::InvalidArgument("argument length is too high");
    }
  }

  std::string entry_value = EncodeStreamEntryValue(args);

  std::string ns_key = AppendNamespacePrefix(stream_name);

  LockGuard guard(storage_->GetLockManager(), ns_key);
  StreamMetadata metadata;
  rocksdb::Status s = GetMetadata(ctx, ns_key, &metadata);
  if (!s.ok() && !s.IsNotFound()) return s;

  if (s.IsNotFound() && options.nomkstream) {
    return s;
  }

  StreamEntryID next_entry_id;
  auto status = options.next_id_strategy->GenerateID(metadata.last_generated_id, &next_entry_id);
  if (!status.IsOK()) return rocksdb::Status::InvalidArgument(status.Msg());

  auto batch = storage_->GetWriteBatchBase();
  WriteBatchLogData log_data(kRedisStream);
  batch->PutLogData(log_data.Encode());

  bool should_add = true;

  // trim the stream before adding a new entry to provide atomic XADD + XTRIM
  if (options.trim_options.strategy != StreamTrimStrategy::None) {
    StreamTrimOptions trim_options = options.trim_options;
    if (trim_options.strategy == StreamTrimStrategy::MaxLen) {
      // because one entry will be added, we can trim up to (MAXLEN-1) if MAXLEN was specified
      trim_options.max_len = options.trim_options.max_len > 0 ? options.trim_options.max_len - 1 : 0;
    }

    trim(ctx, ns_key, trim_options, &metadata, batch->GetWriteBatch());

    if (trim_options.strategy == StreamTrimStrategy::MinID && next_entry_id < trim_options.min_id) {
      // there is no sense to add this element because it would be removed, so just modify metadata and return it's ID
      should_add = false;
    }

    if (trim_options.strategy == StreamTrimStrategy::MaxLen && options.trim_options.max_len == 0) {
      // there is no sense to add this element because it would be removed, so just modify metadata and return it's ID
      should_add = false;
    }
  }

  if (should_add) {
    std::string entry_key = internalKeyFromEntryID(ns_key, metadata, next_entry_id);
    batch->Put(stream_cf_handle_, entry_key, entry_value);

    metadata.last_generated_id = next_entry_id;
    metadata.last_entry_id = next_entry_id;
    metadata.size += 1;

    if (metadata.size == 1) {
      metadata.first_entry_id = next_entry_id;
      metadata.recorded_first_entry_id = next_entry_id;
    }
  } else {
    metadata.last_generated_id = next_entry_id;
    metadata.max_deleted_entry_id = next_entry_id;
  }

  metadata.entries_added += 1;

  std::string metadata_bytes;
  metadata.Encode(&metadata_bytes);
  batch->Put(metadata_cf_handle_, ns_key, metadata_bytes);

  *id = next_entry_id;

  return storage_->Write(ctx, storage_->DefaultWriteOptions(), batch->GetWriteBatch());
}

std::string Stream::internalKeyFromGroupName(const std::string &ns_key, const StreamMetadata &metadata,
                                             const std::string &group_name) const {
  std::string sub_key;
  PutFixed64(&sub_key, group_name.size());
  sub_key += group_name;
  sub_key += consumerGroupMetadataDelimiter;
  std::string entry_key = InternalKey(ns_key, sub_key, metadata.version, storage_->IsSlotIdEncoded()).Encode();
  return entry_key;
}

std::string Stream::groupNameFromInternalKey(rocksdb::Slice key) const {
  InternalKey ikey(key, storage_->IsSlotIdEncoded());
  Slice group_name_metadata = ikey.GetSubKey();
  uint64_t len = 0;
  GetFixed64(&group_name_metadata, &len);
  std::string group_name;
  group_name = group_name_metadata.ToString().substr(0, len);
  return group_name;
}

std::string Stream::encodeStreamConsumerGroupMetadataValue(const StreamConsumerGroupMetadata &consumer_group_metadata) {
  std::string dst;
  PutFixed64(&dst, consumer_group_metadata.consumer_number);
  PutFixed64(&dst, consumer_group_metadata.pending_number);
  PutFixed64(&dst, consumer_group_metadata.last_delivered_id.ms);
  PutFixed64(&dst, consumer_group_metadata.last_delivered_id.seq);
  PutFixed64(&dst, static_cast<uint64_t>(consumer_group_metadata.entries_read));
  PutFixed64(&dst, consumer_group_metadata.lag);
  return dst;
}

StreamConsumerGroupMetadata Stream::decodeStreamConsumerGroupMetadataValue(const std::string &value) {
  StreamConsumerGroupMetadata consumer_group_metadata;
  rocksdb::Slice input(value);
  GetFixed64(&input, &consumer_group_metadata.consumer_number);
  GetFixed64(&input, &consumer_group_metadata.pending_number);
  GetFixed64(&input, &consumer_group_metadata.last_delivered_id.ms);
  GetFixed64(&input, &consumer_group_metadata.last_delivered_id.seq);
  uint64_t entries_read = 0;
  GetFixed64(&input, &entries_read);
  consumer_group_metadata.entries_read = static_cast<int64_t>(entries_read);
  GetFixed64(&input, &consumer_group_metadata.lag);
  return consumer_group_metadata;
}

std::string Stream::internalKeyFromConsumerName(const std::string &ns_key, const StreamMetadata &metadata,
                                                const std::string &group_name, const std::string &consumer_name) const {
  std::string sub_key;
  PutFixed64(&sub_key, group_name.size());
  sub_key += group_name;
  PutFixed64(&sub_key, consumer_name.size());
  sub_key += consumer_name;
  sub_key += consumerGroupMetadataDelimiter;
  std::string entry_key = InternalKey(ns_key, sub_key, metadata.version, storage_->IsSlotIdEncoded()).Encode();
  return entry_key;
}

std::string Stream::consumerNameFromInternalKey(rocksdb::Slice key) const {
  InternalKey ikey(key, storage_->IsSlotIdEncoded());
  Slice subkey = ikey.GetSubKey();
  uint64_t group_name_len = 0;
  GetFixed64(&subkey, &group_name_len);
  subkey.remove_prefix(group_name_len);
  uint64_t consumer_name_len = 0;
  GetFixed64(&subkey, &consumer_name_len);
  return subkey.ToString().substr(0, consumer_name_len);
}

std::string Stream::encodeStreamConsumerMetadataValue(const StreamConsumerMetadata &consumer_metadata) {
  std::string dst;
  PutFixed64(&dst, consumer_metadata.pending_number);
  PutFixed64(&dst, consumer_metadata.last_attempted_interaction_ms);
  PutFixed64(&dst, consumer_metadata.last_successful_interaction_ms);
  return dst;
}

StreamConsumerMetadata Stream::decodeStreamConsumerMetadataValue(const std::string &value) {
  StreamConsumerMetadata consumer_metadata;
  rocksdb::Slice input(value);
  GetFixed64(&input, &consumer_metadata.pending_number);
  GetFixed64(&input, &consumer_metadata.last_attempted_interaction_ms);
  GetFixed64(&input, &consumer_metadata.last_successful_interaction_ms);
  return consumer_metadata;
}

std::string Stream::internalPelKeyFromGroupAndEntryId(const std::string &ns_key, const StreamMetadata &metadata,
                                                      const std::string &group_name, const StreamEntryID &id) {
  std::string sub_key;
  PutFixed64(&sub_key, group_name.size());
  sub_key += group_name;
  PutFixed64(&sub_key, id.ms);
  PutFixed64(&sub_key, id.seq);
  std::string entry_key = InternalKey(ns_key, sub_key, metadata.version, storage_->IsSlotIdEncoded()).Encode();
  return entry_key;
}

StreamEntryID Stream::groupAndEntryIdFromPelInternalKey(rocksdb::Slice key, std::string &group_name) {
  InternalKey ikey(key, storage_->IsSlotIdEncoded());
  Slice subkey = ikey.GetSubKey();
  uint64_t group_name_len = 0;
  GetFixed64(&subkey, &group_name_len);
  group_name = subkey.ToString().substr(0, group_name_len);
  subkey.remove_prefix(group_name_len);
  StreamEntryID entry_id;
  GetFixed64(&subkey, &entry_id.ms);
  GetFixed64(&subkey, &entry_id.seq);
  return entry_id;
}

std::string Stream::encodeStreamPelEntryValue(const StreamPelEntry &pel_entry) {
  std::string dst;
  PutFixed64(&dst, pel_entry.last_delivery_time_ms);
  PutFixed64(&dst, pel_entry.last_delivery_count);
  PutFixed64(&dst, pel_entry.consumer_name.size());
  dst += pel_entry.consumer_name;
  return dst;
}

StreamPelEntry Stream::decodeStreamPelEntryValue(const std::string &value) {
  StreamPelEntry pel_entry;
  rocksdb::Slice input(value);
  GetFixed64(&input, &pel_entry.last_delivery_time_ms);
  GetFixed64(&input, &pel_entry.last_delivery_count);
  uint64_t consumer_name_len = 0;
  GetFixed64(&input, &consumer_name_len);
  pel_entry.consumer_name = input.ToString().substr(0, consumer_name_len);
  return pel_entry;
}

StreamSubkeyType Stream::identifySubkeyType(const rocksdb::Slice &key) const {
  InternalKey ikey(key, storage_->IsSlotIdEncoded());
  Slice subkey = ikey.GetSubKey();
  const size_t entry_id_size = sizeof(StreamEntryID);
  if (subkey.size() <= entry_id_size) {
    return StreamSubkeyType::StreamEntry;
  }
  uint64_t group_name_len = 0;
  GetFixed64(&subkey, &group_name_len);
  std::string without_group_name = subkey.ToString().substr(group_name_len);
  const size_t metadata_delimiter_size = consumerGroupMetadataDelimiter.size();
  if (without_group_name.size() <= metadata_delimiter_size) {
    return StreamSubkeyType::StreamConsumerGroupMetadata;
  }
  if (without_group_name.size() <= entry_id_size) {
    return StreamSubkeyType::StreamPelEntry;
  }
  return StreamSubkeyType::StreamConsumerMetadata;
}

rocksdb::Status Stream::DeletePelEntries(engine::Context &ctx, const Slice &stream_name, const std::string &group_name,
                                         const std::vector<StreamEntryID> &entry_ids, uint64_t *acknowledged) {
  *acknowledged = 0;

  std::string ns_key = AppendNamespacePrefix(stream_name);

  LockGuard guard(storage_->GetLockManager(), ns_key);
  StreamMetadata metadata(false);
  rocksdb::Status s = GetMetadata(ctx, ns_key, &metadata);
  if (!s.ok()) {
    return s.IsNotFound() ? rocksdb::Status::OK() : s;
  }

  std::string group_key = internalKeyFromGroupName(ns_key, metadata, group_name);
  std::string get_group_value;
  s = storage_->Get(ctx, rocksdb::ReadOptions(), stream_cf_handle_, group_key, &get_group_value);
  if (!s.ok()) {
    return s.IsNotFound() ? rocksdb::Status::OK() : s;
  }

  auto batch = storage_->GetWriteBatchBase();
  WriteBatchLogData log_data(kRedisStream);
  batch->PutLogData(log_data.Encode());

  std::map<std::string, uint64_t> consumer_acknowledges;
  for (const auto &id : entry_ids) {
    std::string entry_key = internalPelKeyFromGroupAndEntryId(ns_key, metadata, group_name, id);
    std::string value;
<<<<<<< HEAD
    s = storage_->Get(ctx, rocksdb::ReadOptions(), stream_cf_handle_, entry_key, &value);
=======
    s = storage_->Get(rocksdb::ReadOptions(), stream_cf_handle_, entry_key, &value);
    if (!s.ok() && !s.IsNotFound()) {
      return s;
    }
>>>>>>> 51569adc
    if (s.ok()) {
      *acknowledged += 1;
      batch->Delete(stream_cf_handle_, entry_key);

      // increment ack for each related consumer
      auto pel_entry = decodeStreamPelEntryValue(value);
      consumer_acknowledges[pel_entry.consumer_name]++;
    }
  }
  if (*acknowledged > 0) {
    StreamConsumerGroupMetadata group_metadata = decodeStreamConsumerGroupMetadataValue(get_group_value);
    group_metadata.pending_number -= *acknowledged;
    std::string group_value = encodeStreamConsumerGroupMetadataValue(group_metadata);
    batch->Put(stream_cf_handle_, group_key, group_value);

    for (const auto &[consumer_name, ack_count] : consumer_acknowledges) {
      auto consumer_meta_key = internalKeyFromConsumerName(ns_key, metadata, group_name, consumer_name);
      std::string consumer_meta_original;
      s = storage_->Get(rocksdb::ReadOptions(), stream_cf_handle_, consumer_meta_key, &consumer_meta_original);
      if (!s.ok() && !s.IsNotFound()) {
        return s;
      }
      if (s.ok()) {
        auto consumer_metadata = decodeStreamConsumerMetadataValue(consumer_meta_original);
        consumer_metadata.pending_number -= ack_count;
        batch->Put(stream_cf_handle_, consumer_meta_key, encodeStreamConsumerMetadataValue(consumer_metadata));
      }
    }
  }
  return storage_->Write(ctx, storage_->DefaultWriteOptions(), batch->GetWriteBatch());
}

rocksdb::Status Stream::ClaimPelEntries(engine::Context &ctx, const Slice &stream_name, const std::string &group_name,
                                        const std::string &consumer_name, const uint64_t min_idle_time_ms,
                                        const std::vector<StreamEntryID> &entry_ids, const StreamClaimOptions &options,
                                        StreamClaimResult *result) {
  std::string ns_key = AppendNamespacePrefix(stream_name);
  LockGuard guard(storage_->GetLockManager(), ns_key);
  StreamMetadata metadata(false);
  rocksdb::Status s = GetMetadata(ctx, ns_key, &metadata);
  if (!s.ok()) return s;

  std::string group_key = internalKeyFromGroupName(ns_key, metadata, group_name);
  std::string get_group_value;
  s = storage_->Get(ctx, rocksdb::ReadOptions(), stream_cf_handle_, group_key, &get_group_value);
  if (!s.ok() && !s.IsNotFound()) {
    return s;
  }
  if (s.IsNotFound()) {
    return rocksdb::Status::InvalidArgument("NOGROUP No such consumer group " + group_name + " for key name " +
                                            stream_name.ToString());
  }
  StreamConsumerGroupMetadata group_metadata = decodeStreamConsumerGroupMetadataValue(get_group_value);

  std::string consumer_key = internalKeyFromConsumerName(ns_key, metadata, group_name, consumer_name);
  std::string get_consumer_value;
  s = storage_->Get(ctx, rocksdb::ReadOptions(), stream_cf_handle_, consumer_key, &get_consumer_value);
  if (!s.ok() && !s.IsNotFound()) {
    return s;
  }
  if (s.IsNotFound()) {
    int created_number = 0;
    s = createConsumerWithoutLock(ctx, stream_name, group_name, consumer_name, &created_number);
    if (!s.ok()) {
      return s;
    }
    group_metadata.consumer_number += created_number;
  }
  StreamConsumerMetadata consumer_metadata;
  if (!s.IsNotFound()) {
    consumer_metadata = decodeStreamConsumerMetadataValue(get_consumer_value);
  }
  auto now = util::GetTimeStampMS();
  consumer_metadata.last_attempted_interaction_ms = now;
  consumer_metadata.last_successful_interaction_ms = now;

  auto batch = storage_->GetWriteBatchBase();
  WriteBatchLogData log_data(kRedisStream);
  batch->PutLogData(log_data.Encode());

  for (const auto &id : entry_ids) {
    std::string raw_value;
    rocksdb::Status s = getEntryRawValue(ctx, ns_key, metadata, id, &raw_value);
    if (!s.ok() && !s.IsNotFound()) {
      return s;
    }
    if (s.IsNotFound()) continue;

    std::string entry_key = internalPelKeyFromGroupAndEntryId(ns_key, metadata, group_name, id);
    std::string value;
    s = storage_->Get(ctx, rocksdb::ReadOptions(), stream_cf_handle_, entry_key, &value);
    StreamPelEntry pel_entry;

    if (!s.ok() && s.IsNotFound() && options.force) {
      pel_entry = {0, 0, ""};
      group_metadata.pending_number += 1;
    }

    if (s.ok()) {
      pel_entry = decodeStreamPelEntryValue(value);
    }

    if (s.ok() || (s.IsNotFound() && options.force)) {
      if (now - pel_entry.last_delivery_time_ms < min_idle_time_ms) continue;

      std::vector<std::string> values;
      if (options.just_id) {
        result->ids.emplace_back(id.ToString());
      } else {
        auto rv = DecodeRawStreamEntryValue(raw_value, &values);
        if (!rv.IsOK()) {
          return rocksdb::Status::InvalidArgument(rv.Msg());
        }
        result->entries.emplace_back(id.ToString(), std::move(values));
      }

      if (pel_entry.consumer_name != "") {
        std::string original_consumer_key =
            internalKeyFromConsumerName(ns_key, metadata, group_name, pel_entry.consumer_name);
        std::string get_original_consumer_value;
        s = storage_->Get(ctx, rocksdb::ReadOptions(), stream_cf_handle_, original_consumer_key,
                          &get_original_consumer_value);
        if (!s.ok()) {
          return s;
        }
        StreamConsumerMetadata original_consumer_metadata =
            decodeStreamConsumerMetadataValue(get_original_consumer_value);
        original_consumer_metadata.pending_number -= 1;
        batch->Put(stream_cf_handle_, original_consumer_key,
                   encodeStreamConsumerMetadataValue(original_consumer_metadata));
      }

      pel_entry.consumer_name = consumer_name;
      consumer_metadata.pending_number += 1;
      if (options.with_time) {
        pel_entry.last_delivery_time_ms = options.last_delivery_time_ms;
      } else {
        pel_entry.last_delivery_time_ms = now - options.idle_time_ms;
      }

      if (pel_entry.last_delivery_time_ms < 0 || pel_entry.last_delivery_time_ms > now) {
        pel_entry.last_delivery_time_ms = now;
      }

      if (options.with_retry_count) {
        pel_entry.last_delivery_count = options.last_delivery_count;
      } else if (!options.just_id) {
        pel_entry.last_delivery_count += 1;
      }

      std::string pel_value = encodeStreamPelEntryValue(pel_entry);
      batch->Put(stream_cf_handle_, entry_key, pel_value);
    }
  }

  if (options.with_last_id && options.last_delivered_id > group_metadata.last_delivered_id) {
    group_metadata.last_delivered_id = options.last_delivered_id;
  }

  batch->Put(stream_cf_handle_, consumer_key, encodeStreamConsumerMetadataValue(consumer_metadata));
  batch->Put(stream_cf_handle_, group_key, encodeStreamConsumerGroupMetadataValue(group_metadata));
  return storage_->Write(ctx, storage_->DefaultWriteOptions(), batch->GetWriteBatch());
}

<<<<<<< HEAD
rocksdb::Status Stream::CreateGroup(engine::Context &ctx, const Slice &stream_name,
                                    const StreamXGroupCreateOptions &options, const std::string &group_name) {
=======
rocksdb::Status Stream::AutoClaim(const Slice &stream_name, const std::string &group_name,
                                  const std::string &consumer_name, const StreamAutoClaimOptions &options,
                                  StreamAutoClaimResult *result) {
  if (options.exclude_start && options.start_id.IsMaximum()) {
    return rocksdb::Status::InvalidArgument("invalid start ID for the interval");
  }

  std::string ns_key = AppendNamespacePrefix(stream_name);
  StreamMetadata metadata(false);

  LockGuard guard(storage_->GetLockManager(), ns_key);
  auto s = GetMetadata(GetOptions{}, ns_key, &metadata);
  if (!s.ok()) {  // not found will be caught by outside with no such key or consumer group
    return s;
  }

  std::string consumer_key = internalKeyFromConsumerName(ns_key, metadata, group_name, consumer_name);
  std::string get_consumer_value;
  s = storage_->Get(rocksdb::ReadOptions(), stream_cf_handle_, consumer_key, &get_consumer_value);
  if (!s.ok() && !s.IsNotFound()) {
    return s;
  }
  if (s.IsNotFound()) {
    int created_number = 0;
    s = createConsumerWithoutLock(stream_name, group_name, consumer_name, &created_number);
    if (!s.ok()) {
      return s;
    }
    s = storage_->Get(rocksdb::ReadOptions(), stream_cf_handle_, consumer_key, &get_consumer_value);
    if (!s.ok()) {
      return s;
    }
  }

  StreamConsumerMetadata current_consumer_metadata = decodeStreamConsumerMetadataValue(get_consumer_value);
  std::map<std::string, uint64_t> claimed_consumer_entity_count;
  std::string prefix_key = internalPelKeyFromGroupAndEntryId(ns_key, metadata, group_name, options.start_id);
  std::string end_key = internalPelKeyFromGroupAndEntryId(ns_key, metadata, group_name, StreamEntryID::Maximum());

  LatestSnapShot ss{storage_};
  rocksdb::ReadOptions read_options = storage_->DefaultScanOptions();
  read_options.snapshot = ss.GetSnapShot();
  rocksdb::Slice lower_bound(prefix_key);
  rocksdb::Slice upper_bound(end_key);
  read_options.iterate_lower_bound = &lower_bound;
  read_options.iterate_upper_bound = &upper_bound;

  auto count = options.count;
  uint64_t attempts = options.attempts_factors * count;
  auto now_ms = util::GetTimeStampMS();
  std::vector<StreamEntryID> deleted_entries;
  std::vector<StreamEntry> pending_entries;

  auto batch = storage_->GetWriteBatchBase();
  WriteBatchLogData log_data(kRedisStream);
  batch->PutLogData(log_data.Encode());

  auto iter = util::UniqueIterator(storage_, read_options, stream_cf_handle_);
  uint64_t total_claimed_count = 0;
  for (iter->SeekToFirst(); iter->Valid() && count > 0 && attempts > 0; iter->Next()) {
    if (identifySubkeyType(iter->key()) == StreamSubkeyType::StreamPelEntry) {
      std::string tmp_group_name;
      StreamEntryID entry_id = groupAndEntryIdFromPelInternalKey(iter->key(), tmp_group_name);
      if (tmp_group_name != group_name) {
        continue;
      }

      if (options.exclude_start && entry_id == options.start_id) {
        continue;
      }

      attempts--;

      StreamPelEntry penl_entry = decodeStreamPelEntryValue(iter->value().ToString());
      if ((now_ms - penl_entry.last_delivery_time_ms) < options.min_idle_time_ms) {
        continue;
      }

      auto entry_key = internalKeyFromEntryID(ns_key, metadata, entry_id);
      std::string entry_value;
      s = storage_->Get(rocksdb::ReadOptions(), stream_cf_handle_, entry_key, &entry_value);
      if (!s.ok()) {
        if (s.IsNotFound()) {
          deleted_entries.push_back(entry_id);
          batch->Delete(stream_cf_handle_, iter->key());
          --count;
          continue;
        }
        return s;
      }

      StreamEntry entry(entry_id.ToString(), {});
      if (!options.just_id) {
        auto rv_status = DecodeRawStreamEntryValue(entry_value, &entry.values);
        if (!rv_status.OK()) {
          return rocksdb::Status::InvalidArgument(rv_status.Msg());
        }
      }

      pending_entries.emplace_back(std::move(entry));
      --count;

      if (penl_entry.consumer_name != consumer_name) {
        ++total_claimed_count;
        claimed_consumer_entity_count[penl_entry.consumer_name] += 1;
        penl_entry.consumer_name = consumer_name;
        penl_entry.last_delivery_time_ms = now_ms;
        // Increment the delivery attempts counter unless JUSTID option provided
        if (!options.just_id) {
          penl_entry.last_delivery_count += 1;
        }
        batch->Put(stream_cf_handle_, iter->key(), encodeStreamPelEntryValue(penl_entry));
      }
    }
  }

  if (total_claimed_count > 0 && !pending_entries.empty()) {
    current_consumer_metadata.pending_number += total_claimed_count;
    current_consumer_metadata.last_attempted_interaction_ms = now_ms;

    batch->Put(stream_cf_handle_, consumer_key, encodeStreamConsumerMetadataValue(current_consumer_metadata));

    for (const auto &[consumer, count] : claimed_consumer_entity_count) {
      std::string tmp_consumer_key = internalKeyFromConsumerName(ns_key, metadata, group_name, consumer);
      std::string tmp_consumer_value;
      s = storage_->Get(rocksdb::ReadOptions(), stream_cf_handle_, tmp_consumer_key, &tmp_consumer_value);
      if (!s.ok()) {
        return s;
      }
      StreamConsumerMetadata tmp_consumer_metadata = decodeStreamConsumerMetadataValue(tmp_consumer_value);
      tmp_consumer_metadata.pending_number -= count;
      batch->Put(stream_cf_handle_, tmp_consumer_key, encodeStreamConsumerMetadataValue(tmp_consumer_metadata));
    }
  }

  bool has_next_entry = false;
  for (; iter->Valid(); iter->Next()) {
    if (identifySubkeyType(iter->key()) == StreamSubkeyType::StreamPelEntry) {
      has_next_entry = true;
      break;
    }
  }

  if (auto s = iter->status(); !s.ok()) {
    return s;
  }

  if (has_next_entry) {
    std::string tmp_group_name;
    StreamEntryID entry_id = groupAndEntryIdFromPelInternalKey(iter->key(), tmp_group_name);
    result->next_claim_id = entry_id.ToString();
  } else {
    result->next_claim_id = StreamEntryID::Minimum().ToString();
  }

  result->entries = std::move(pending_entries);
  result->deleted_ids.clear();
  result->deleted_ids.reserve(deleted_entries.size());
  std::transform(deleted_entries.cbegin(), deleted_entries.cend(), std::back_inserter(result->deleted_ids),
                 [](const StreamEntryID &id) { return id.ToString(); });

  return storage_->Write(storage_->DefaultWriteOptions(), batch->GetWriteBatch());
}

rocksdb::Status Stream::CreateGroup(const Slice &stream_name, const StreamXGroupCreateOptions &options,
                                    const std::string &group_name) {
>>>>>>> 51569adc
  if (std::isdigit(group_name[0])) {
    return rocksdb::Status::InvalidArgument("group name cannot start with number");
  }
  std::string ns_key = AppendNamespacePrefix(stream_name);

  LockGuard guard(storage_->GetLockManager(), ns_key);
  StreamMetadata metadata;
  rocksdb::Status s = GetMetadata(ctx, ns_key, &metadata);
  if (!s.ok() && !s.IsNotFound()) {
    return s;
  }

  if (s.IsNotFound() && !options.mkstream) {
    return rocksdb::Status::InvalidArgument(errXGroupSubcommandRequiresKeyExist);
  }

  StreamConsumerGroupMetadata consumer_group_metadata;
  if (options.last_id == "$") {
    consumer_group_metadata.last_delivered_id = metadata.last_entry_id;
  } else {
    auto s = ParseStreamEntryID(options.last_id, &consumer_group_metadata.last_delivered_id);
    if (!s.IsOK()) {
      return rocksdb::Status::InvalidArgument(s.Msg());
    }
  }
  consumer_group_metadata.entries_read = options.entries_read;
  std::string entry_key = internalKeyFromGroupName(ns_key, metadata, group_name);
  std::string entry_value = encodeStreamConsumerGroupMetadataValue(consumer_group_metadata);

  auto batch = storage_->GetWriteBatchBase();
  WriteBatchLogData log_data(kRedisStream);
  batch->PutLogData(log_data.Encode());

  std::string get_entry_value;
  s = storage_->Get(ctx, rocksdb::ReadOptions(), stream_cf_handle_, entry_key, &get_entry_value);
  if (!s.IsNotFound()) {
    if (!s.ok()) {
      return s;
    }
    return rocksdb::Status::InvalidArgument("BUSYGROUP Consumer Group name already exists");
  }

  batch->Put(stream_cf_handle_, entry_key, entry_value);
  metadata.group_number += 1;
  std::string metadata_bytes;
  metadata.Encode(&metadata_bytes);
  batch->Put(metadata_cf_handle_, ns_key, metadata_bytes);
  return storage_->Write(ctx, storage_->DefaultWriteOptions(), batch->GetWriteBatch());
}

rocksdb::Status Stream::DestroyGroup(engine::Context &ctx, const Slice &stream_name, const std::string &group_name,
                                     uint64_t *delete_cnt) {
  *delete_cnt = 0;
  std::string ns_key = AppendNamespacePrefix(stream_name);

  LockGuard guard(storage_->GetLockManager(), ns_key);
  StreamMetadata metadata;
  rocksdb::Status s = GetMetadata(ctx, ns_key, &metadata);
  if (!s.ok() && !s.IsNotFound()) {
    return s;
  }

  if (s.IsNotFound()) {
    return rocksdb::Status::InvalidArgument(errXGroupSubcommandRequiresKeyExist);
  }

  auto batch = storage_->GetWriteBatchBase();
  WriteBatchLogData log_data(kRedisStream);
  batch->PutLogData(log_data.Encode());

  std::string sub_key_prefix;
  PutFixed64(&sub_key_prefix, group_name.size());
  sub_key_prefix += group_name;
  std::string next_version_prefix_key =
      InternalKey(ns_key, sub_key_prefix, metadata.version + 1, storage_->IsSlotIdEncoded()).Encode();
  std::string prefix_key = InternalKey(ns_key, sub_key_prefix, metadata.version, storage_->IsSlotIdEncoded()).Encode();

  rocksdb::ReadOptions read_options = storage_->DefaultScanOptions();
  read_options.snapshot = ctx.GetSnapShot();
  rocksdb::Slice upper_bound(next_version_prefix_key);
  read_options.iterate_upper_bound = &upper_bound;
  rocksdb::Slice lower_bound(prefix_key);
  read_options.iterate_lower_bound = &lower_bound;

  auto iter = util::UniqueIterator(ctx, storage_, read_options, stream_cf_handle_);
  for (iter->SeekToFirst(); iter->Valid(); iter->Next()) {
    batch->Delete(stream_cf_handle_, iter->key());
    *delete_cnt += 1;
  }

  if (auto s = iter->status(); !s.ok()) {
    return s;
  }

  if (*delete_cnt != 0) {
    metadata.group_number -= 1;
    std::string metadata_bytes;
    metadata.Encode(&metadata_bytes);
    batch->Put(metadata_cf_handle_, ns_key, metadata_bytes);
  }

  return storage_->Write(ctx, storage_->DefaultWriteOptions(), batch->GetWriteBatch());
}

rocksdb::Status Stream::createConsumerWithoutLock(engine::Context &ctx, const Slice &stream_name,
                                                  const std::string &group_name, const std::string &consumer_name,
                                                  int *created_number) {
  if (std::isdigit(consumer_name[0])) {
    return rocksdb::Status::InvalidArgument("consumer name cannot start with number");
  }
  std::string ns_key = AppendNamespacePrefix(stream_name);
  StreamMetadata metadata;
  rocksdb::Status s = GetMetadata(ctx, ns_key, &metadata);
  if (!s.ok() && !s.IsNotFound()) {
    return s;
  }
  if (s.IsNotFound()) {
    return rocksdb::Status::InvalidArgument(errXGroupSubcommandRequiresKeyExist);
  }

  std::string entry_key = internalKeyFromGroupName(ns_key, metadata, group_name);
  std::string get_entry_value;
  s = storage_->Get(ctx, rocksdb::ReadOptions(), stream_cf_handle_, entry_key, &get_entry_value);
  if (!s.ok() && !s.IsNotFound()) {
    return s;
  }
  if (s.IsNotFound()) {
    return rocksdb::Status::InvalidArgument("NOGROUP No such consumer group " + group_name + " for key name " +
                                            stream_name.ToString());
  }

  StreamConsumerMetadata consumer_metadata;
  auto now = util::GetTimeStampMS();
  consumer_metadata.last_attempted_interaction_ms = now;
  consumer_metadata.last_successful_interaction_ms = now;
  std::string consumer_key = internalKeyFromConsumerName(ns_key, metadata, group_name, consumer_name);
  std::string consumer_value = encodeStreamConsumerMetadataValue(consumer_metadata);
  std::string get_consumer_value;
  s = storage_->Get(ctx, rocksdb::ReadOptions(), stream_cf_handle_, consumer_key, &get_consumer_value);
  if (!s.IsNotFound()) {
    return s;
  }

  auto batch = storage_->GetWriteBatchBase();
  WriteBatchLogData log_data(kRedisStream);
  batch->PutLogData(log_data.Encode());

  batch->Put(stream_cf_handle_, consumer_key, consumer_value);
  StreamConsumerGroupMetadata consumer_group_metadata = decodeStreamConsumerGroupMetadataValue(get_entry_value);
  consumer_group_metadata.consumer_number += 1;
  std::string consumer_group_metadata_bytes = encodeStreamConsumerGroupMetadataValue(consumer_group_metadata);
  batch->Put(stream_cf_handle_, entry_key, consumer_group_metadata_bytes);
  s = storage_->Write(ctx, storage_->DefaultWriteOptions(), batch->GetWriteBatch());
  if (s.ok()) *created_number = 1;
  return s;
}

rocksdb::Status Stream::CreateConsumer(engine::Context &ctx, const Slice &stream_name, const std::string &group_name,
                                       const std::string &consumer_name, int *created_number) {
  std::string ns_key = AppendNamespacePrefix(stream_name);
  LockGuard guard(storage_->GetLockManager(), ns_key);
  return createConsumerWithoutLock(ctx, stream_name, group_name, consumer_name, created_number);
}

rocksdb::Status Stream::DestroyConsumer(engine::Context &ctx, const Slice &stream_name, const std::string &group_name,
                                        const std::string &consumer_name, uint64_t &deleted_pel) {
  std::string ns_key = AppendNamespacePrefix(stream_name);
  LockGuard guard(storage_->GetLockManager(), ns_key);
  StreamMetadata metadata;
  rocksdb::Status s = GetMetadata(ctx, ns_key, &metadata);
  if (!s.ok() && !s.IsNotFound()) {
    return s;
  }
  if (s.IsNotFound()) {
    return rocksdb::Status::InvalidArgument(errXGroupSubcommandRequiresKeyExist);
  }

  std::string group_key = internalKeyFromGroupName(ns_key, metadata, group_name);
  std::string get_group_value;
  s = storage_->Get(ctx, rocksdb::ReadOptions(), stream_cf_handle_, group_key, &get_group_value);
  if (!s.ok() && !s.IsNotFound()) {
    return s;
  }
  if (s.IsNotFound()) {
    return rocksdb::Status::InvalidArgument("NOGROUP No such consumer group " + group_name + " for key name " +
                                            stream_name.ToString());
  }

  std::string consumer_key = internalKeyFromConsumerName(ns_key, metadata, group_name, consumer_name);
  std::string get_consumer_value;
  s = storage_->Get(ctx, rocksdb::ReadOptions(), stream_cf_handle_, consumer_key, &get_consumer_value);
  if (!s.ok() && !s.IsNotFound()) {
    return s;
  }
  if (s.IsNotFound()) {
    return rocksdb::Status::OK();
  }

  StreamConsumerMetadata consumer_metadata = decodeStreamConsumerMetadataValue(get_consumer_value);
  deleted_pel = consumer_metadata.pending_number;
  auto batch = storage_->GetWriteBatchBase();
  WriteBatchLogData log_data(kRedisStream);
  batch->PutLogData(log_data.Encode());

  std::string prefix_key = internalPelKeyFromGroupAndEntryId(ns_key, metadata, group_name, StreamEntryID::Minimum());
  std::string end_key = internalPelKeyFromGroupAndEntryId(ns_key, metadata, group_name, StreamEntryID::Maximum());

  rocksdb::ReadOptions read_options = storage_->DefaultScanOptions();
  read_options.snapshot = ctx.GetSnapShot();
  rocksdb::Slice upper_bound(end_key);
  read_options.iterate_upper_bound = &upper_bound;
  rocksdb::Slice lower_bound(prefix_key);
  read_options.iterate_lower_bound = &lower_bound;

  auto iter = util::UniqueIterator(ctx, storage_, read_options, stream_cf_handle_);
  for (iter->SeekToFirst(); iter->Valid(); iter->Next()) {
    if (identifySubkeyType(iter->key()) == StreamSubkeyType::StreamPelEntry) {
      std::string tmp_group_name;
      FMT_MAYBE_UNUSED StreamEntryID entry_id = groupAndEntryIdFromPelInternalKey(iter->key(), tmp_group_name);
      if (tmp_group_name != group_name) continue;
      StreamPelEntry pel_entry = decodeStreamPelEntryValue(iter->value().ToString());
      if (pel_entry.consumer_name == consumer_name) {
        batch->Delete(stream_cf_handle_, iter->key());
      }
    }
  }

  if (auto s = iter->status(); !s.ok()) {
    return s;
  }

  batch->Delete(stream_cf_handle_, consumer_key);
  StreamConsumerGroupMetadata group_metadata = decodeStreamConsumerGroupMetadataValue(get_group_value);
  group_metadata.consumer_number -= 1;
  group_metadata.pending_number -= deleted_pel;
  batch->Put(stream_cf_handle_, group_key, encodeStreamConsumerGroupMetadataValue(group_metadata));
  return storage_->Write(ctx, storage_->DefaultWriteOptions(), batch->GetWriteBatch());
}

rocksdb::Status Stream::GroupSetId(engine::Context &ctx, const Slice &stream_name, const std::string &group_name,
                                   const StreamXGroupCreateOptions &options) {
  std::string ns_key = AppendNamespacePrefix(stream_name);
  LockGuard guard(storage_->GetLockManager(), ns_key);
  StreamMetadata metadata;
  rocksdb::Status s = GetMetadata(ctx, ns_key, &metadata);
  if (!s.ok() && !s.IsNotFound()) {
    return s;
  }
  if (s.IsNotFound()) {
    return rocksdb::Status::InvalidArgument(errXGroupSubcommandRequiresKeyExist);
  }

  std::string entry_key = internalKeyFromGroupName(ns_key, metadata, group_name);
  std::string get_entry_value;
  s = storage_->Get(ctx, rocksdb::ReadOptions(), stream_cf_handle_, entry_key, &get_entry_value);
  if (!s.ok() && !s.IsNotFound()) {
    return s;
  }
  if (s.IsNotFound()) {
    return rocksdb::Status::InvalidArgument("NOGROUP No such consumer group " + group_name + " for key name " +
                                            stream_name.ToString());
  }

  StreamConsumerGroupMetadata consumer_group_metadata = decodeStreamConsumerGroupMetadataValue(get_entry_value);
  if (options.last_id == "$") {
    consumer_group_metadata.last_delivered_id = metadata.last_entry_id;
  } else {
    auto s = ParseStreamEntryID(options.last_id, &consumer_group_metadata.last_delivered_id);
    if (!s.IsOK()) {
      return rocksdb::Status::InvalidArgument(s.Msg());
    }
  }
  consumer_group_metadata.entries_read = options.entries_read;
  std::string entry_value = encodeStreamConsumerGroupMetadataValue(consumer_group_metadata);

  auto batch = storage_->GetWriteBatchBase();
  WriteBatchLogData log_data(kRedisStream);
  batch->PutLogData(log_data.Encode());
  batch->Put(stream_cf_handle_, entry_key, entry_value);
  return storage_->Write(ctx, storage_->DefaultWriteOptions(), batch->GetWriteBatch());
}

rocksdb::Status Stream::DeleteEntries(engine::Context &ctx, const Slice &stream_name,
                                      const std::vector<StreamEntryID> &ids, uint64_t *deleted_cnt) {
  *deleted_cnt = 0;

  std::string ns_key = AppendNamespacePrefix(stream_name);

  LockGuard guard(storage_->GetLockManager(), ns_key);
  StreamMetadata metadata(false);
  rocksdb::Status s = GetMetadata(ctx, ns_key, &metadata);
  if (!s.ok()) {
    return s.IsNotFound() ? rocksdb::Status::OK() : s;
  }

  auto batch = storage_->GetWriteBatchBase();
  WriteBatchLogData log_data(kRedisStream);
  batch->PutLogData(log_data.Encode());

  std::string next_version_prefix_key =
      InternalKey(ns_key, "", metadata.version + 1, storage_->IsSlotIdEncoded()).Encode();
  std::string prefix_key = InternalKey(ns_key, "", metadata.version, storage_->IsSlotIdEncoded()).Encode();

  rocksdb::ReadOptions read_options = storage_->DefaultScanOptions();
  read_options.snapshot = ctx.GetSnapShot();
  rocksdb::Slice upper_bound(next_version_prefix_key);
  read_options.iterate_upper_bound = &upper_bound;
  rocksdb::Slice lower_bound(prefix_key);
  read_options.iterate_lower_bound = &lower_bound;

  auto iter = util::UniqueIterator(ctx, storage_, read_options, stream_cf_handle_);

  for (const auto &id : ids) {
    std::string entry_key = internalKeyFromEntryID(ns_key, metadata, id);
    std::string value;
    s = storage_->Get(ctx, read_options, stream_cf_handle_, entry_key, &value);
    if (s.ok()) {
      *deleted_cnt += 1;
      batch->Delete(stream_cf_handle_, entry_key);

      if (metadata.max_deleted_entry_id < id) {
        metadata.max_deleted_entry_id = id;
      }

      if (*deleted_cnt == metadata.size) {
        metadata.first_entry_id.Clear();
        metadata.last_entry_id.Clear();
        metadata.recorded_first_entry_id.Clear();
        break;
      }

      if (id == metadata.first_entry_id) {
        iter->Seek(entry_key);
        iter->Next();
        if (iter->Valid()) {
          metadata.first_entry_id = entryIDFromInternalKey(iter->key());
          metadata.recorded_first_entry_id = metadata.first_entry_id;
        } else {
          metadata.first_entry_id.Clear();
          metadata.recorded_first_entry_id.Clear();
        }
      }

      if (id == metadata.last_entry_id) {
        iter->Seek(entry_key);
        iter->Prev();
        if (iter->Valid()) {
          metadata.last_entry_id = entryIDFromInternalKey(iter->key());
        } else {
          metadata.last_entry_id.Clear();
        }
      }
    }
  }

  if (*deleted_cnt > 0) {
    metadata.size -= *deleted_cnt;

    std::string bytes;
    metadata.Encode(&bytes);
    batch->Put(metadata_cf_handle_, ns_key, bytes);
  }

  return storage_->Write(ctx, storage_->DefaultWriteOptions(), batch->GetWriteBatch());
}

// If `options` is StreamLenOptions{} the function just returns the number of entries in the stream.
// Additionally, if a specific entry ID is provided via `StreamLenOptions::entry_id`,
// the function starts counting entries from that ID. With only entry ID specified, the function counts elements
// between that ID and the last element in the stream.
// If `StreamLenOptions::to_first` is set to true, the function will count elements
// between specified ID and the first element in the stream.
// The entry with the ID `StreamLenOptions::entry_id` has not taken into account (it serves as exclusive boundary).
rocksdb::Status Stream::Len(engine::Context &ctx, const Slice &stream_name, const StreamLenOptions &options,
                            uint64_t *size) {
  *size = 0;
  std::string ns_key = AppendNamespacePrefix(stream_name);

  StreamMetadata metadata(false);
  rocksdb::Status s = GetMetadata(ctx, ns_key, &metadata);
  if (!s.ok()) {
    return s.IsNotFound() ? rocksdb::Status::OK() : s;
  }

  if (!options.with_entry_id) {
    *size = metadata.size;
    return rocksdb::Status::OK();
  }

  if (options.entry_id > metadata.last_entry_id) {
    *size = options.to_first ? metadata.size : 0;
    return rocksdb::Status::OK();
  }

  if (options.entry_id < metadata.first_entry_id) {
    *size = options.to_first ? 0 : metadata.size;
    return rocksdb::Status::OK();
  }

  if ((!options.to_first && options.entry_id == metadata.first_entry_id) ||
      (options.to_first && options.entry_id == metadata.last_entry_id)) {
    *size = metadata.size - 1;
    return rocksdb::Status::OK();
  }

  std::string prefix_key = InternalKey(ns_key, "", metadata.version, storage_->IsSlotIdEncoded()).Encode();
  std::string next_version_prefix_key =
      InternalKey(ns_key, "", metadata.version + 1, storage_->IsSlotIdEncoded()).Encode();

  rocksdb::ReadOptions read_options = storage_->DefaultScanOptions();
  read_options.snapshot = ctx.GetSnapShot();
  rocksdb::Slice lower_bound(prefix_key);
  read_options.iterate_lower_bound = &lower_bound;
  rocksdb::Slice upper_bound(next_version_prefix_key);
  read_options.iterate_upper_bound = &upper_bound;

  auto iter = util::UniqueIterator(ctx, storage_, read_options, stream_cf_handle_);
  std::string start_key = internalKeyFromEntryID(ns_key, metadata, options.entry_id);

  iter->Seek(start_key);
  if (!iter->Valid()) {
    return rocksdb::Status::OK();
  }

  if (options.to_first) {
    iter->Prev();
  } else if (iter->key().ToString() == start_key) {
    iter->Next();
  }

  for (; iter->Valid(); options.to_first ? iter->Prev() : iter->Next()) {
    if (identifySubkeyType(iter->key()) == StreamSubkeyType::StreamEntry) {
      *size += 1;
    }
  }

  if (auto s = iter->status(); !s.ok()) {
    return s;
  }

  return rocksdb::Status::OK();
}

rocksdb::Status Stream::range(engine::Context &ctx, const std::string &ns_key, const StreamMetadata &metadata,
                              const StreamRangeOptions &options, std::vector<StreamEntry> *entries) const {
  std::string start_key = internalKeyFromEntryID(ns_key, metadata, options.start);
  std::string end_key = internalKeyFromEntryID(ns_key, metadata, options.end);

  if (start_key == end_key) {
    if (options.exclude_start || options.exclude_end) {
      return rocksdb::Status::OK();
    }

    std::string entry_value;
    auto s = storage_->Get(ctx, rocksdb::ReadOptions(), stream_cf_handle_, start_key, &entry_value);
    if (!s.ok()) {
      return s.IsNotFound() ? rocksdb::Status::OK() : s;
    }

    std::vector<std::string> values;
    auto rv = DecodeRawStreamEntryValue(entry_value, &values);
    if (!rv.IsOK()) {
      return rocksdb::Status::InvalidArgument(rv.Msg());
    }

    entries->emplace_back(options.start.ToString(), std::move(values));
    return rocksdb::Status::OK();
  }

  if ((!options.reverse && options.end < options.start) || (options.reverse && options.start < options.end)) {
    return rocksdb::Status::OK();
  }

  std::string next_version_prefix_key =
      InternalKey(ns_key, "", metadata.version + 1, storage_->IsSlotIdEncoded()).Encode();
  std::string prefix_key = InternalKey(ns_key, "", metadata.version, storage_->IsSlotIdEncoded()).Encode();

  rocksdb::ReadOptions read_options = storage_->DefaultScanOptions();
  read_options.snapshot = ctx.GetSnapShot();
  rocksdb::Slice upper_bound(next_version_prefix_key);
  read_options.iterate_upper_bound = &upper_bound;
  rocksdb::Slice lower_bound(prefix_key);
  read_options.iterate_lower_bound = &lower_bound;

  auto iter = util::UniqueIterator(ctx, storage_, read_options, stream_cf_handle_);
  iter->Seek(start_key);
  if (options.reverse && (!iter->Valid() || iter->key().ToString() != start_key)) {
    iter->SeekForPrev(start_key);
  }

  for (; iter->Valid() && (options.reverse ? iter->key().ToString() >= end_key : iter->key().ToString() <= end_key);
       options.reverse ? iter->Prev() : iter->Next()) {
    if (identifySubkeyType(iter->key()) != StreamSubkeyType::StreamEntry) {
      continue;
    }
    if (options.exclude_start && iter->key().ToString() == start_key) {
      continue;
    }

    if (options.exclude_end && iter->key().ToString() == end_key) {
      break;
    }

    std::vector<std::string> values;
    auto rv = DecodeRawStreamEntryValue(iter->value().ToString(), &values);
    if (!rv.IsOK()) {
      return rocksdb::Status::InvalidArgument(rv.Msg());
    }

    entries->emplace_back(entryIDFromInternalKey(iter->key()).ToString(), std::move(values));

    if (options.with_count && entries->size() == options.count) {
      break;
    }
  }

  if (auto s = iter->status(); !s.ok()) {
    return s;
  }

  return rocksdb::Status::OK();
}

rocksdb::Status Stream::getEntryRawValue(engine::Context &ctx, const std::string &ns_key,
                                         const StreamMetadata &metadata, const StreamEntryID &id,
                                         std::string *value) const {
  std::string entry_key = internalKeyFromEntryID(ns_key, metadata, id);
  return storage_->Get(ctx, rocksdb::ReadOptions(), stream_cf_handle_, entry_key, value);
}

rocksdb::Status Stream::GetStreamInfo(engine::Context &ctx, const rocksdb::Slice &stream_name, bool full,
                                      uint64_t count, StreamInfo *info) {
  std::string ns_key = AppendNamespacePrefix(stream_name);

  LockGuard guard(storage_->GetLockManager(), ns_key);
  StreamMetadata metadata(false);
  rocksdb::Status s = GetMetadata(ctx, ns_key, &metadata);
  if (!s.ok()) return s;

  info->size = metadata.size;
  info->entries_added = metadata.entries_added;
  info->last_generated_id = metadata.last_generated_id;
  info->max_deleted_entry_id = metadata.max_deleted_entry_id;
  info->recorded_first_entry_id = metadata.recorded_first_entry_id;

  if (metadata.size == 0) {
    return rocksdb::Status::OK();
  }

  if (full) {
    uint64_t need_entries = metadata.size;
    if (count != 0 && count < metadata.size) {
      need_entries = count;
    }

    info->entries.reserve(need_entries);

    StreamRangeOptions options;
    options.start = metadata.first_entry_id;
    options.end = metadata.last_entry_id;
    options.with_count = true;
    options.count = need_entries;
    options.reverse = false;
    options.exclude_start = false;
    options.exclude_end = false;

    s = range(ctx, ns_key, metadata, options, &info->entries);
    if (!s.ok()) {
      return s;
    }
  } else {
    std::string first_value;
    s = getEntryRawValue(ctx, ns_key, metadata, metadata.first_entry_id, &first_value);
    if (!s.ok()) {
      return s;
    }

    std::vector<std::string> values;
    auto rv = DecodeRawStreamEntryValue(first_value, &values);
    if (!rv.IsOK()) {
      return rocksdb::Status::InvalidArgument(rv.Msg());
    }

    info->first_entry = std::make_unique<StreamEntry>(metadata.first_entry_id.ToString(), std::move(values));

    std::string last_value;
    s = getEntryRawValue(ctx, ns_key, metadata, metadata.last_entry_id, &last_value);
    if (!s.ok()) {
      return s;
    }

    rv = DecodeRawStreamEntryValue(last_value, &values);
    if (!rv.IsOK()) {
      return rocksdb::Status::InvalidArgument(rv.Msg());
    }

    info->last_entry = std::make_unique<StreamEntry>(metadata.last_entry_id.ToString(), std::move(values));
  }

  return rocksdb::Status::OK();
}

static bool StreamRangeHasTombstones(const StreamMetadata &metadata, StreamEntryID start_id) {
  StreamEntryID end_id = StreamEntryID{UINT64_MAX, UINT64_MAX};
  if (metadata.size == 0 || metadata.max_deleted_entry_id == StreamEntryID{0, 0}) {
    return false;
  }
  if (metadata.first_entry_id > metadata.max_deleted_entry_id) {
    return false;
  }
  return (start_id <= metadata.max_deleted_entry_id && metadata.max_deleted_entry_id <= end_id);
}

static int64_t StreamEstimateDistanceFromFirstEverEntry(const StreamMetadata &metadata, StreamEntryID id) {
  if (metadata.entries_added == 0) {
    return 0;
  }
  if (metadata.size == 0 && id < metadata.last_entry_id) {
    return static_cast<int64_t>(metadata.entries_added);
  }
  if (id == metadata.last_entry_id) {
    return static_cast<int64_t>(metadata.entries_added);
  } else if (id > metadata.last_entry_id) {
    return -1;
  }
  if (metadata.max_deleted_entry_id == StreamEntryID{0, 0} || metadata.max_deleted_entry_id < metadata.first_entry_id) {
    if (id < metadata.first_entry_id) {
      return static_cast<int64_t>(metadata.entries_added - metadata.size);
    } else if (id == metadata.first_entry_id) {
      return static_cast<int64_t>(metadata.entries_added - metadata.size + 1);
    }
  }
  return -1;
}

static void CheckLagValid(const StreamMetadata &stream_metadata, StreamConsumerGroupMetadata &group_metadata) {
  bool valid = false;
  if (stream_metadata.entries_added == 0) {
    group_metadata.lag = 0;
    valid = true;
  } else if (group_metadata.entries_read != -1 &&
             !StreamRangeHasTombstones(stream_metadata, group_metadata.last_delivered_id)) {
    group_metadata.lag = stream_metadata.entries_added - group_metadata.entries_read;
    valid = true;
  } else {
    int64_t entries_read = StreamEstimateDistanceFromFirstEverEntry(stream_metadata, group_metadata.last_delivered_id);
    if (entries_read != -1) {
      group_metadata.lag = stream_metadata.entries_added - entries_read;
      valid = true;
    }
  }
  if (!valid) {
    group_metadata.lag = UINT64_MAX;
  }
}

rocksdb::Status Stream::GetGroupInfo(engine::Context &ctx, const Slice &stream_name,
                                     std::vector<std::pair<std::string, StreamConsumerGroupMetadata>> &group_metadata) {
  std::string ns_key = AppendNamespacePrefix(stream_name);
  StreamMetadata metadata(false);
  rocksdb::Status s = GetMetadata(ctx, ns_key, &metadata);
  if (!s.ok()) return s;

  std::string next_version_prefix_key =
      InternalKey(ns_key, "", metadata.version + 1, storage_->IsSlotIdEncoded()).Encode();
  std::string prefix_key = InternalKey(ns_key, "", metadata.version, storage_->IsSlotIdEncoded()).Encode();

  rocksdb::ReadOptions read_options = storage_->DefaultScanOptions();
  read_options.snapshot = ctx.GetSnapShot();
  rocksdb::Slice upper_bound(next_version_prefix_key);
  read_options.iterate_upper_bound = &upper_bound;
  rocksdb::Slice lower_bound(prefix_key);
  read_options.iterate_lower_bound = &lower_bound;

  auto iter = util::UniqueIterator(ctx, storage_, read_options, stream_cf_handle_);
  for (iter->SeekToFirst(); iter->Valid(); iter->Next()) {
    if (identifySubkeyType(iter->key()) == StreamSubkeyType::StreamConsumerGroupMetadata) {
      std::string group_name = groupNameFromInternalKey(iter->key());
      StreamConsumerGroupMetadata cg_metadata = decodeStreamConsumerGroupMetadataValue(iter->value().ToString());
      CheckLagValid(metadata, cg_metadata);
      std::pair<std::string, StreamConsumerGroupMetadata> tmp_item(group_name, cg_metadata);
      group_metadata.push_back(tmp_item);
    }
  }
  return iter->status();
}

rocksdb::Status Stream::GetConsumerInfo(
    engine::Context &ctx, const Slice &stream_name, const std::string &group_name,
    std::vector<std::pair<std::string, StreamConsumerMetadata>> &consumer_metadata) {
  std::string ns_key = AppendNamespacePrefix(stream_name);
  StreamMetadata metadata(false);
  rocksdb::Status s = GetMetadata(ctx, ns_key, &metadata);
  if (!s.ok()) return s;

  std::string next_version_prefix_key =
      InternalKey(ns_key, "", metadata.version + 1, storage_->IsSlotIdEncoded()).Encode();
  std::string prefix_key = InternalKey(ns_key, "", metadata.version, storage_->IsSlotIdEncoded()).Encode();

  rocksdb::ReadOptions read_options = storage_->DefaultScanOptions();
  read_options.snapshot = ctx.GetSnapShot();
  rocksdb::Slice upper_bound(next_version_prefix_key);
  read_options.iterate_upper_bound = &upper_bound;
  rocksdb::Slice lower_bound(prefix_key);
  read_options.iterate_lower_bound = &lower_bound;

  auto iter = util::UniqueIterator(ctx, storage_, read_options, stream_cf_handle_);
  for (iter->SeekToFirst(); iter->Valid(); iter->Next()) {
    if (identifySubkeyType(iter->key()) == StreamSubkeyType::StreamConsumerMetadata) {
      std::string cur_group_name = groupNameFromInternalKey(iter->key());
      if (cur_group_name != group_name) continue;
      std::string consumer_name = consumerNameFromInternalKey(iter->key());
      StreamConsumerMetadata c_metadata = decodeStreamConsumerMetadataValue(iter->value().ToString());
      std::pair<std::string, StreamConsumerMetadata> tmp_item(consumer_name, c_metadata);
      consumer_metadata.push_back(tmp_item);
    }
  }
  return iter->status();
}

rocksdb::Status Stream::Range(engine::Context &ctx, const Slice &stream_name, const StreamRangeOptions &options,
                              std::vector<StreamEntry> *entries) {
  entries->clear();

  if (options.with_count && options.count == 0) {
    return rocksdb::Status::OK();
  }

  if (options.exclude_start && options.start.IsMaximum()) {
    return rocksdb::Status::InvalidArgument("invalid start ID for the interval");
  }

  if (options.exclude_end && options.end.IsMinimum()) {
    return rocksdb::Status::InvalidArgument("invalid end ID for the interval");
  }

  std::string ns_key = AppendNamespacePrefix(stream_name);

  StreamMetadata metadata(false);
  rocksdb::Status s = GetMetadata(ctx, ns_key, &metadata);
  if (!s.ok()) {
    return s.IsNotFound() ? rocksdb::Status::OK() : s;
  }

  return range(ctx, ns_key, metadata, options, entries);
}

rocksdb::Status Stream::RangeWithPending(engine::Context &ctx, const Slice &stream_name, StreamRangeOptions &options,
                                         std::vector<StreamEntry> *entries, std::string &group_name,
                                         std::string &consumer_name, bool noack, bool latest) {
  entries->clear();

  if (options.with_count && options.count == 0) {
    return rocksdb::Status::OK();
  }

  if (options.exclude_start && options.start.IsMaximum()) {
    return rocksdb::Status::InvalidArgument("invalid start ID for the interval");
  }

  if (options.exclude_end && options.end.IsMinimum()) {
    return rocksdb::Status::InvalidArgument("invalid end ID for the interval");
  }

  std::string ns_key = AppendNamespacePrefix(stream_name);
  LockGuard guard(storage_->GetLockManager(), ns_key);

  StreamMetadata metadata(false);
  rocksdb::Status s = GetMetadata(ctx, ns_key, &metadata);
  if (!s.ok()) {
    return s.IsNotFound() ? rocksdb::Status::OK() : s;
  }

  std::string group_key = internalKeyFromGroupName(ns_key, metadata, group_name);
  std::string get_group_value;
  s = storage_->Get(ctx, rocksdb::ReadOptions(), stream_cf_handle_, group_key, &get_group_value);
  if (!s.ok() && !s.IsNotFound()) {
    return s;
  }
  if (s.IsNotFound()) {
    return rocksdb::Status::InvalidArgument("NOGROUP No such consumer group " + group_name + " for key name " +
                                            stream_name.ToString());
  }

  std::string consumer_key = internalKeyFromConsumerName(ns_key, metadata, group_name, consumer_name);
  std::string get_consumer_value;
  s = storage_->Get(ctx, rocksdb::ReadOptions(), stream_cf_handle_, consumer_key, &get_consumer_value);
  if (!s.ok() && !s.IsNotFound()) {
    return s;
  }
  if (s.IsNotFound()) {
    int created_number = 0;
    s = createConsumerWithoutLock(ctx, stream_name, group_name, consumer_name, &created_number);
    if (!s.ok()) {
      return s;
    }
    s = storage_->Get(ctx, rocksdb::ReadOptions(), stream_cf_handle_, group_key, &get_group_value);
  }

  auto batch = storage_->GetWriteBatchBase();
  WriteBatchLogData log_data(kRedisStream);
  batch->PutLogData(log_data.Encode());

  StreamConsumerGroupMetadata consumergroup_metadata = decodeStreamConsumerGroupMetadataValue(get_group_value);
  s = storage_->Get(ctx, rocksdb::ReadOptions(), stream_cf_handle_, consumer_key, &get_consumer_value);
  if (!s.ok() && !s.IsNotFound()) {
    return s;
  }
  StreamConsumerMetadata consumer_metadata = decodeStreamConsumerMetadataValue(get_consumer_value);
  auto now_ms = util::GetTimeStampMS();
  consumer_metadata.last_attempted_interaction_ms = now_ms;
  consumer_metadata.last_successful_interaction_ms = now_ms;

  if (latest) {
    options.start = consumergroup_metadata.last_delivered_id;
    s = range(ctx, ns_key, metadata, options, entries);
    if (!s.ok()) {
      return s;
    }
    StreamEntryID maxid = {0, 0};
    for (const auto &entry : *entries) {
      StreamEntryID id;
      Status st = ParseStreamEntryID(entry.key, &id);
      if (!st.IsOK()) {
        return rocksdb::Status::InvalidArgument(st.Msg());
      }
      if (id > maxid) {
        maxid = id;
      }
      if (!noack) {
        std::string pel_key = internalPelKeyFromGroupAndEntryId(ns_key, metadata, group_name, id);
        StreamPelEntry pel_entry = {0, 0, consumer_name};
        std::string pel_value = encodeStreamPelEntryValue(pel_entry);
        batch->Put(stream_cf_handle_, pel_key, pel_value);
        consumergroup_metadata.entries_read += 1;
        consumergroup_metadata.pending_number += 1;
        consumer_metadata.pending_number += 1;
      }
    }
    if (maxid > consumergroup_metadata.last_delivered_id) {
      consumergroup_metadata.last_delivered_id = maxid;
    }
  } else {
    std::string prefix_key = internalPelKeyFromGroupAndEntryId(ns_key, metadata, group_name, options.start);
    std::string end_key = internalPelKeyFromGroupAndEntryId(ns_key, metadata, group_name, StreamEntryID::Maximum());

    rocksdb::ReadOptions read_options = storage_->DefaultScanOptions();
    read_options.snapshot = ctx.GetSnapShot();
    rocksdb::Slice upper_bound(end_key);
    read_options.iterate_upper_bound = &upper_bound;
    rocksdb::Slice lower_bound(prefix_key);
    read_options.iterate_lower_bound = &lower_bound;

    auto iter = util::UniqueIterator(ctx, storage_, read_options, stream_cf_handle_);
    uint64_t count = 0;
    for (iter->SeekToFirst(); iter->Valid(); iter->Next()) {
      if (identifySubkeyType(iter->key()) == StreamSubkeyType::StreamPelEntry) {
        std::string tmp_group_name;
        StreamEntryID entry_id = groupAndEntryIdFromPelInternalKey(iter->key(), tmp_group_name);
        if (tmp_group_name != group_name) continue;
        StreamPelEntry pel_entry = decodeStreamPelEntryValue(iter->value().ToString());
        if (pel_entry.consumer_name != consumer_name) continue;
        std::string raw_value;
        rocksdb::Status st = getEntryRawValue(ctx, ns_key, metadata, entry_id, &raw_value);
        if (!st.ok() && !st.IsNotFound()) {
          return st;
        }
        std::vector<std::string> values;
        auto rv = DecodeRawStreamEntryValue(raw_value, &values);
        if (!rv.IsOK()) {
          return rocksdb::Status::InvalidArgument(rv.Msg());
        }
        entries->emplace_back(entry_id.ToString(), std::move(values));
        pel_entry.last_delivery_count += 1;
        pel_entry.last_delivery_time_ms = now_ms;
        batch->Put(stream_cf_handle_, iter->key(), encodeStreamPelEntryValue(pel_entry));
        ++count;
        if (count >= options.count) break;
      }
    }

    if (auto s = iter->status(); !s.ok()) {
      return s;
    }
  }
  batch->Put(stream_cf_handle_, group_key, encodeStreamConsumerGroupMetadataValue(consumergroup_metadata));
  batch->Put(stream_cf_handle_, consumer_key, encodeStreamConsumerMetadataValue(consumer_metadata));
  return storage_->Write(ctx, storage_->DefaultWriteOptions(), batch->GetWriteBatch());
}

rocksdb::Status Stream::Trim(engine::Context &ctx, const Slice &stream_name, const StreamTrimOptions &options,
                             uint64_t *delete_cnt) {
  *delete_cnt = 0;

  if (options.strategy == StreamTrimStrategy::None) {
    return rocksdb::Status::OK();
  }

  std::string ns_key = AppendNamespacePrefix(stream_name);

  LockGuard guard(storage_->GetLockManager(), ns_key);

  StreamMetadata metadata(false);
  rocksdb::Status s = GetMetadata(ctx, ns_key, &metadata);
  if (!s.ok()) {
    return s.IsNotFound() ? rocksdb::Status::OK() : s;
  }

  auto batch = storage_->GetWriteBatchBase();
  WriteBatchLogData log_data(kRedisStream);
  batch->PutLogData(log_data.Encode());

  *delete_cnt = trim(ctx, ns_key, options, &metadata, batch->GetWriteBatch());

  if (*delete_cnt > 0) {
    std::string bytes;
    metadata.Encode(&bytes);
    batch->Put(metadata_cf_handle_, ns_key, bytes);

    return storage_->Write(ctx, storage_->DefaultWriteOptions(), batch->GetWriteBatch());
  }

  return rocksdb::Status::OK();
}

uint64_t Stream::trim(engine::Context &ctx, const std::string &ns_key, const StreamTrimOptions &options,
                      StreamMetadata *metadata, rocksdb::WriteBatch *batch) {
  if (metadata->size == 0) {
    return 0;
  }

  if (options.strategy == StreamTrimStrategy::MaxLen && metadata->size <= options.max_len) {
    return 0;
  }

  if (options.strategy == StreamTrimStrategy::MinID && metadata->first_entry_id >= options.min_id) {
    return 0;
  }

  uint64_t ret = 0;

  std::string next_version_prefix_key =
      InternalKey(ns_key, "", metadata->version + 1, storage_->IsSlotIdEncoded()).Encode();
  std::string prefix_key = InternalKey(ns_key, "", metadata->version, storage_->IsSlotIdEncoded()).Encode();

  rocksdb::ReadOptions read_options = storage_->DefaultScanOptions();
  read_options.snapshot = ctx.GetSnapShot();
  rocksdb::Slice upper_bound(next_version_prefix_key);
  read_options.iterate_upper_bound = &upper_bound;
  rocksdb::Slice lower_bound(prefix_key);
  read_options.iterate_lower_bound = &lower_bound;

  auto iter = util::UniqueIterator(ctx, storage_, read_options, stream_cf_handle_);
  std::string start_key = internalKeyFromEntryID(ns_key, *metadata, metadata->first_entry_id);
  iter->Seek(start_key);

  std::string last_deleted;
  while (iter->Valid() && metadata->size > 0) {
    if (options.strategy == StreamTrimStrategy::MaxLen && metadata->size <= options.max_len) {
      break;
    }

    if (options.strategy == StreamTrimStrategy::MinID && metadata->first_entry_id >= options.min_id) {
      break;
    }

    batch->Delete(stream_cf_handle_, iter->key());

    ret += 1;
    metadata->size -= 1;
    last_deleted = iter->key().ToString();

    iter->Next();

    if (iter->Valid()) {
      metadata->first_entry_id = entryIDFromInternalKey(iter->key());
      metadata->recorded_first_entry_id = metadata->first_entry_id;
    } else {
      metadata->first_entry_id.Clear();
      metadata->recorded_first_entry_id.Clear();
    }
  }

  if (metadata->size == 0) {
    metadata->first_entry_id.Clear();
    metadata->last_entry_id.Clear();
    metadata->recorded_first_entry_id.Clear();
  }

  if (ret > 0) {
    metadata->max_deleted_entry_id = entryIDFromInternalKey(last_deleted);
  }

  return ret;
}

rocksdb::Status Stream::SetId(engine::Context &ctx, const Slice &stream_name, const StreamEntryID &last_generated_id,
                              std::optional<uint64_t> entries_added, std::optional<StreamEntryID> max_deleted_id) {
  if (max_deleted_id && last_generated_id < max_deleted_id) {
    return rocksdb::Status::InvalidArgument(errMaxDeletedIdGreaterThanLastGenerated);
  }

  std::string ns_key = AppendNamespacePrefix(stream_name);

  LockGuard guard(storage_->GetLockManager(), ns_key);

  StreamMetadata metadata(false);
  rocksdb::Status s = GetMetadata(ctx, ns_key, &metadata);
  if (!s.ok() && !s.IsNotFound()) {
    return s;
  }

  if (s.IsNotFound()) {
    if (!entries_added || entries_added == 0) {
      return rocksdb::Status::InvalidArgument(errEntriesAddedNotSpecifiedForEmptyStream);
    }

    if (!max_deleted_id || (max_deleted_id->ms == 0 && max_deleted_id->seq == 0)) {
      return rocksdb::Status::InvalidArgument(errMaxDeletedIdNotSpecifiedForEmptyStream);
    }

    // create an empty stream
    metadata = StreamMetadata();
  }

  if (metadata.size > 0 && last_generated_id < metadata.last_generated_id) {
    return rocksdb::Status::InvalidArgument(errSetEntryIdSmallerThanLastGenerated);
  }

  if (metadata.size > 0 && entries_added && entries_added < metadata.size) {
    return rocksdb::Status::InvalidArgument(errEntriesAddedSmallerThanStreamSize);
  }

  metadata.last_generated_id = last_generated_id;
  if (entries_added) {
    metadata.entries_added = *entries_added;
  }
  if (max_deleted_id && (max_deleted_id->ms != 0 || max_deleted_id->seq != 0)) {
    metadata.max_deleted_entry_id = *max_deleted_id;
  }

  auto batch = storage_->GetWriteBatchBase();
  WriteBatchLogData log_data(kRedisStream, {"XSETID"});
  batch->PutLogData(log_data.Encode());

  std::string bytes;
  metadata.Encode(&bytes);
  batch->Put(metadata_cf_handle_, ns_key, bytes);

  return storage_->Write(ctx, storage_->DefaultWriteOptions(), batch->GetWriteBatch());
}

}  // namespace redis<|MERGE_RESOLUTION|>--- conflicted
+++ resolved
@@ -342,14 +342,10 @@
   for (const auto &id : entry_ids) {
     std::string entry_key = internalPelKeyFromGroupAndEntryId(ns_key, metadata, group_name, id);
     std::string value;
-<<<<<<< HEAD
     s = storage_->Get(ctx, rocksdb::ReadOptions(), stream_cf_handle_, entry_key, &value);
-=======
-    s = storage_->Get(rocksdb::ReadOptions(), stream_cf_handle_, entry_key, &value);
     if (!s.ok() && !s.IsNotFound()) {
       return s;
     }
->>>>>>> 51569adc
     if (s.ok()) {
       *acknowledged += 1;
       batch->Delete(stream_cf_handle_, entry_key);
@@ -368,7 +364,7 @@
     for (const auto &[consumer_name, ack_count] : consumer_acknowledges) {
       auto consumer_meta_key = internalKeyFromConsumerName(ns_key, metadata, group_name, consumer_name);
       std::string consumer_meta_original;
-      s = storage_->Get(rocksdb::ReadOptions(), stream_cf_handle_, consumer_meta_key, &consumer_meta_original);
+      s = storage_->Get(ctx, ctx.GetReadOptions(), stream_cf_handle_, consumer_meta_key, &consumer_meta_original);
       if (!s.ok() && !s.IsNotFound()) {
         return s;
       }
@@ -514,11 +510,7 @@
   return storage_->Write(ctx, storage_->DefaultWriteOptions(), batch->GetWriteBatch());
 }
 
-<<<<<<< HEAD
-rocksdb::Status Stream::CreateGroup(engine::Context &ctx, const Slice &stream_name,
-                                    const StreamXGroupCreateOptions &options, const std::string &group_name) {
-=======
-rocksdb::Status Stream::AutoClaim(const Slice &stream_name, const std::string &group_name,
+rocksdb::Status Stream::AutoClaim(engine::Context &ctx, const Slice &stream_name, const std::string &group_name,
                                   const std::string &consumer_name, const StreamAutoClaimOptions &options,
                                   StreamAutoClaimResult *result) {
   if (options.exclude_start && options.start_id.IsMaximum()) {
@@ -529,24 +521,24 @@
   StreamMetadata metadata(false);
 
   LockGuard guard(storage_->GetLockManager(), ns_key);
-  auto s = GetMetadata(GetOptions{}, ns_key, &metadata);
+  auto s = GetMetadata(ctx, ns_key, &metadata);
   if (!s.ok()) {  // not found will be caught by outside with no such key or consumer group
     return s;
   }
 
   std::string consumer_key = internalKeyFromConsumerName(ns_key, metadata, group_name, consumer_name);
   std::string get_consumer_value;
-  s = storage_->Get(rocksdb::ReadOptions(), stream_cf_handle_, consumer_key, &get_consumer_value);
+  s = storage_->Get(ctx, ctx.GetReadOptions(), stream_cf_handle_, consumer_key, &get_consumer_value);
   if (!s.ok() && !s.IsNotFound()) {
     return s;
   }
   if (s.IsNotFound()) {
     int created_number = 0;
-    s = createConsumerWithoutLock(stream_name, group_name, consumer_name, &created_number);
+    s = createConsumerWithoutLock(ctx, stream_name, group_name, consumer_name, &created_number);
     if (!s.ok()) {
       return s;
     }
-    s = storage_->Get(rocksdb::ReadOptions(), stream_cf_handle_, consumer_key, &get_consumer_value);
+    s = storage_->Get(ctx, ctx.GetReadOptions(), stream_cf_handle_, consumer_key, &get_consumer_value);
     if (!s.ok()) {
       return s;
     }
@@ -575,7 +567,7 @@
   WriteBatchLogData log_data(kRedisStream);
   batch->PutLogData(log_data.Encode());
 
-  auto iter = util::UniqueIterator(storage_, read_options, stream_cf_handle_);
+  auto iter = util::UniqueIterator(ctx, storage_, read_options, stream_cf_handle_);
   uint64_t total_claimed_count = 0;
   for (iter->SeekToFirst(); iter->Valid() && count > 0 && attempts > 0; iter->Next()) {
     if (identifySubkeyType(iter->key()) == StreamSubkeyType::StreamPelEntry) {
@@ -598,7 +590,7 @@
 
       auto entry_key = internalKeyFromEntryID(ns_key, metadata, entry_id);
       std::string entry_value;
-      s = storage_->Get(rocksdb::ReadOptions(), stream_cf_handle_, entry_key, &entry_value);
+      s = storage_->Get(ctx, ctx.GetReadOptions(), stream_cf_handle_, entry_key, &entry_value);
       if (!s.ok()) {
         if (s.IsNotFound()) {
           deleted_entries.push_back(entry_id);
@@ -643,7 +635,7 @@
     for (const auto &[consumer, count] : claimed_consumer_entity_count) {
       std::string tmp_consumer_key = internalKeyFromConsumerName(ns_key, metadata, group_name, consumer);
       std::string tmp_consumer_value;
-      s = storage_->Get(rocksdb::ReadOptions(), stream_cf_handle_, tmp_consumer_key, &tmp_consumer_value);
+      s = storage_->Get(ctx, ctx.GetReadOptions(), stream_cf_handle_, tmp_consumer_key, &tmp_consumer_value);
       if (!s.ok()) {
         return s;
       }
@@ -679,12 +671,10 @@
   std::transform(deleted_entries.cbegin(), deleted_entries.cend(), std::back_inserter(result->deleted_ids),
                  [](const StreamEntryID &id) { return id.ToString(); });
 
-  return storage_->Write(storage_->DefaultWriteOptions(), batch->GetWriteBatch());
-}
-
-rocksdb::Status Stream::CreateGroup(const Slice &stream_name, const StreamXGroupCreateOptions &options,
-                                    const std::string &group_name) {
->>>>>>> 51569adc
+  return storage_->Write(ctx, storage_->DefaultWriteOptions(), batch->GetWriteBatch());
+}
+rocksdb::Status Stream::CreateGroup(engine::Context &ctx, const Slice &stream_name,
+                                    const StreamXGroupCreateOptions &options, const std::string &group_name) {
   if (std::isdigit(group_name[0])) {
     return rocksdb::Status::InvalidArgument("group name cannot start with number");
   }
