#include "redis_zset.h"

#include <math.h>
#include <map>
#include <limits>
#include <cmath>
#include <memory>
#include <set>

namespace Redis {

rocksdb::Status ZSet::GetMetadata(const Slice &ns_key, ZSetMetadata *metadata) {
  return Database::GetMetadata(kRedisZSet, ns_key, metadata);
}

rocksdb::Status ZSet::Add(const Slice &user_key, uint8_t flags, std::vector<MemberScore> *mscores, int *ret) {
  *ret = 0;

  std::string ns_key;
  AppendNamespacePrefix(user_key, &ns_key);

  LockGuard guard(storage_->GetLockManager(), ns_key);
  ZSetMetadata metadata;
  rocksdb::Status s = GetMetadata(ns_key, &metadata);
  if (!s.ok() && !s.IsNotFound()) return s;

  int added = 0;
  rocksdb::WriteBatch batch;
  WriteBatchLogData log_data(kRedisZSet);
  batch.PutLogData(log_data.Encode());
  std::string member_key;
<<<<<<< HEAD
  for (size_t i = 0; i < mscores->size(); i++) {
    InternalKey(ns_key, (*mscores)[i].member, metadata.version, storage_->IsSlotIdEncoded()).Encode(&member_key);
=======
  std::set<std::string> added_member_keys;
  for (int i = static_cast<int>(mscores->size()-1); i >= 0; i--) {
    InternalKey(ns_key, (*mscores)[i].member, metadata.version).Encode(&member_key);

    // Fix the corner case that adds the same member which may add the score
    // column family many times and cause problems in the ZRANGE command.
    //
    // For example, we add members with `ZADD mykey 1 a 2 a` and `ZRANGE mykey 0 1`
    // return only one member(`a`) was expected but got the member `a` twice now.
    //
    // The root cause of this issue was the score key  was composed by member and score,
    // so the last one can't overwrite the previous when the score was different.
    // A simple workaround was add those members with reversed order and skip the member if has added.
    if (added_member_keys.find(member_key) != added_member_keys.end()) {
      continue;
    }
    added_member_keys.insert(member_key);

>>>>>>> 91290984
    if (metadata.size > 0) {
      std::string old_score_bytes;
      s = db_->Get(rocksdb::ReadOptions(), member_key, &old_score_bytes);
      if (!s.ok() && !s.IsNotFound()) return s;
      if (s.ok()) {
        double old_score = DecodeDouble(old_score_bytes.data());
        if (flags == ZSET_INCR) {
          (*mscores)[i].score += old_score;
          if (std::isnan((*mscores)[i].score)) {
            return rocksdb::Status::InvalidArgument("resulting score is not a number (NaN)");
          }
        }
        if ((*mscores)[i].score != old_score) {
          old_score_bytes.append((*mscores)[i].member);
          std::string old_score_key;
          InternalKey(ns_key, old_score_bytes, metadata.version, storage_->IsSlotIdEncoded()).Encode(&old_score_key);
          batch.Delete(score_cf_handle_, old_score_key);
          std::string new_score_bytes, new_score_key;
          PutDouble(&new_score_bytes, (*mscores)[i].score);
          batch.Put(member_key, new_score_bytes);
          new_score_bytes.append((*mscores)[i].member);
          InternalKey(ns_key, new_score_bytes, metadata.version, storage_->IsSlotIdEncoded()).Encode(&new_score_key);
          batch.Put(score_cf_handle_, new_score_key, Slice());
        }
        continue;
      }
    }
    std::string score_bytes, score_key;
    PutDouble(&score_bytes, (*mscores)[i].score);
    batch.Put(member_key, score_bytes);
    score_bytes.append((*mscores)[i].member);
    InternalKey(ns_key, score_bytes, metadata.version, storage_->IsSlotIdEncoded()).Encode(&score_key);
    batch.Put(score_cf_handle_, score_key, Slice());
    added++;
  }
  if (added > 0) {
    *ret = added;
    metadata.size += added;
    std::string bytes;
    metadata.Encode(&bytes);
    batch.Put(metadata_cf_handle_, ns_key, bytes);
  }
  return storage_->Write(rocksdb::WriteOptions(), &batch);
}

rocksdb::Status ZSet::Card(const Slice &user_key, int *ret) {
  *ret = 0;

  std::string ns_key;
  AppendNamespacePrefix(user_key, &ns_key);

  ZSetMetadata metadata(false);
  rocksdb::Status s = GetMetadata(ns_key, &metadata);
  if (!s.ok()) return s.IsNotFound()? rocksdb::Status::OK():s;
  *ret = metadata.size;
  return rocksdb::Status::OK();
}

rocksdb::Status ZSet::Count(const Slice &user_key, const ZRangeSpec &spec, int *ret) {
  *ret = 0;
  return RangeByScore(user_key, spec, nullptr, ret);
}

rocksdb::Status ZSet::IncrBy(const Slice &user_key, const Slice &member, double increment, double *score) {
  int ret;
  std::vector<MemberScore> mscores;
  mscores.emplace_back(MemberScore{member.ToString(), increment});
  rocksdb::Status s = Add(user_key, ZSET_INCR, &mscores, &ret);
  if (!s.ok()) return s;
  *score = mscores[0].score;
  return rocksdb::Status::OK();
}

rocksdb::Status ZSet::Pop(const Slice &user_key, int count, bool min, std::vector<MemberScore> *mscores) {
  mscores->clear();

  std::string ns_key;
  AppendNamespacePrefix(user_key, &ns_key);

  LockGuard guard(storage_->GetLockManager(), ns_key);
  ZSetMetadata metadata(false);
  rocksdb::Status s = GetMetadata(ns_key, &metadata);
  if (!s.ok()) return s.IsNotFound()? rocksdb::Status::OK():s;
  if (count <=0) return rocksdb::Status::OK();
  if (count > static_cast<int>(metadata.size)) count = metadata.size;

  std::string score_bytes;
  double score = min ? kMinScore : kMaxScore;
  PutDouble(&score_bytes, score);
  std::string start_key, prefix_key;
  InternalKey(ns_key, score_bytes, metadata.version, storage_->IsSlotIdEncoded()).Encode(&start_key);
  InternalKey(ns_key, "", metadata.version, storage_->IsSlotIdEncoded()).Encode(&prefix_key);

  rocksdb::WriteBatch batch;
  WriteBatchLogData log_data(kRedisZSet);
  batch.PutLogData(log_data.Encode());
  rocksdb::ReadOptions read_options;
  LatestSnapShot ss(db_);
  read_options.snapshot = ss.GetSnapShot();
  read_options.fill_cache = false;
  auto iter = db_->NewIterator(read_options, score_cf_handle_);
  iter->Seek(start_key);
  // see comment in rangebyscore()
  if (!min && (!iter->Valid() || !iter->key().starts_with(prefix_key))) {
    iter->SeekForPrev(start_key);
  }
  for (;
      iter->Valid() && iter->key().starts_with(prefix_key);
      min ? iter->Next() : iter->Prev()) {
    InternalKey ikey(iter->key(), storage_->IsSlotIdEncoded());
    Slice score_key = ikey.GetSubKey();
    GetDouble(&score_key, &score);
    mscores->emplace_back(MemberScore{score_key.ToString(), score});
    std::string default_cf_key;
    InternalKey(ns_key, score_key, metadata.version, storage_->IsSlotIdEncoded()).Encode(&default_cf_key);
    batch.Delete(default_cf_key);
    batch.Delete(score_cf_handle_, iter->key());
    if (mscores->size() >= static_cast<unsigned>(count)) break;
  }
  delete iter;

  if (!mscores->empty()) {
    metadata.size -= mscores->size();
    std::string bytes;
    metadata.Encode(&bytes);
    batch.Put(metadata_cf_handle_, ns_key, bytes);
  }
  return storage_->Write(rocksdb::WriteOptions(), &batch);
}

rocksdb::Status ZSet::Range(const Slice &user_key, int start, int stop, uint8_t flags, std::vector<MemberScore>
*mscores) {
  mscores->clear();

  std::string ns_key;
  AppendNamespacePrefix(user_key, &ns_key);

  bool removed = (flags & (uint8_t)ZSET_REMOVED) != 0;
  bool reversed = (flags & (uint8_t)ZSET_REVERSED) != 0;

  std::unique_ptr<LockGuard> lock_guard;
  if (removed) lock_guard = std::unique_ptr<LockGuard>(new LockGuard(storage_->GetLockManager(), ns_key));
  ZSetMetadata metadata(false);
  rocksdb::Status s = GetMetadata(ns_key, &metadata);
  if (!s.ok()) return s.IsNotFound()? rocksdb::Status::OK():s;
  if (start < 0) start += metadata.size;
  if (stop < 0) stop += metadata.size;
  if (start < 0) start = 0;
  if (stop < 0 || start > stop) {
    return rocksdb::Status::OK();
  }

  std::string score_bytes;
  double score = !reversed ? kMinScore : kMaxScore;
  PutDouble(&score_bytes, score);
  std::string start_key, prefix_key;
  InternalKey(ns_key, score_bytes, metadata.version, storage_->IsSlotIdEncoded()).Encode(&start_key);
  InternalKey(ns_key, "", metadata.version, storage_->IsSlotIdEncoded()).Encode(&prefix_key);

  int count = 0;
  int removed_subkey = 0;
  rocksdb::ReadOptions read_options;
  LatestSnapShot ss(db_);
  read_options.snapshot = ss.GetSnapShot();
  read_options.fill_cache = false;
  rocksdb::WriteBatch batch;
  auto iter = db_->NewIterator(read_options, score_cf_handle_);
  iter->Seek(start_key);
  // see comment in rangebyscore()
  if (reversed && (!iter->Valid() || !iter->key().starts_with(prefix_key))) {
    iter->SeekForPrev(start_key);
  }
  for (;
      iter->Valid() && iter->key().starts_with(prefix_key);
      !reversed ? iter->Next() : iter->Prev()) {
    InternalKey ikey(iter->key(), storage_->IsSlotIdEncoded());
    Slice score_key = ikey.GetSubKey();
    GetDouble(&score_key, &score);
    if (count >= start) {
      if (removed) {
        std::string sub_key;
        InternalKey(ns_key, score_key, metadata.version, storage_->IsSlotIdEncoded()).Encode(&sub_key);
        batch.Delete(sub_key);
        batch.Delete(score_cf_handle_, iter->key());
        removed_subkey++;
      }
      mscores->emplace_back(MemberScore{score_key.ToString(), score});
    }
    if (count++ >= stop) break;
  }
  delete iter;

  if (removed_subkey) {
    metadata.size -= removed_subkey;
    std::string bytes;
    metadata.Encode(&bytes);
    batch.Put(metadata_cf_handle_, ns_key, bytes);
    return storage_->Write(rocksdb::WriteOptions(), &batch);
  }
  return rocksdb::Status::OK();
}

rocksdb::Status ZSet::RangeByScore(const Slice &user_key,
                                        ZRangeSpec spec,
                                        std::vector<MemberScore> *mscores,
                                        int *size) {
  if (size) *size = 0;
  if (mscores) mscores->clear();

  std::string ns_key;
  AppendNamespacePrefix(user_key, &ns_key);

  std::unique_ptr<LockGuard> lock_guard;
  if (spec.removed) lock_guard = std::unique_ptr<LockGuard>(new LockGuard(storage_->GetLockManager(), ns_key));
  ZSetMetadata metadata(false);
  rocksdb::Status s = GetMetadata(ns_key, &metadata);
  if (!s.ok()) return s.IsNotFound()? rocksdb::Status::OK():s;

  std::string start_score_bytes;
  PutDouble(&start_score_bytes, spec.reversed ? spec.max : spec.min);
  std::string start_key, prefix_key;
  InternalKey(ns_key, start_score_bytes, metadata.version, storage_->IsSlotIdEncoded()).Encode(&start_key);
  InternalKey(ns_key, "", metadata.version, storage_->IsSlotIdEncoded()).Encode(&prefix_key);

  rocksdb::ReadOptions read_options;
  LatestSnapShot ss(db_);
  read_options.snapshot = ss.GetSnapShot();
  read_options.fill_cache = false;

  int pos = 0;
  auto iter = db_->NewIterator(read_options, score_cf_handle_);
  rocksdb::WriteBatch batch;
  WriteBatchLogData log_data(kRedisZSet);
  batch.PutLogData(log_data.Encode());
  iter->Seek(start_key);
  // when using reverse range, we should use the `SeekForPrev` to put the iter to the right position in those cases:
  //    a. the key with the max score was the maximum key in DB and the iter would be invalid, try to seek the prev key
  //    b. there's some key after the key with max score and the iter would be valid, but the current key may be:
  //        b1. the prefix was the same with start key, don't skip it (the zset key has existed)
  //        b2. the prefix was not the same with start key, try to seek the prev key
  // Note: the DB key was composed by `NS|key|version|score|member`, so SeekForPrev(`NS|key|version|score`)
  // may skip the current score if exists, so do SeekForPrev if prefix was not the same with start key
  if (spec.reversed && (!iter->Valid() || !iter->key().starts_with(prefix_key))) {
    iter->SeekForPrev(start_key);
  }
  for (;
      iter->Valid() && iter->key().starts_with(prefix_key);
      !spec.reversed ? iter->Next() : iter->Prev()) {
    InternalKey ikey(iter->key(), storage_->IsSlotIdEncoded());
    Slice score_key = ikey.GetSubKey();
    double score;
    GetDouble(&score_key, &score);
    if (spec.reversed) {
      if ((spec.minex && score == spec.min) || score < spec.min) break;
      if ((spec.maxex && score == spec.max) || score > spec.max) continue;
    } else {
      if ((spec.minex && score == spec.min) || score < spec.min) continue;
      if ((spec.maxex && score == spec.max) || score > spec.max) break;
    }
    if (spec.offset >= 0 && pos++ < spec.offset) continue;
    if (spec.removed) {
      std::string sub_key;
      InternalKey(ns_key, score_key, metadata.version, storage_->IsSlotIdEncoded()).Encode(&sub_key);
      batch.Delete(sub_key);
      batch.Delete(score_cf_handle_, iter->key());
    } else {
      if (mscores) mscores->emplace_back(MemberScore{score_key.ToString(), score});
    }
    if (size) *size += 1;
    if (spec.count > 0 && mscores && mscores->size() >= static_cast<unsigned>(spec.count)) break;
  }
  delete iter;

  if (spec.removed && *size > 0) {
    metadata.size -= *size;
    std::string bytes;
    metadata.Encode(&bytes);
    batch.Put(metadata_cf_handle_, ns_key, bytes);
    return storage_->Write(rocksdb::WriteOptions(), &batch);
  }
  return rocksdb::Status::OK();
}

rocksdb::Status ZSet::RangeByLex(const Slice &user_key,
                                 ZRangeLexSpec spec,
                                 std::vector<std::string> *members,
                                 int *size) {
  if (size) *size = 0;
  if (members) members->clear();

  std::string ns_key;
  AppendNamespacePrefix(user_key, &ns_key);

  ZSetMetadata metadata(false);
  rocksdb::Status s = GetMetadata(ns_key, &metadata);
  if (!s.ok()) return s.IsNotFound() ? rocksdb::Status::OK() : s;

  std::string start_key, prefix_key;
  InternalKey(ns_key, spec.min, metadata.version, storage_->IsSlotIdEncoded()).Encode(&start_key);
  InternalKey(ns_key, "", metadata.version, storage_->IsSlotIdEncoded()).Encode(&prefix_key);

  rocksdb::ReadOptions read_options;
  LatestSnapShot ss(db_);
  read_options.snapshot = ss.GetSnapShot();
  read_options.fill_cache = false;

  int pos = 0;
  auto iter = db_->NewIterator(read_options);
  rocksdb::WriteBatch batch;
  WriteBatchLogData log_data(kRedisZSet);
  batch.PutLogData(log_data.Encode());
  for (iter->Seek(start_key);
       iter->Valid() && iter->key().starts_with(prefix_key);
       iter->Next()) {
    InternalKey ikey(iter->key(), storage_->IsSlotIdEncoded());
    Slice member = ikey.GetSubKey();
    if (spec.minex && member == spec.min) continue;  // the min score was exclusive
    if ((spec.maxex && member == spec.max) || (!spec.max_infinite && member.ToString() > spec.max)) break;
    if (spec.offset >= 0 && pos++ < spec.offset) continue;
    if (spec.removed) {
      std::string score_bytes = iter->value().ToString();
      score_bytes.append(member.ToString());
      std::string score_key;
      InternalKey(ns_key, score_bytes, metadata.version, storage_->IsSlotIdEncoded()).Encode(&score_key);
      batch.Delete(score_cf_handle_, score_key);
      batch.Delete(iter->key());
    } else {
      if (members) members->emplace_back(member.ToString());
    }
    if (size) *size += 1;
    if (spec.count > 0 && members && members->size() >= static_cast<unsigned>(spec.count)) break;
  }
  delete iter;

  if (spec.removed && *size > 0) {
    metadata.size -= *size;
    std::string bytes;
    metadata.Encode(&bytes);
    batch.Put(metadata_cf_handle_, ns_key, bytes);
    return storage_->Write(rocksdb::WriteOptions(), &batch);
  }
  return rocksdb::Status::OK();
}

rocksdb::Status ZSet::Score(const Slice &user_key, const Slice &member, double *score) {
  std::string ns_key;
  AppendNamespacePrefix(user_key, &ns_key);
  ZSetMetadata metadata(false);
  rocksdb::Status s = GetMetadata(ns_key, &metadata);
  if (!s.ok()) return s;

  rocksdb::ReadOptions read_options;
  LatestSnapShot ss(db_);
  read_options.snapshot = ss.GetSnapShot();

  std::string member_key, score_bytes;
  InternalKey(ns_key, member, metadata.version, storage_->IsSlotIdEncoded()).Encode(&member_key);
  s = db_->Get(read_options, member_key, &score_bytes);
  if (!s.ok()) return s;
  *score = DecodeDouble(score_bytes.data());
  return rocksdb::Status::OK();
}

rocksdb::Status ZSet::Remove(const Slice &user_key, const std::vector<Slice> &members, int *ret) {
  *ret = 0;
  std::string ns_key;
  AppendNamespacePrefix(user_key, &ns_key);

  LockGuard guard(storage_->GetLockManager(), ns_key);
  ZSetMetadata metadata(false);
  rocksdb::Status s = GetMetadata(ns_key, &metadata);
  if (!s.ok()) return s.IsNotFound()? rocksdb::Status::OK():s;

  rocksdb::WriteBatch batch;
  WriteBatchLogData log_data(kRedisZSet);
  batch.PutLogData(log_data.Encode());
  int removed = 0;
  std::string member_key, score_key;
  for (const auto &member : members) {
    InternalKey(ns_key, member, metadata.version, storage_->IsSlotIdEncoded()).Encode(&member_key);
    std::string score_bytes;
    s = db_->Get(rocksdb::ReadOptions(), member_key, &score_bytes);
    if (s.ok()) {
      score_bytes.append(member.ToString());
      InternalKey(ns_key, score_bytes, metadata.version, storage_->IsSlotIdEncoded()).Encode(&score_key);
      batch.Delete(member_key);
      batch.Delete(score_cf_handle_, score_key);
      removed++;
    }
  }
  if (removed > 0) {
    *ret = removed;
    metadata.size -= removed;
    std::string bytes;
    metadata.Encode(&bytes);
    batch.Put(metadata_cf_handle_, ns_key, bytes);
  }
  return storage_->Write(rocksdb::WriteOptions(), &batch);
}

rocksdb::Status ZSet::RemoveRangeByScore(const Slice &user_key, ZRangeSpec spec, int *ret) {
  spec.removed = true;
  return RangeByScore(user_key, spec, nullptr, ret);
}

rocksdb::Status ZSet::RemoveRangeByLex(const Slice &user_key, ZRangeLexSpec spec, int *ret) {
  spec.removed = true;
  return RangeByLex(user_key, spec, nullptr, ret);
}

rocksdb::Status ZSet::RemoveRangeByRank(const Slice &user_key, int start, int stop, int *ret) {
  uint8_t flags = ZSET_REMOVED;
  std::vector<MemberScore> mscores;
  rocksdb::Status s = Range(user_key, start, stop, flags, &mscores);
  *ret = static_cast<int>(mscores.size());
  return s;
}

rocksdb::Status ZSet::Rank(const Slice &user_key, const Slice &member, bool reversed, int *ret) {
  *ret = -1;

  std::string ns_key;
  AppendNamespacePrefix(user_key, &ns_key);
  ZSetMetadata metadata(false);
  rocksdb::Status s = GetMetadata(ns_key, &metadata);
  if (!s.ok()) return s.IsNotFound()? rocksdb::Status::OK():s;

  rocksdb::ReadOptions read_options;
  LatestSnapShot ss(db_);
  read_options.snapshot = ss.GetSnapShot();
  std::string score_bytes, member_key;
  InternalKey(ns_key, member, metadata.version, storage_->IsSlotIdEncoded()).Encode(&member_key);
  s = db_->Get(read_options, member_key, &score_bytes);
  if (!s.ok()) return s.IsNotFound()? rocksdb::Status::OK():s;

  double target_score = DecodeDouble(score_bytes.data());
  std::string start_score_bytes, start_key, prefix_key;
  double start_score = !reversed ? kMinScore : kMaxScore;
  PutDouble(&start_score_bytes, start_score);
  InternalKey(ns_key, start_score_bytes, metadata.version, storage_->IsSlotIdEncoded()).Encode(&start_key);
  InternalKey(ns_key, "", metadata.version, storage_->IsSlotIdEncoded()).Encode(&prefix_key);

  int rank = 0;
  read_options.fill_cache = false;
  auto iter = db_->NewIterator(read_options, score_cf_handle_);
  iter->Seek(start_key);
  // see comment in rangebyscore()
  if (reversed && (!iter->Valid() || !iter->key().starts_with(prefix_key))) {
    iter->SeekForPrev(start_key);
  }
  for (;
      iter->Valid() && iter->key().starts_with(prefix_key);
      !reversed ? iter->Next() : iter->Prev()) {
    InternalKey ikey(iter->key(), storage_->IsSlotIdEncoded());
    Slice score_key = ikey.GetSubKey();
    double score;
    GetDouble(&score_key, &score);
    if (score == target_score && score_key == member) break;
    rank++;
  }
  delete iter;

  *ret = rank;
  return rocksdb::Status::OK();
}

rocksdb::Status ZSet::Overwrite(const Slice &user_key, const std::vector<MemberScore> &mscores) {
  std::string ns_key;
  AppendNamespacePrefix(user_key, &ns_key);

  LockGuard guard(storage_->GetLockManager(), ns_key);
  ZSetMetadata metadata;
  rocksdb::WriteBatch batch;
  WriteBatchLogData log_data(kRedisZSet);
  batch.PutLogData(log_data.Encode());
  for (const auto &ms : mscores) {
    std::string member_key, score_bytes, score_key;
    InternalKey(ns_key, ms.member, metadata.version, storage_->IsSlotIdEncoded()).Encode(&member_key);
    PutDouble(&score_bytes, ms.score);
    batch.Put(member_key, score_bytes);
    score_bytes.append(ms.member);
    InternalKey(ns_key, score_bytes, metadata.version, storage_->IsSlotIdEncoded()).Encode(&score_key);
    batch.Put(score_cf_handle_, score_key, Slice());
  }
  metadata.size = static_cast<uint32_t>(mscores.size());
  std::string bytes;
  metadata.Encode(&bytes);
  batch.Put(metadata_cf_handle_, ns_key, bytes);
  return storage_->Write(rocksdb::WriteOptions(), &batch);
}

rocksdb::Status ZSet::InterStore(const Slice &dst,
                                 const std::vector<KeyWeight> &keys_weights,
                                 AggregateMethod aggregate_method,
                                 int *size) {
  if (size) *size = 0;

  std::map<std::string, double> dst_zset;
  std::map<std::string, size_t> member_counters;
  std::vector<MemberScore> target_mscores;
  int target_size;
  ZRangeSpec spec;
  auto s = RangeByScore(keys_weights[0].key, spec, &target_mscores, &target_size);
  if (!s.ok() || target_mscores.empty()) return s;
  for (const auto &ms : target_mscores) {
    double score = ms.score * keys_weights[0].weight;
    if (std::isnan(score)) score = 0;
    dst_zset[ms.member] = score;
    member_counters[ms.member] = 1;
  }
  for (size_t i = 1; i < keys_weights.size(); i++) {
    auto s = RangeByScore(keys_weights[i].key, spec, &target_mscores, &target_size);
    if (!s.ok() || target_mscores.empty()) return s;
    for (const auto &ms : target_mscores) {
      if (dst_zset.find(ms.member) == dst_zset.end()) continue;
      member_counters[ms.member]++;
      double score = ms.score * keys_weights[i].weight;
      if (std::isnan(score)) score = 0;
      switch (aggregate_method) {
        case kAggregateSum:
          dst_zset[ms.member] += score;
          if (std::isnan(dst_zset[ms.member])) {
            dst_zset[ms.member] = 0;
          }
          break;
        case kAggregateMin:
          if (dst_zset[ms.member] > score) {
            dst_zset[ms.member] = score;
          }
          break;
        case kAggregateMax:
          if (dst_zset[ms.member] < score) {
            dst_zset[ms.member] = score;
          }
          break;
      }
    }
  }
  if (!dst_zset.empty()) {
    std::vector<MemberScore> mscores;
    for (const auto &iter : dst_zset) {
      if (member_counters[iter.first] != keys_weights.size()) continue;
      mscores.emplace_back(MemberScore{iter.first, iter.second});
    }
    if (size) *size = mscores.size();
    Overwrite(dst, mscores);
  }

  return rocksdb::Status::OK();
}

rocksdb::Status ZSet::UnionStore(const Slice &dst,
                                 const std::vector<KeyWeight> &keys_weights,
                                 AggregateMethod aggregate_method,
                                 int *size) {
  if (size) *size = 0;

  std::map<std::string, double> dst_zset;
  std::vector<MemberScore> target_mscores;
  int target_size;
  ZRangeSpec spec;
  for (const auto &key_weight : keys_weights) {
    // get all member
    auto s = RangeByScore(key_weight.key, spec, &target_mscores, &target_size);
    if (!s.ok() && !s.IsNotFound()) return s;
    for (const auto &ms : target_mscores) {
      double score = ms.score * key_weight.weight;
      if (std::isnan(score)) score = 0;
      if (dst_zset.find(ms.member) == dst_zset.end()) {
        dst_zset[ms.member] = score;
      } else {
        switch (aggregate_method) {
          case kAggregateSum:
            dst_zset[ms.member] += score;
            if (std::isnan(dst_zset[ms.member]))
              dst_zset[ms.member] = 0;
            break;
          case kAggregateMin:
            if (dst_zset[ms.member] > score) {
              dst_zset[ms.member] = score;
            }
            break;
          case kAggregateMax:
            if (dst_zset[ms.member] < score) {
              dst_zset[ms.member] = score;
            }
            break;
        }
      }
    }
  }
  if (!dst_zset.empty()) {
    std::vector<MemberScore> mscores;
    for (const auto &iter : dst_zset) {
      mscores.emplace_back(MemberScore{iter.first, iter.second});
    }
    if (size) *size = mscores.size();
    Overwrite(dst, mscores);
  }

  return rocksdb::Status::OK();
}

Status ZSet::ParseRangeSpec(const std::string &min, const std::string &max, ZRangeSpec *spec) {
  const char *sptr = nullptr;
  char *eptr = nullptr;

  if (min == "+inf" ||  max == "-inf") {
    return Status(Status::NotOK, "min > max");
  }

  if (min == "-inf") {
    spec->min = kMinScore;
  } else {
    sptr = min.data();
    if (!min.empty() && min[0] == '(') {
      spec->minex = true;
      sptr++;
    }
    spec->min = strtod(sptr, &eptr);
    if ((eptr && eptr[0] != '\0') || isnan(spec->min)) {
      return Status(Status::NotOK, "the min isn't double");
    }
  }

  if (max == "+inf") {
    spec->max = kMaxScore;
  } else {
    sptr = max.data();
    if (!max.empty() && max[0] == '(') {
      spec->maxex = true;
      sptr++;
    }
    spec->max = strtod(sptr, &eptr);
    if ((eptr && eptr[0] != '\0') || isnan(spec->max)) {
      return Status(Status::NotOK, "the max isn't double");
    }
  }
  return Status::OK();
}

Status ZSet::ParseRangeLexSpec(const std::string &min, const std::string &max, ZRangeLexSpec *spec) {
  if (min == "+" || max == "-") {
    return Status(Status::NotOK, "min > max");
  }

  if (min == "-") {
    spec->min = "";
  } else {
    if (min[0] == '(') {
      spec->minex = true;
    } else if (min[0] == '[') {
      spec->minex = false;
    } else {
      return Status(Status::NotOK, "the min is illegal");
    }
    spec->min = min.substr(1);
  }

  if (max == "+") {
    spec->max_infinite = true;
  } else {
    if (max[0] == '(') {
      spec->maxex = true;
    } else if (max[0] == '[') {
      spec->maxex = false;
    } else {
      return Status(Status::NotOK, "the max is illegal");
    }
    spec->max = max.substr(1);
  }
  return Status::OK();
}

rocksdb::Status ZSet::Scan(const Slice &user_key,
                           const std::string &cursor,
                           uint64_t limit,
                           const std::string &member_prefix,
                           std::vector<std::string> *members,
                           std::vector<double> *scores) {
  if (scores != nullptr) {
    std::vector<std::string> values;
    auto s = SubKeyScanner::Scan(kRedisZSet, user_key, cursor, limit, member_prefix, members, &values);
    if (!s.ok()) return s;

    for (const auto &value : values) {
      double target_score = DecodeDouble(value.data());
      scores->emplace_back(target_score);
    }
    return s;
  }
  return SubKeyScanner::Scan(kRedisZSet, user_key, cursor, limit, member_prefix, members);
}

rocksdb::Status ZSet::MGet(const Slice &user_key,
                           const std::vector<Slice> &members,
                           std::map<std::string, double> *mscores) {
  mscores->clear();

  std::string ns_key;
  AppendNamespacePrefix(user_key, &ns_key);
  ZSetMetadata metadata(false);
  rocksdb::Status s = GetMetadata(ns_key, &metadata);
  if (!s.ok()) return s;

  rocksdb::ReadOptions read_options;
  LatestSnapShot ss(db_);
  read_options.snapshot = ss.GetSnapShot();
  std::string score_bytes, member_key;
  for (const auto &member : members) {
    InternalKey(ns_key, member, metadata.version, storage_->IsSlotIdEncoded()).Encode(&member_key);
    score_bytes.clear();
    s = db_->Get(read_options, member_key, &score_bytes);
    if (!s.ok() && !s.IsNotFound()) return s;
    if (s.IsNotFound()) {
      continue;
    }
    double target_score = DecodeDouble(score_bytes.data());
    (*mscores)[member.ToString()] = target_score;
  }
  return rocksdb::Status::OK();
}

}  // namespace Redis<|MERGE_RESOLUTION|>--- conflicted
+++ resolved
@@ -29,13 +29,10 @@
   WriteBatchLogData log_data(kRedisZSet);
   batch.PutLogData(log_data.Encode());
   std::string member_key;
-<<<<<<< HEAD
-  for (size_t i = 0; i < mscores->size(); i++) {
-    InternalKey(ns_key, (*mscores)[i].member, metadata.version, storage_->IsSlotIdEncoded()).Encode(&member_key);
-=======
   std::set<std::string> added_member_keys;
   for (int i = static_cast<int>(mscores->size()-1); i >= 0; i--) {
-    InternalKey(ns_key, (*mscores)[i].member, metadata.version).Encode(&member_key);
+    InternalKey(ns_key, (*mscores)[i].member, metadata.version,
+                storage_->IsSlotIdEncoded()).Encode(&member_key)).Encode(&member_key);
 
     // Fix the corner case that adds the same member which may add the score
     // column family many times and cause problems in the ZRANGE command.
@@ -51,7 +48,6 @@
     }
     added_member_keys.insert(member_key);
 
->>>>>>> 91290984
     if (metadata.size > 0) {
       std::string old_score_bytes;
       s = db_->Get(rocksdb::ReadOptions(), member_key, &old_score_bytes);
