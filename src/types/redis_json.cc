--- conflicted
+++ resolved
@@ -453,14 +453,8 @@
   return numop(ctx, JsonValue::NumOpEnum::Mul, user_key, path, value, result);
 }
 
-<<<<<<< HEAD
 rocksdb::Status Json::numop(engine::Context &ctx, JsonValue::NumOpEnum op, const std::string &user_key,
                             const std::string &path, const std::string &value, JsonValue *result) {
-  JsonValue number;
-=======
-rocksdb::Status Json::numop(JsonValue::NumOpEnum op, const std::string &user_key, const std::string &path,
-                            const std::string &value, JsonValue *result) {
->>>>>>> 51569adc
   auto number_res = JsonValue::FromString(value);
   if (!number_res || !number_res.GetValue().value.is_number() || number_res.GetValue().value.is_string()) {
     return rocksdb::Status::InvalidArgument("the input value should be a number");
@@ -644,16 +638,18 @@
 
 rocksdb::Status Json::DebugMemory(const std::string &user_key, const std::string &path, std::vector<size_t> *results) {
   auto ns_key = AppendNamespacePrefix(user_key);
+  // TODO: ctx?
+  engine::Context ctx(storage_);
   JsonMetadata metadata;
   if (path == "$") {
     std::string bytes;
     Slice rest;
-    auto s = GetMetadata(GetOptions{}, {kRedisJson}, ns_key, &bytes, &metadata, &rest);
+    auto s = GetMetadata(ctx, {kRedisJson}, ns_key, &bytes, &metadata, &rest);
     if (!s.ok()) return s;
     results->emplace_back(rest.size());
   } else {
     JsonValue json_val;
-    auto s = read(ns_key, &metadata, &json_val);
+    auto s = read(ctx, ns_key, &metadata, &json_val);
     if (!s.ok()) return s;
     auto str_bytes = json_val.GetBytes(path, metadata.format, storage_->GetConfig()->json_max_nesting_depth);
     if (!str_bytes) return rocksdb::Status::InvalidArgument(str_bytes.Msg());
