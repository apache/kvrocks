/*
 * Licensed to the Apache Software Foundation (ASF) under one
 * or more contributor license agreements.  See the NOTICE file
 * distributed with this work for additional information
 * regarding copyright ownership.  The ASF licenses this file
 * to you under the Apache License, Version 2.0 (the
 * "License"); you may not use this file except in compliance
 * with the License.  You may obtain a copy of the License at
 *
 *   http://www.apache.org/licenses/LICENSE-2.0
 *
 * Unless required by applicable law or agreed to in writing,
 * software distributed under the License is distributed on an
 * "AS IS" BASIS, WITHOUT WARRANTIES OR CONDITIONS OF ANY
 * KIND, either express or implied.  See the License for the
 * specific language governing permissions and limitations
 * under the License.
 *
 */

#include "namespace.h"

#include "jsoncons/json.hpp"

// Error messages
constexpr const char* kErrNamespaceExists = "the namespace already exists";
constexpr const char* kErrTokenExists = "the token already exists";
constexpr const char* kErrNamespaceNotFound = "the namespace was not found";
constexpr const char* kErrRequiredPassEmpty = "forbidden to add namespace when requirepass was empty";
constexpr const char* kErrClusterModeEnabled = "forbidden to add namespace when cluster mode was enabled";
constexpr const char* kErrDeleteDefaultNamespace = "forbidden to delete the default namespace";
constexpr const char* kErrAddDefaultNamespace = "forbidden to add the default namespace";
constexpr const char* kErrInvalidToken = "the token is duplicated with requirepass or masterauth";
constexpr const char* kErrCantModifyNamespace =
    "modify namespace requires the server is running with a configuration file or enabled namespace replication";

Status IsNamespaceLegal(const std::string& ns) {
  if (ns.size() > UINT8_MAX) {
    return {Status::NotOK, fmt::format("size exceed limit {}", UINT8_MAX)};
  }
  char last_char = ns.back();
  if (last_char == std::numeric_limits<char>::max()) {
    return {Status::NotOK, "namespace contain illegal letter"};
  }
  return Status::OK();
}

bool Namespace::IsAllowModify() const {
  auto config = storage_->GetConfig();

  return config->HasConfigFile() || config->repl_namespace_enabled;
}

Status Namespace::loadFromDB(std::map<std::string, std::string>* db_tokens) const {
  std::string value;
  auto s = storage_->Get(rocksdb::ReadOptions(), cf_, kNamespaceDBKey, &value);
  if (!s.ok()) {
    if (s.IsNotFound()) return Status::OK();
    return {Status::NotOK, s.ToString()};
  }

  jsoncons::json j = jsoncons::json::parse(value);
  for (const auto& iter : j.object_range()) {
    db_tokens->insert({iter.key(), iter.value().as_string()});
  }
  return Status::OK();
}

Status Namespace::LoadAndRewrite() {
  auto config = storage_->GetConfig();
  // Namespace is NOT allowed in the cluster mode, so we don't need to rewrite here.
  if (config->cluster_enabled) return Status::OK();

  std::map<std::string, std::string> db_tokens;
  auto s = loadFromDB(&db_tokens);
  if (!s.IsOK()) return s;

<<<<<<< HEAD
  // We would like to load namespaces from db even if repl_namespace_enabled is false,
  // this can avoid missing some namespaces when turn on/off repl_namespace_enabled.
  std::string value;
  engine::Context ctx(storage_);
  auto s = storage_->Get(ctx, rocksdb::ReadOptions(), cf_, kNamespaceDBKey, &value);
  if (!s.ok() && !s.IsNotFound()) {
    return {Status::NotOK, s.ToString()};
=======
  if (!db_tokens.empty() && !config->repl_namespace_enabled) {
    return {Status::NotOK, "cannot switch off repl_namespace_enabled when namespaces exist in db"};
>>>>>>> 51569adc
  }

  std::unique_lock<std::shared_mutex> lock(tokens_mu_);
  // Load from the configuration file first
  tokens_ = config->load_tokens;
  // Merge the tokens from the database if the token is not in the configuration file
  for (const auto& iter : db_tokens) {
    if (tokens_.find(iter.first) == tokens_.end()) {
      tokens_[iter.first] = iter.second;
    }
  }

  // The following rewrite is to remove namespace/token pairs from the configuration if the namespace replication
  // is enabled. So we don't need to do that if no tokens are loaded or the namespace replication is disabled.
  if (config->load_tokens.empty() || !config->repl_namespace_enabled) return Status::OK();

  return Rewrite(tokens_);
}

StatusOr<std::string> Namespace::Get(const std::string& ns) {
  std::shared_lock lock(tokens_mu_);
  for (const auto& iter : tokens_) {
    if (iter.second == ns) {
      return iter.first;
    }
  }
  return {Status::NotFound};
}

StatusOr<std::string> Namespace::GetByToken(const std::string& token) {
  std::shared_lock lock(tokens_mu_);
  auto iter = tokens_.find(token);
  if (iter == tokens_.end()) {
    return {Status::NotFound};
  }
  return iter->second;
}

Status Namespace::Set(const std::string& ns, const std::string& token) {
  auto s = IsNamespaceLegal(ns);
  if (!s.IsOK()) return s;
  auto config = storage_->GetConfig();
  if (config->requirepass.empty()) {
    return {Status::NotOK, kErrRequiredPassEmpty};
  }
  if (config->cluster_enabled) {
    return {Status::NotOK, kErrClusterModeEnabled};
  }
  if (!IsAllowModify()) {
    return {Status::NotOK, kErrCantModifyNamespace};
  }
  if (ns == kDefaultNamespace) {
    return {Status::NotOK, kErrAddDefaultNamespace};
  }
  if (token == config->requirepass || token == config->masterauth) {
    return {Status::NotOK, kErrInvalidToken};
  }

  std::unique_lock lock(tokens_mu_);
  for (const auto& iter : tokens_) {
    if (iter.second == ns) {  // need to delete the old token first
      tokens_.erase(iter.first);
      break;
    }
  }
  tokens_[token] = ns;

  s = Rewrite(tokens_);
  if (!s.IsOK()) {
    tokens_.erase(token);
    return s;
  }
  return Status::OK();
}

Status Namespace::Add(const std::string& ns, const std::string& token) {
  {
    std::shared_lock lock(tokens_mu_);
    // duplicate namespace
    for (const auto& iter : tokens_) {
      if (iter.second == ns) {
        if (iter.first == token) return Status::OK();
        return {Status::NotOK, kErrNamespaceExists};
      }
    }
    // duplicate token
    if (tokens_.find(token) != tokens_.end()) {
      return {Status::NotOK, kErrTokenExists};
    }
  }

  // we don't need to lock the mutex here because the Set method will lock it
  return Set(ns, token);
}

Status Namespace::Del(const std::string& ns) {
  if (ns == kDefaultNamespace) {
    return {Status::NotOK, kErrDeleteDefaultNamespace};
  }
  if (!IsAllowModify()) {
    return {Status::NotOK, kErrCantModifyNamespace};
  }

  std::unique_lock lock(tokens_mu_);
  for (const auto& iter : tokens_) {
    if (iter.second == ns) {
      tokens_.erase(iter.first);
      auto s = Rewrite(tokens_);
      if (!s.IsOK()) {
        tokens_[iter.first] = iter.second;
        return s;
      }
      return Status::OK();
    }
  }
  return {Status::NotOK, kErrNamespaceNotFound};
}

Status Namespace::Rewrite(const std::map<std::string, std::string>& tokens) const {
  auto config = storage_->GetConfig();
  // Rewrite the configuration file only if it's running with the configuration file
  if (config->HasConfigFile()) {
    auto s = config->Rewrite(tokens);
    if (!s.IsOK()) {
      return s;
    }
  }

  // Don't propagate write to DB if its role is slave to prevent from
  // increasing the DB sequence number.
  if (config->IsSlave()) {
    return Status::OK();
  }

  // Don't need to write to db if repl_namespace_enabled is false
  if (!config->repl_namespace_enabled) {
    return Status::OK();
  }
  jsoncons::json json;
  for (const auto& iter : tokens) {
    json[iter.first] = iter.second;
  }
  engine::Context ctx(storage_);
  return storage_->WriteToPropagateCF(ctx, kNamespaceDBKey, json.to_string());
}<|MERGE_RESOLUTION|>--- conflicted
+++ resolved
@@ -53,7 +53,9 @@
 
 Status Namespace::loadFromDB(std::map<std::string, std::string>* db_tokens) const {
   std::string value;
-  auto s = storage_->Get(rocksdb::ReadOptions(), cf_, kNamespaceDBKey, &value);
+  // TODO: ctx?
+  engine::Context ctx(storage_);
+  auto s = storage_->Get(ctx, ctx.GetReadOptions(), cf_, kNamespaceDBKey, &value);
   if (!s.ok()) {
     if (s.IsNotFound()) return Status::OK();
     return {Status::NotOK, s.ToString()};
@@ -72,21 +74,12 @@
   if (config->cluster_enabled) return Status::OK();
 
   std::map<std::string, std::string> db_tokens;
+  // TODO: ctx?
   auto s = loadFromDB(&db_tokens);
   if (!s.IsOK()) return s;
 
-<<<<<<< HEAD
-  // We would like to load namespaces from db even if repl_namespace_enabled is false,
-  // this can avoid missing some namespaces when turn on/off repl_namespace_enabled.
-  std::string value;
-  engine::Context ctx(storage_);
-  auto s = storage_->Get(ctx, rocksdb::ReadOptions(), cf_, kNamespaceDBKey, &value);
-  if (!s.ok() && !s.IsNotFound()) {
-    return {Status::NotOK, s.ToString()};
-=======
   if (!db_tokens.empty() && !config->repl_namespace_enabled) {
     return {Status::NotOK, "cannot switch off repl_namespace_enabled when namespaces exist in db"};
->>>>>>> 51569adc
   }
 
   std::unique_lock<std::shared_mutex> lock(tokens_mu_);
