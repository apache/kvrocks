#pragma once

#include <event2/bufferevent.h>
#include <inttypes.h>
#include <rocksdb/db.h>
#include <rocksdb/options.h>
#include <rocksdb/utilities/backupable_db.h>

#include <atomic>
#include <memory>
#include <string>
#include <utility>
#include <vector>

#include "config.h"
<<<<<<< HEAD
#include "lock_manager.h"
#include "rw_lock.h"
#include "status.h"
=======
#include "rw_lock.h"
>>>>>>> 35736715

enum ColumnFamilyID{
  kColumnFamilyIDDefault,
  kColumnFamilyIDMetadata,
  kColumnFamilyIDZSetScore,
  kColumnFamilyIDPubSub,
};

namespace Engine {
extern const char *kPubSubColumnFamilyName;
extern const char *kZSetScoreColumnFamilyName;
extern const char *kMetadataColumnFamilyName;
extern const char *kSubkeyColumnFamilyName;

class Storage {
 public:
  explicit Storage(Config *config);
  ~Storage();

  Status Open(bool read_only);
  Status Open();
  Status OpenForReadOnly();
  void CloseDB();
  void EmptyDB();
  void InitOptions(rocksdb::Options *options);
  Status SetColumnFamilyOption(const std::string &key, const std::string &value);
  Status SetOption(const std::string &key, const std::string &value);
  Status SetDBOption(const std::string &key, const std::string &value);
  Status CreateColumnFamilies(const rocksdb::Options &options);
  Status CreateBackup();
  Status DestroyBackup();
  Status RestoreFromBackup();
  Status RestoreFromCheckpoint();
  Status GetWALIter(rocksdb::SequenceNumber seq,
                    std::unique_ptr<rocksdb::TransactionLogIterator> *iter);
  Status WriteBatch(std::string &&raw_batch);
  rocksdb::SequenceNumber LatestSeq();
  rocksdb::Status Write(const rocksdb::WriteOptions& options, rocksdb::WriteBatch* updates);
  rocksdb::Status Delete(const rocksdb::WriteOptions &options,
                         rocksdb::ColumnFamilyHandle *cf_handle,
                         const rocksdb::Slice &key);
  rocksdb::Status DeleteRange(const std::string &first_key, const std::string &last_key);
  bool WALHasNewData(rocksdb::SequenceNumber seq) { return seq <= LatestSeq(); }

  rocksdb::Status Compact(const rocksdb::Slice *begin, const rocksdb::Slice *end);
  rocksdb::DB *GetDB();
  bool IsClosing() { return db_closing_; }
  const std::string GetName() {return config_->db_name; }
  rocksdb::ColumnFamilyHandle *GetCFHandle(const std::string &name);
  std::vector<rocksdb::ColumnFamilyHandle *>* GetCFHandles() { return &cf_handles_; }
  LockManager *GetLockManager() { return &lock_mgr_; }
  void PurgeOldBackups(uint32_t num_backups_to_keep, uint32_t backup_max_keep_hours);
  uint64_t GetTotalSize(const std::string &ns = kDefaultNamespace);
  Status CheckDBSizeLimit();
  void SetIORateLimit(uint64_t max_io_mb);

  std::unique_ptr<RWLock::ReadLock> ReadLockGuard();
  std::unique_ptr<RWLock::WriteLock> WriteLockGuard();

  uint64_t GetFlushCount() { return flush_count_; }
  void IncrFlushCount(uint64_t n) { flush_count_.fetch_add(n); }
  uint64_t GetCompactionCount() { return compaction_count_; }
  void IncrCompactionCount(uint64_t n) { compaction_count_.fetch_add(n); }
  bool IsSlotIdEncoded() { return config_->slot_id_encoded; }

  Storage(const Storage &) = delete;
  Storage &operator=(const Storage &) = delete;

  // Full replication data files manager
  class ReplDataManager {
   public:
    // Master side
    static Status GetFullReplDataInfo(Storage *storage, std::string *files);
    static int OpenDataFile(Storage *storage, const std::string &rel_file,
                            uint64_t *file_size);
    static Status CleanInvalidFiles(Storage *storage,
      const std::string &dir, std::vector<std::string> valid_files);
    struct CheckpointInfo {
      std::atomic<bool>   is_creating;
      std::atomic<time_t> create_time;
      std::atomic<time_t> access_time;
    };

    // Slave side
    struct MetaInfo {
      int64_t timestamp;
      rocksdb::SequenceNumber seq;
      std::string meta_data;
      // [[filename, checksum]...]
      std::vector<std::pair<std::string, uint32_t>> files;
    };
    static MetaInfo ParseMetaAndSave(Storage *storage,
                                     rocksdb::BackupID meta_id,
                                     evbuffer *evbuf);
    static std::unique_ptr<rocksdb::WritableFile> NewTmpFile(
        Storage *storage, const std::string &dir, const std::string &repl_file);
    static Status SwapTmpFile(Storage *storage, const std::string &dir,
        const std::string &repl_file);
    static bool FileExists(Storage *storage, const std::string &dir,
        const std::string &repl_file, uint32_t crc);
  };

  bool ExistCheckpoint(void);
  bool ExistSyncCheckpoint(void);
  void SetCheckpointCreateTime(time_t t)  { checkpoint_info_.create_time = t; }
  time_t GetCheckpointCreateTime()  { return checkpoint_info_.create_time; }
  void SetCheckpointAccessTime(time_t t)  { checkpoint_info_.access_time = t; }
  time_t GetCheckpointAccessTime()  { return checkpoint_info_.access_time; }
  void SetDBInRetryableIOError(bool yes_or_no) { db_in_retryable_io_error_ = yes_or_no; }
  bool IsDBInRetryableIOError() { return db_in_retryable_io_error_; }

 private:
  rocksdb::DB *db_ = nullptr;
  std::mutex backup_mu_;
  time_t backup_creating_time_;
  rocksdb::BackupEngine *backup_ = nullptr;
  rocksdb::Env *env_;
  std::shared_ptr<rocksdb::SstFileManager> sst_file_manager_;
  std::shared_ptr<rocksdb::RateLimiter> rate_limiter_;
  ReplDataManager::CheckpointInfo checkpoint_info_;
  std::mutex checkpoint_mu_;
  Config *config_ = nullptr;
  std::vector<rocksdb::ColumnFamilyHandle *> cf_handles_;
  LockManager lock_mgr_;
  bool reach_db_size_limit_ = false;
  std::atomic<uint64_t> flush_count_{0};
  std::atomic<uint64_t> compaction_count_{0};

  RWLock::ReadWriteLock db_rw_lock_;
  bool db_closing_ = true;

  std::atomic<bool> db_in_retryable_io_error_{false};
};

}  // namespace Engine<|MERGE_RESOLUTION|>--- conflicted
+++ resolved
@@ -13,15 +13,11 @@
 #include <vector>
 
 #include "config.h"
-<<<<<<< HEAD
 #include "lock_manager.h"
 #include "rw_lock.h"
 #include "status.h"
-=======
-#include "rw_lock.h"
->>>>>>> 35736715
 
-enum ColumnFamilyID{
+enum ColumnFamilyID {
   kColumnFamilyIDDefault,
   kColumnFamilyIDMetadata,
   kColumnFamilyIDZSetScore,
