/*
 * Licensed to the Apache Software Foundation (ASF) under one
 * or more contributor license agreements.  See the NOTICE file
 * distributed with this work for additional information
 * regarding copyright ownership.  The ASF licenses this file
 * to you under the Apache License, Version 2.0 (the
 * "License"); you may not use this file except in compliance
 * with the License.  You may obtain a copy of the License at
 *
 *   http://www.apache.org/licenses/LICENSE-2.0
 *
 * Unless required by applicable law or agreed to in writing,
 * software distributed under the License is distributed on an
 * "AS IS" BASIS, WITHOUT WARRANTIES OR CONDITIONS OF ANY
 * KIND, either express or implied.  See the License for the
 * specific language governing permissions and limitations
 * under the License.
 *
 */

#include "redis_json.h"

#include "json.h"
#include "lock_manager.h"
#include "storage/redis_metadata.h"

namespace redis {

rocksdb::Status Json::write(Slice ns_key, JsonMetadata *metadata, const JsonValue &json_val) {
  auto batch = storage_->GetWriteBatchBase();
  WriteBatchLogData log_data(kRedisJson);
  batch->PutLogData(log_data.Encode());

  auto format = storage_->GetConfig()->json_storage_format;
  metadata->format = format;

  std::string val;
  metadata->Encode(&val);

  Status s;
  if (format == JsonStorageFormat::JSON) {
    s = json_val.Dump(&val, storage_->GetConfig()->json_max_nesting_depth);
  } else if (format == JsonStorageFormat::CBOR) {
    s = json_val.DumpCBOR(&val, storage_->GetConfig()->json_max_nesting_depth);
  } else {
    return rocksdb::Status::InvalidArgument("JSON storage format not supported");
  }
  if (!s) {
    return rocksdb::Status::InvalidArgument("Failed to encode JSON into storage: " + s.Msg());
  }

  batch->Put(metadata_cf_handle_, ns_key, val);

  return storage_->Write(storage_->DefaultWriteOptions(), batch->GetWriteBatch());
}

rocksdb::Status Json::read(const Slice &ns_key, JsonMetadata *metadata, JsonValue *value) {
  std::string bytes;
  Slice rest;

  auto s = GetMetadata(kRedisJson, ns_key, &bytes, metadata, &rest);
  if (!s.ok()) return s;

  if (metadata->format == JsonStorageFormat::JSON) {
    auto origin_res = JsonValue::FromString(rest.ToStringView());
    if (!origin_res) return rocksdb::Status::Corruption(origin_res.Msg());
    *value = *std::move(origin_res);
  } else if (metadata->format == JsonStorageFormat::CBOR) {
    auto origin_res = JsonValue::FromCBOR(rest.ToStringView());
    if (!origin_res) return rocksdb::Status::Corruption(origin_res.Msg());
    *value = *std::move(origin_res);
  } else {
    return rocksdb::Status::NotSupported("JSON storage format not supported");
  }

  return rocksdb::Status::OK();
}

rocksdb::Status Json::Info(const std::string &user_key, JsonStorageFormat *storage_format) {
  auto ns_key = AppendNamespacePrefix(user_key);

  std::string bytes;
  Slice rest;
  JsonMetadata metadata;

  auto s = GetMetadata(kRedisJson, ns_key, &bytes, &metadata, &rest);
  if (!s.ok()) return s;

  *storage_format = metadata.format;

  return rocksdb::Status::OK();
}

rocksdb::Status Json::Set(const std::string &user_key, const std::string &path, const std::string &value) {
  auto ns_key = AppendNamespacePrefix(user_key);

  LockGuard guard(storage_->GetLockManager(), ns_key);

  JsonMetadata metadata;
  JsonValue origin;
  auto s = read(ns_key, &metadata, &origin);

  if (s.IsNotFound()) {
    if (path != "$") return rocksdb::Status::InvalidArgument("new objects must be created at the root");

    auto json_res = JsonValue::FromString(value, storage_->GetConfig()->json_max_nesting_depth);
    if (!json_res) return rocksdb::Status::InvalidArgument(json_res.Msg());
    auto json_val = *std::move(json_res);

    return write(ns_key, &metadata, json_val);
  }

  if (!s.ok()) return s;

  auto new_res = JsonValue::FromString(value, storage_->GetConfig()->json_max_nesting_depth);
  if (!new_res) return rocksdb::Status::InvalidArgument(new_res.Msg());
  auto new_val = *std::move(new_res);

  auto set_res = origin.Set(path, std::move(new_val));
  if (!set_res) return rocksdb::Status::InvalidArgument(set_res.Msg());

  return write(ns_key, &metadata, origin);
}

rocksdb::Status Json::Get(const std::string &user_key, const std::vector<std::string> &paths, JsonValue *result) {
  auto ns_key = AppendNamespacePrefix(user_key);

  JsonMetadata metadata;
  JsonValue json_val;
  auto s = read(ns_key, &metadata, &json_val);
  if (!s.ok()) return s;

  JsonValue res;

  if (paths.empty()) {
    res = std::move(json_val);
  } else if (paths.size() == 1) {
    auto get_res = json_val.Get(paths[0]);
    if (!get_res) return rocksdb::Status::InvalidArgument(get_res.Msg());
    res = *std::move(get_res);
  } else {
    for (const auto &path : paths) {
      auto get_res = json_val.Get(path);
      if (!get_res) return rocksdb::Status::InvalidArgument(get_res.Msg());
      res.value.insert_or_assign(path, std::move(get_res->value));
    }
  }

  *result = std::move(res);
  return rocksdb::Status::OK();
}

rocksdb::Status Json::ArrAppend(const std::string &user_key, const std::string &path,
                                const std::vector<std::string> &values, std::vector<size_t> *result_count) {
  auto ns_key = AppendNamespacePrefix(user_key);

  std::vector<jsoncons::json> append_values;
  append_values.reserve(values.size());
  for (auto &v : values) {
    auto value_res = JsonValue::FromString(v, storage_->GetConfig()->json_max_nesting_depth);
    if (!value_res) return rocksdb::Status::InvalidArgument(value_res.Msg());
    auto value = *std::move(value_res);
    append_values.emplace_back(std::move(value.value));
  }

  LockGuard guard(storage_->GetLockManager(), ns_key);

  JsonMetadata metadata;
  JsonValue value;
  auto s = read(ns_key, &metadata, &value);
  if (!s.ok()) return s;

  auto append_res = value.ArrAppend(path, append_values);
  if (!append_res) return rocksdb::Status::InvalidArgument(append_res.Msg());
  *result_count = *append_res;

  bool is_write = std::any_of(result_count->begin(), result_count->end(), [](uint64_t c) { return c > 0; });
  if (!is_write) return rocksdb::Status::OK();

  return write(ns_key, &metadata, value);
}

rocksdb::Status Json::Type(const std::string &user_key, const std::string &path, std::vector<std::string> *results) {
  auto ns_key = AppendNamespacePrefix(user_key);

  JsonMetadata metadata;
  JsonValue json_val;
  auto s = read(ns_key, &metadata, &json_val);
  if (!s.ok()) return s;

  auto res = json_val.Type(path);
  if (!res) return rocksdb::Status::InvalidArgument(res.Msg());

  *results = *res;
  return rocksdb::Status::OK();
}

rocksdb::Status Json::Clear(const std::string &user_key, const std::string &path, size_t *result) {
  auto ns_key = AppendNamespacePrefix(user_key);

  LockGuard guard(storage_->GetLockManager(), ns_key);

  JsonValue json_val;
  JsonMetadata metadata;
  auto s = read(ns_key, &metadata, &json_val);

  if (!s.ok()) return s;

  auto res = json_val.Clear(path);
  if (!res) return rocksdb::Status::InvalidArgument(res.Msg());

  *result = *res;
  if (*result == 0) {
    return rocksdb::Status::OK();
  }

  return write(ns_key, &metadata, json_val);
}

rocksdb::Status Json::ArrLen(const std::string &user_key, const std::string &path,
                             std::vector<std::optional<uint64_t>> &arr_lens) {
  auto ns_key = AppendNamespacePrefix(user_key);
  JsonMetadata metadata;
  JsonValue json_val;
  auto s = read(ns_key, &metadata, &json_val);
  if (!s.ok()) return s;

  auto len_res = json_val.ArrLen(path, arr_lens);
  if (!len_res) return rocksdb::Status::InvalidArgument(len_res.Msg());

  return rocksdb::Status::OK();
}

rocksdb::Status Json::ArrPop(const std::string &user_key, const std::string &path, int64_t index,
                             std::vector<std::optional<JsonValue>> *results) {
  auto ns_key = AppendNamespacePrefix(user_key);

  LockGuard guard(storage_->GetLockManager(), ns_key);

  JsonMetadata metadata;
  JsonValue json_val;
  auto s = read(ns_key, &metadata, &json_val);
  if (!s.ok()) return s;

  auto pop_res = json_val.ArrPop(path, index);
  if (!pop_res) return rocksdb::Status::InvalidArgument(pop_res.Msg());
  *results = *pop_res;

  bool is_write = std::any_of(pop_res->begin(), pop_res->end(),
                              [](const std::optional<JsonValue> &val) { return val.has_value(); });
  if (!is_write) return rocksdb::Status::OK();

  return write(ns_key, &metadata, json_val);
}

<<<<<<< HEAD
rocksdb::Status Json::ArrTrim(const std::string &user_key, const std::string &path, int64_t start, int64_t stop,
                              std::vector<std::optional<uint64_t>> &results) {
  auto ns_key = AppendNamespacePrefix(user_key);

  LockGuard guard(storage_->GetLockManager(), ns_key);

=======
rocksdb::Status Json::ObjKeys(const std::string &user_key, const std::string &path,
                              std::vector<std::optional<std::vector<std::string>>> &keys) {
  auto ns_key = AppendNamespacePrefix(user_key);
>>>>>>> a79a386a
  JsonMetadata metadata;
  JsonValue json_val;
  auto s = read(ns_key, &metadata, &json_val);
  if (!s.ok()) return s;
<<<<<<< HEAD

  auto len_res = json_val.ArrTrim(path, start, stop, results);
  if (!len_res) return rocksdb::Status::InvalidArgument(len_res.Msg());
  bool is_write =
      std::any_of(results.begin(), results.end(), [](const std::optional<uint64_t> &val) { return val.has_value(); });
  if (!is_write) return rocksdb::Status::OK();
  return write(ns_key, &metadata, json_val);
}
=======
  auto keys_res = json_val.ObjKeys(path, keys);
  if (!keys_res) return rocksdb::Status::InvalidArgument(keys_res.Msg());

  return rocksdb::Status::OK();
}

>>>>>>> a79a386a
}  // namespace redis<|MERGE_RESOLUTION|>--- conflicted
+++ resolved
@@ -253,23 +253,30 @@
   return write(ns_key, &metadata, json_val);
 }
 
-<<<<<<< HEAD
+rocksdb::Status Json::ObjKeys(const std::string &user_key, const std::string &path,
+                              std::vector<std::optional<std::vector<std::string>>> &keys) {
+  auto ns_key = AppendNamespacePrefix(user_key);
+  JsonMetadata metadata;
+  JsonValue json_val;
+  auto s = read(ns_key, &metadata, &json_val);
+  if (!s.ok()) return s;
+  auto keys_res = json_val.ObjKeys(path, keys);
+  if (!keys_res) return rocksdb::Status::InvalidArgument(keys_res.Msg());
+
+  return rocksdb::Status::OK();
+}
+
 rocksdb::Status Json::ArrTrim(const std::string &user_key, const std::string &path, int64_t start, int64_t stop,
                               std::vector<std::optional<uint64_t>> &results) {
   auto ns_key = AppendNamespacePrefix(user_key);
 
   LockGuard guard(storage_->GetLockManager(), ns_key);
 
-=======
-rocksdb::Status Json::ObjKeys(const std::string &user_key, const std::string &path,
-                              std::vector<std::optional<std::vector<std::string>>> &keys) {
-  auto ns_key = AppendNamespacePrefix(user_key);
->>>>>>> a79a386a
-  JsonMetadata metadata;
-  JsonValue json_val;
-  auto s = read(ns_key, &metadata, &json_val);
-  if (!s.ok()) return s;
-<<<<<<< HEAD
+
+  JsonMetadata metadata;
+  JsonValue json_val;
+  auto s = read(ns_key, &metadata, &json_val);
+  if (!s.ok()) return s;
 
   auto len_res = json_val.ArrTrim(path, start, stop, results);
   if (!len_res) return rocksdb::Status::InvalidArgument(len_res.Msg());
@@ -278,12 +285,5 @@
   if (!is_write) return rocksdb::Status::OK();
   return write(ns_key, &metadata, json_val);
 }
-=======
-  auto keys_res = json_val.ObjKeys(path, keys);
-  if (!keys_res) return rocksdb::Status::InvalidArgument(keys_res.Msg());
-
-  return rocksdb::Status::OK();
-}
-
->>>>>>> a79a386a
+
 }  // namespace redis