/*
 * Licensed to the Apache Software Foundation (ASF) under one
 * or more contributor license agreements.  See the NOTICE file
 * distributed with this work for additional information
 * regarding copyright ownership.  The ASF licenses this file
 * to you under the Apache License, Version 2.0 (the
 * "License"); you may not use this file except in compliance
 * with the License.  You may obtain a copy of the License at
 *
 *   http://www.apache.org/licenses/LICENSE-2.0
 *
 * Unless required by applicable law or agreed to in writing,
 * software distributed under the License is distributed on an
 * "AS IS" BASIS, WITHOUT WARRANTIES OR CONDITIONS OF ANY
 * KIND, either express or implied.  See the License for the
 * specific language governing permissions and limitations
 * under the License.
 *
 */

#include "replication.h"

#include <arpa/inet.h>
#include <event2/buffer.h>
#include <event2/bufferevent.h>
#include <event2/event.h>
#include <glog/logging.h>

#include <algorithm>
#include <atomic>
#include <csignal>
#include <future>
#include <string>
#include <thread>

#include "event_util.h"
#include "fmt/format.h"
#include "io_util.h"
#include "rocksdb_crc32c.h"
#include "scope_exit.h"
#include "server/redis_reply.h"
#include "server/server.h"
#include "status.h"
#include "storage/batch_debugger.h"
#include "thread_util.h"
#include "time_util.h"
#include "unique_fd.h"

#ifdef ENABLE_OPENSSL
#include <event2/bufferevent_ssl.h>
#include <openssl/err.h>
#include <openssl/ssl.h>
#endif

Status FeedSlaveThread::Start() {
  auto s = util::CreateThread("feed-replica", [this] {
    sigset_t mask, omask;
    sigemptyset(&mask);
    sigemptyset(&omask);
    sigaddset(&mask, SIGCHLD);
    sigaddset(&mask, SIGHUP);
    sigaddset(&mask, SIGPIPE);
    pthread_sigmask(SIG_BLOCK, &mask, &omask);
<<<<<<< HEAD
    auto s = util::SockSend(conn_->GetFD(), "+OK\r\n", conn_->GetBufferEvent());
=======
    auto s = util::SockSend(conn_->GetFD(), redis::SimpleString("OK"));
>>>>>>> ba6731fa
    if (!s.IsOK()) {
      LOG(ERROR) << "failed to send OK response to the replica: " << s.Msg();
      return;
    }
    this->loop();
  });

  if (s) {
    t_ = std::move(*s);
  } else {
    conn_ = nullptr;  // prevent connection was freed when failed to start the thread
  }

  return s;
}

void FeedSlaveThread::Stop() {
  stop_ = true;
  LOG(WARNING) << "Slave thread was terminated, would stop feeding the slave: " << conn_->GetAddr();
}

void FeedSlaveThread::Join() {
  if (auto s = util::ThreadJoin(t_); !s) {
    LOG(WARNING) << "Slave thread operation failed: " << s.Msg();
  }
}

void FeedSlaveThread::checkLivenessIfNeed() {
  if (++interval_ % 1000) return;
  const auto ping_command = redis::BulkString("ping");
  auto s = util::SockSend(conn_->GetFD(), ping_command, conn_->GetBufferEvent());
  if (!s.IsOK()) {
    LOG(ERROR) << "Ping slave[" << conn_->GetAddr() << "] err: " << s.Msg() << ", would stop the thread";
    Stop();
  }
}

void FeedSlaveThread::loop() {
  // is_first_repl_batch was used to fix that replication may be stuck in a dead loop
  // when some seqs might be lost in the middle of the WAL log, so forced to replicate
  // first batch here to work around this issue instead of waiting for enough batch size.
  bool is_first_repl_batch = true;
  uint32_t yield_microseconds = 2 * 1000;
  std::string batches_bulk;
  size_t updates_in_batches = 0;
  while (!IsStopped()) {
    auto curr_seq = next_repl_seq_.load();

    if (!iter_ || !iter_->Valid()) {
      if (iter_) LOG(INFO) << "WAL was rotated, would reopen again";
      if (!srv_->storage->WALHasNewData(curr_seq) || !srv_->storage->GetWALIter(curr_seq, &iter_).IsOK()) {
        iter_ = nullptr;
        usleep(yield_microseconds);
        checkLivenessIfNeed();
        continue;
      }
    }
    // iter_ would be always valid here
    auto batch = iter_->GetBatch();
    if (batch.sequence != curr_seq) {
      LOG(ERROR) << "Fatal error encountered, WAL iterator is discrete, some seq might be lost"
                 << ", sequence " << curr_seq << " expected, but got " << batch.sequence;
      Stop();
      return;
    }
    updates_in_batches += batch.writeBatchPtr->Count();
    batches_bulk += redis::BulkString(batch.writeBatchPtr->Data());
    // 1. We must send the first replication batch, as said above.
    // 2. To avoid frequently calling 'write' system call to send replication stream,
    //    we pack multiple batches into one big bulk if possible, and only send once.
    //    But we should send the bulk of batches if its size exceed kMaxDelayBytes,
    //    16Kb by default. Moreover, we also send if updates count in all bathes is
    //    more that kMaxDelayUpdates, to void too many delayed updates.
    // 3. To avoid master don't send replication stream to slave since of packing
    //    batches strategy, we still send batches if current batch sequence is less
    //    kMaxDelayUpdates than latest sequence.
    if (is_first_repl_batch || batches_bulk.size() >= kMaxDelayBytes || updates_in_batches >= kMaxDelayUpdates ||
        srv_->storage->LatestSeqNumber() - batch.sequence <= kMaxDelayUpdates) {
      // Send entire bulk which contain multiple batches
      auto s = util::SockSend(conn_->GetFD(), batches_bulk, conn_->GetBufferEvent());
      if (!s.IsOK()) {
        LOG(ERROR) << "Write error while sending batch to slave: " << s.Msg() << ". batches: 0x"
                   << util::StringToHex(batches_bulk);
        Stop();
        return;
      }
      is_first_repl_batch = false;
      batches_bulk.clear();
      if (batches_bulk.capacity() > kMaxDelayBytes * 2) batches_bulk.shrink_to_fit();
      updates_in_batches = 0;
    }
    curr_seq = batch.sequence + batch.writeBatchPtr->Count();
    next_repl_seq_.store(curr_seq);
    while (!IsStopped() && !srv_->storage->WALHasNewData(curr_seq)) {
      usleep(yield_microseconds);
      checkLivenessIfNeed();
    }
    iter_->Next();
  }
}

void SendString(bufferevent *bev, const std::string &data) {
  auto output = bufferevent_get_output(bev);
  evbuffer_add(output, data.c_str(), data.length());
}

void ReplicationThread::CallbacksStateMachine::ConnEventCB(bufferevent *bev, int16_t events) {
  if (events & BEV_EVENT_CONNECTED) {
    // call write_cb when connected
    bufferevent_data_cb write_cb = nullptr;
    bufferevent_getcb(bev, nullptr, &write_cb, nullptr, nullptr);
    if (write_cb) write_cb(bev, this);
    return;
  }
  if (events & (BEV_EVENT_ERROR | BEV_EVENT_EOF)) {
    LOG(ERROR) << "[replication] connection error/eof, reconnect the master";
    // Wait a bit and reconnect
    repl_->repl_state_.store(kReplConnecting, std::memory_order_relaxed);
    std::this_thread::sleep_for(std::chrono::seconds(1));
    Stop();
    Start();
  }
}

void ReplicationThread::CallbacksStateMachine::SetReadCB(bufferevent *bev, bufferevent_data_cb cb) {
  bufferevent_enable(bev, EV_READ);
  bufferevent_setcb(bev, cb, nullptr, EventCallbackFunc<&CallbacksStateMachine::ConnEventCB>, this);
}

void ReplicationThread::CallbacksStateMachine::SetWriteCB(bufferevent *bev, bufferevent_data_cb cb) {
  bufferevent_enable(bev, EV_WRITE);
  bufferevent_setcb(bev, nullptr, cb, EventCallbackFunc<&CallbacksStateMachine::ConnEventCB>, this);
}

void ReplicationThread::CallbacksStateMachine::ReadWriteCB(bufferevent *bev) {
LOOP_LABEL:
  assert(handler_idx_ <= handlers_.size());
  DLOG(INFO) << "[replication] Execute handler[" << getHandlerName(handler_idx_) << "]";
  auto st = getHandlerFunc(handler_idx_)(repl_, bev);
  repl_->last_io_time_.store(util::GetTimeStamp(), std::memory_order_relaxed);
  switch (st) {
    case CBState::NEXT:
      ++handler_idx_;
      [[fallthrough]];
    case CBState::PREV:
      if (st == CBState::PREV) --handler_idx_;
      if (getHandlerEventType(handler_idx_) == WRITE) {
        SetWriteCB(bev, EventCallbackFunc<&CallbacksStateMachine::ReadWriteCB>);
      } else {
        SetReadCB(bev, EventCallbackFunc<&CallbacksStateMachine::ReadWriteCB>);
      }
      // invoke the read handler (of next step) directly, as the bev might
      // have the data already.
      goto LOOP_LABEL;  // NOLINT
    case CBState::AGAIN:
      break;
    case CBState::QUIT:  // state that can not be retry, or all steps are executed.
      bufferevent_free(bev);
      bev_ = nullptr;
      repl_->repl_state_.store(kReplError, std::memory_order_relaxed);
      break;
    case CBState::RESTART:  // state that can be retried some time later
      Stop();
      if (repl_->stop_flag_) {
        LOG(INFO) << "[replication] Wouldn't restart while the replication thread was stopped";
        break;
      }
      repl_->repl_state_.store(kReplConnecting, std::memory_order_relaxed);
      LOG(INFO) << "[replication] Retry in 10 seconds";
      std::this_thread::sleep_for(std::chrono::seconds(10));
      Start();
  }
}

void ReplicationThread::CallbacksStateMachine::Start() {
  struct bufferevent *bev = nullptr;

  if (handlers_.empty()) {
    return;
  }

  // Note: It may cause data races to use 'masterauth' directly.
  // It is acceptable because password change is a low frequency operation.
  if (!repl_->srv_->GetConfig()->masterauth.empty()) {
    handlers_.emplace_front(CallbacksStateMachine::READ, "auth read", &ReplicationThread::authReadCB);
    handlers_.emplace_front(CallbacksStateMachine::WRITE, "auth write", &ReplicationThread::authWriteCB);
  }

  uint64_t last_connect_timestamp = 0;
  int connect_timeout_ms = 3100;

  while (!repl_->stop_flag_ && bev == nullptr) {
    if (util::GetTimeStampMS() - last_connect_timestamp < 1000) {
      // prevent frequent re-connect when the master is down with the connection refused error
      sleep(1);
    }
    last_connect_timestamp = util::GetTimeStampMS();
    auto cfd = util::SockConnect(repl_->host_, repl_->port_, connect_timeout_ms);
    if (!cfd) {
      LOG(ERROR) << "[replication] Failed to connect the master, err: " << cfd.Msg();
      continue;
    }
#ifdef ENABLE_OPENSSL
    SSL *ssl = nullptr;
    if (repl_->srv_->GetConfig()->tls_replication) {
      ssl = SSL_new(repl_->srv_->ssl_ctx.get());
      if (!ssl) {
        LOG(ERROR) << "Failed to construct SSL structure for new connection: " << SSLErrors{};
        evutil_closesocket(*cfd);
        return;
      }
      bev = bufferevent_openssl_socket_new(repl_->base_, *cfd, ssl, BUFFEREVENT_SSL_CONNECTING, BEV_OPT_CLOSE_ON_FREE);
    } else {
      bev = bufferevent_socket_new(repl_->base_, *cfd, BEV_OPT_CLOSE_ON_FREE);
    }
#else
    bev = bufferevent_socket_new(repl_->base_, *cfd, BEV_OPT_CLOSE_ON_FREE);
#endif
    if (bev == nullptr) {
#ifdef ENABLE_OPENSSL
      if (ssl) SSL_free(ssl);
#endif
      close(*cfd);
      LOG(ERROR) << "[replication] Failed to create the event socket";
      continue;
    }
#ifdef ENABLE_OPENSSL
    if (repl_->srv_->GetConfig()->tls_replication) {
      bufferevent_openssl_set_allow_dirty_shutdown(bev, 1);
    }
#endif
  }
  if (bev == nullptr) {  // failed to connect the master and received the stop signal
    return;
  }

  handler_idx_ = 0;
  repl_->incr_state_ = Incr_batch_size;
  if (getHandlerEventType(0) == WRITE) {
    SetWriteCB(bev, EventCallbackFunc<&CallbacksStateMachine::ReadWriteCB>);
  } else {
    SetReadCB(bev, EventCallbackFunc<&CallbacksStateMachine::ReadWriteCB>);
  }
  bev_ = bev;
}

void ReplicationThread::CallbacksStateMachine::Stop() {
  if (bev_) {
    bufferevent_free(bev_);
    bev_ = nullptr;
  }
}

ReplicationThread::ReplicationThread(std::string host, uint32_t port, Server *srv)
    : host_(std::move(host)),
      port_(port),
      srv_(srv),
      storage_(srv->storage),
      repl_state_(kReplConnecting),
      psync_steps_(
          this,
          CallbacksStateMachine::CallbackList{
              CallbackType{CallbacksStateMachine::WRITE, "dbname write", &ReplicationThread::checkDBNameWriteCB},
              CallbackType{CallbacksStateMachine::READ, "dbname read", &ReplicationThread::checkDBNameReadCB},
              CallbackType{CallbacksStateMachine::WRITE, "replconf write", &ReplicationThread::replConfWriteCB},
              CallbackType{CallbacksStateMachine::READ, "replconf read", &ReplicationThread::replConfReadCB},
              CallbackType{CallbacksStateMachine::WRITE, "psync write", &ReplicationThread::tryPSyncWriteCB},
              CallbackType{CallbacksStateMachine::READ, "psync read", &ReplicationThread::tryPSyncReadCB},
              CallbackType{CallbacksStateMachine::READ, "batch loop", &ReplicationThread::incrementBatchLoopCB}}),
      fullsync_steps_(
          this, CallbacksStateMachine::CallbackList{
                    CallbackType{CallbacksStateMachine::WRITE, "fullsync write", &ReplicationThread::fullSyncWriteCB},
                    CallbackType{CallbacksStateMachine::READ, "fullsync read", &ReplicationThread::fullSyncReadCB}}) {}

Status ReplicationThread::Start(std::function<void()> &&pre_fullsync_cb, std::function<void()> &&post_fullsync_cb) {
  pre_fullsync_cb_ = std::move(pre_fullsync_cb);
  post_fullsync_cb_ = std::move(post_fullsync_cb);

  // Clean synced checkpoint from old master because replica starts to follow new master
  auto s = rocksdb::DestroyDB(srv_->GetConfig()->sync_checkpoint_dir, rocksdb::Options());
  if (!s.ok()) {
    LOG(WARNING) << "Can't clean synced checkpoint from master, error: " << s.ToString();
  } else {
    LOG(WARNING) << "Clean old synced checkpoint successfully";
  }

  // cleanup the old backups, so we can start replication in a clean state
  storage_->PurgeOldBackups(0, 0);

  t_ = GET_OR_RET(util::CreateThread("master-repl", [this] {
    this->run();
    assert(stop_flag_);
  }));

  return Status::OK();
}

void ReplicationThread::Stop() {
  if (stop_flag_) return;

  stop_flag_ = true;  // Stopping procedure is asynchronous,
                      // handled by timer
  if (auto s = util::ThreadJoin(t_); !s) {
    LOG(WARNING) << "Replication thread operation failed: " << s.Msg();
  }
  LOG(INFO) << "[replication] Stopped";
}

/*
 * Run connect to master, and start the following steps
 * asynchronously
 *  - CheckDBName
 *  - TryPsync
 *  - - if ok, IncrementBatchLoop
 *  - - not, FullSync and restart TryPsync when done
 */
void ReplicationThread::run() {
  base_ = event_base_new();
  if (base_ == nullptr) {
    LOG(ERROR) << "[replication] Failed to create new ev base";
    return;
  }
  psync_steps_.Start();

  auto timer = UniqueEvent(NewEvent(base_, -1, EV_PERSIST));
  timeval tmo{0, 100000};  // 100 ms
  evtimer_add(timer.get(), &tmo);

  event_base_dispatch(base_);
  timer.reset();
  event_base_free(base_);
}

ReplicationThread::CBState ReplicationThread::authWriteCB(bufferevent *bev) {
  SendString(bev, redis::MultiBulkString({"AUTH", srv_->GetConfig()->masterauth}));
  LOG(INFO) << "[replication] Auth request was sent, waiting for response";
  repl_state_.store(kReplSendAuth, std::memory_order_relaxed);
  return CBState::NEXT;
}

inline bool ResponseLineIsOK(const char *line) { return strncmp(line, "+OK", 3) == 0; }

ReplicationThread::CBState ReplicationThread::authReadCB(bufferevent *bev) {  // NOLINT
  auto input = bufferevent_get_input(bev);
  UniqueEvbufReadln line(input, EVBUFFER_EOL_CRLF_STRICT);
  if (!line) return CBState::AGAIN;
  if (!ResponseLineIsOK(line.get())) {
    // Auth failed
    LOG(ERROR) << "[replication] Auth failed: " << line.get();
    return CBState::RESTART;
  }
  LOG(INFO) << "[replication] Auth response was received, continue...";
  return CBState::NEXT;
}

ReplicationThread::CBState ReplicationThread::checkDBNameWriteCB(bufferevent *bev) {
  SendString(bev, redis::MultiBulkString({"_db_name"}));
  repl_state_.store(kReplCheckDBName, std::memory_order_relaxed);
  LOG(INFO) << "[replication] Check db name request was sent, waiting for response";
  return CBState::NEXT;
}

ReplicationThread::CBState ReplicationThread::checkDBNameReadCB(bufferevent *bev) {
  auto input = bufferevent_get_input(bev);
  UniqueEvbufReadln line(input, EVBUFFER_EOL_CRLF_STRICT);
  if (!line) return CBState::AGAIN;

  if (line[0] == '-') {
    if (isRestoringError(line.get())) {
      LOG(WARNING) << "The master was restoring the db, retry later";
    } else {
      LOG(ERROR) << "Failed to get the db name, " << line.get();
    }
    return CBState::RESTART;
  }
  std::string db_name = storage_->GetName();
  if (line.length == db_name.size() && !strncmp(line.get(), db_name.data(), line.length)) {
    // DB name match, we should continue to next step: TryPsync
    LOG(INFO) << "[replication] DB name is valid, continue...";
    return CBState::NEXT;
  }
  LOG(ERROR) << "[replication] Mismatched the db name, local: " << db_name << ", remote: " << line.get();
  return CBState::RESTART;
}

ReplicationThread::CBState ReplicationThread::replConfWriteCB(bufferevent *bev) {
  auto config = srv_->GetConfig();

  auto port = config->replica_announce_port > 0 ? config->replica_announce_port : config->port;
  std::vector<std::string> data_to_send{"replconf", "listening-port", std::to_string(port)};
  if (!next_try_without_announce_ip_address_ && !config->replica_announce_ip.empty()) {
    data_to_send.emplace_back("ip-address");
    data_to_send.emplace_back(config->replica_announce_ip);
  }
  SendString(bev, redis::MultiBulkString(data_to_send));
  repl_state_.store(kReplReplConf, std::memory_order_relaxed);
  LOG(INFO) << "[replication] replconf request was sent, waiting for response";
  return CBState::NEXT;
}

ReplicationThread::CBState ReplicationThread::replConfReadCB(bufferevent *bev) {
  auto input = bufferevent_get_input(bev);
  UniqueEvbufReadln line(input, EVBUFFER_EOL_CRLF_STRICT);
  if (!line) return CBState::AGAIN;

  // on unknown option: first try without announce ip, if it fails again - do nothing (to prevent infinite loop)
  if (isUnknownOption(line.get()) && !next_try_without_announce_ip_address_) {
    next_try_without_announce_ip_address_ = true;
    LOG(WARNING) << "The old version master, can't handle ip-address, "
                 << "try without it again";
    // Retry previous state, i.e. send replconf again
    return CBState::PREV;
  }
  if (line[0] == '-' && isRestoringError(line.get())) {
    LOG(WARNING) << "The master was restoring the db, retry later";
    return CBState::RESTART;
  }
  if (!ResponseLineIsOK(line.get())) {
    LOG(WARNING) << "[replication] Failed to replconf: " << line.get() + 1;
    //  backward compatible with old version that doesn't support replconf cmd
    return CBState::NEXT;
  } else {
    LOG(INFO) << "[replication] replconf is ok, start psync";
    return CBState::NEXT;
  }
}

ReplicationThread::CBState ReplicationThread::tryPSyncWriteCB(bufferevent *bev) {
  auto cur_seq = storage_->LatestSeqNumber();
  auto next_seq = cur_seq + 1;
  std::string replid;

  // Get replication id
  std::string replid_in_wal = storage_->GetReplIdFromWalBySeq(cur_seq);
  // Set if valid replication id
  if (replid_in_wal.length() == kReplIdLength) {
    replid = replid_in_wal;
  } else {
    // Maybe there is no WAL, we can get replication id from db since master
    // always write replication id into db before any operation when starting
    // new "replication history".
    std::string replid_in_db = storage_->GetReplIdFromDbEngine();
    if (replid_in_db.length() == kReplIdLength) {
      replid = replid_in_db;
    }
  }

  // To adapt to old master using old PSYNC, i.e. only use next sequence id.
  // Also use old PSYNC if replica can't find replication id from WAL and DB.
  if (!srv_->GetConfig()->use_rsid_psync || next_try_old_psync_ || replid.length() != kReplIdLength) {
    next_try_old_psync_ = false;  // Reset next_try_old_psync_
    SendString(bev, redis::MultiBulkString({"PSYNC", std::to_string(next_seq)}));
    LOG(INFO) << "[replication] Try to use psync, next seq: " << next_seq;
  } else {
    // NEW PSYNC "Unique Replication Sequence ID": replication id and sequence id
    SendString(bev, redis::MultiBulkString({"PSYNC", replid, std::to_string(next_seq)}));
    LOG(INFO) << "[replication] Try to use new psync, current unique replication sequence id: " << replid << ":"
              << cur_seq;
  }
  repl_state_.store(kReplSendPSync, std::memory_order_relaxed);
  return CBState::NEXT;
}

ReplicationThread::CBState ReplicationThread::tryPSyncReadCB(bufferevent *bev) {
  auto input = bufferevent_get_input(bev);
  UniqueEvbufReadln line(input, EVBUFFER_EOL_CRLF_STRICT);
  if (!line) return CBState::AGAIN;

  if (line[0] == '-' && isRestoringError(line.get())) {
    LOG(WARNING) << "The master was restoring the db, retry later";
    return CBState::RESTART;
  }

  if (line[0] == '-' && isWrongPsyncNum(line.get())) {
    next_try_old_psync_ = true;
    LOG(WARNING) << "The old version master, can't handle new PSYNC, "
                 << "try old PSYNC again";
    // Retry previous state, i.e. send PSYNC again
    return CBState::PREV;
  }

  if (!ResponseLineIsOK(line.get())) {
    // PSYNC isn't OK, we should use FullSync
    // Switch to fullsync state machine
    fullsync_steps_.Start();
    LOG(INFO) << "[replication] Failed to psync, error: " << line.get() << ", switch to fullsync";
    return CBState::QUIT;
  } else {
    // PSYNC is OK, use IncrementBatchLoop
    LOG(INFO) << "[replication] PSync is ok, start increment batch loop";
    return CBState::NEXT;
  }
}

ReplicationThread::CBState ReplicationThread::incrementBatchLoopCB(bufferevent *bev) {
  char *bulk_data = nullptr;
  repl_state_.store(kReplConnected, std::memory_order_relaxed);
  auto input = bufferevent_get_input(bev);
  while (true) {
    switch (incr_state_) {
      case Incr_batch_size: {
        // Read bulk length
        UniqueEvbufReadln line(input, EVBUFFER_EOL_CRLF_STRICT);
        if (!line) return CBState::AGAIN;
        incr_bulk_len_ = line.length > 0 ? std::strtoull(line.get() + 1, nullptr, 10) : 0;
        if (incr_bulk_len_ == 0) {
          LOG(ERROR) << "[replication] Invalid increment data size";
          return CBState::RESTART;
        }
        incr_state_ = Incr_batch_data;
        break;
      }
      case Incr_batch_data:
        // Read bulk data (batch data)
        if (incr_bulk_len_ + 2 <= evbuffer_get_length(input)) {  // We got enough data
          bulk_data = reinterpret_cast<char *>(evbuffer_pullup(input, static_cast<ssize_t>(incr_bulk_len_ + 2)));
          std::string bulk_string = std::string(bulk_data, incr_bulk_len_);
          // master would send the ping heartbeat packet to check whether the slave was alive or not,
          // don't write ping to db here.
          if (bulk_string != "ping") {
            auto s = storage_->ReplicaApplyWriteBatch(std::string(bulk_data, incr_bulk_len_));
            if (!s.IsOK()) {
              LOG(ERROR) << "[replication] CRITICAL - Failed to write batch to local, " << s.Msg() << ". batch: 0x"
                         << util::StringToHex(bulk_string);
              return CBState::RESTART;
            }

            s = parseWriteBatch(bulk_string);
            if (!s.IsOK()) {
              LOG(ERROR) << "[replication] CRITICAL - failed to parse write batch 0x" << util::StringToHex(bulk_string)
                         << ": " << s.Msg();
              return CBState::RESTART;
            }
          }
          evbuffer_drain(input, incr_bulk_len_ + 2);
          incr_state_ = Incr_batch_size;
        } else {
          return CBState::AGAIN;
        }
        break;
    }
  }
}

ReplicationThread::CBState ReplicationThread::fullSyncWriteCB(bufferevent *bev) {
  SendString(bev, redis::MultiBulkString({"_fetch_meta"}));
  repl_state_.store(kReplFetchMeta, std::memory_order_relaxed);
  LOG(INFO) << "[replication] Start syncing data with fullsync";
  return CBState::NEXT;
}

ReplicationThread::CBState ReplicationThread::fullSyncReadCB(bufferevent *bev) {
  auto input = bufferevent_get_input(bev);
  switch (fullsync_state_) {
    case kFetchMetaID: {
      // New version master only sends meta file content
      if (!srv_->GetConfig()->master_use_repl_port) {
        fullsync_state_ = kFetchMetaContent;
        return CBState::AGAIN;
      }
      UniqueEvbufReadln line(input, EVBUFFER_EOL_CRLF_STRICT);
      if (!line) return CBState::AGAIN;
      if (line[0] == '-') {
        LOG(ERROR) << "[replication] Failed to fetch meta id: " << line.get();
        return CBState::RESTART;
      }
      fullsync_meta_id_ = static_cast<rocksdb::BackupID>(line.length > 0 ? std::strtoul(line.get(), nullptr, 10) : 0);
      if (fullsync_meta_id_ == 0) {
        LOG(ERROR) << "[replication] Invalid meta id received";
        return CBState::RESTART;
      }
      fullsync_state_ = kFetchMetaSize;
      LOG(INFO) << "[replication] Succeed fetching meta id: " << fullsync_meta_id_;
    }
    case kFetchMetaSize: {
      UniqueEvbufReadln line(input, EVBUFFER_EOL_CRLF_STRICT);
      if (!line) return CBState::AGAIN;
      if (line[0] == '-') {
        LOG(ERROR) << "[replication] Failed to fetch meta size: " << line.get();
        return CBState::RESTART;
      }
      fullsync_filesize_ = line.length > 0 ? std::strtoull(line.get(), nullptr, 10) : 0;
      if (fullsync_filesize_ == 0) {
        LOG(ERROR) << "[replication] Invalid meta file size received";
        return CBState::RESTART;
      }
      fullsync_state_ = kFetchMetaContent;
      LOG(INFO) << "[replication] Succeed fetching meta size: " << fullsync_filesize_;
    }
    case kFetchMetaContent: {
      std::string target_dir;
      engine::Storage::ReplDataManager::MetaInfo meta;
      // Master using old version
      if (srv_->GetConfig()->master_use_repl_port) {
        if (evbuffer_get_length(input) < fullsync_filesize_) {
          return CBState::AGAIN;
        }
        auto s = engine::Storage::ReplDataManager::ParseMetaAndSave(storage_, fullsync_meta_id_, input, &meta);
        if (!s.IsOK()) {
          LOG(ERROR) << "[replication] Failed to parse meta and save: " << s.Msg();
          return CBState::AGAIN;
        }
        target_dir = srv_->GetConfig()->backup_sync_dir;
      } else {
        // Master using new version
        UniqueEvbufReadln line(input, EVBUFFER_EOL_CRLF_STRICT);
        if (!line) return CBState::AGAIN;
        if (line[0] == '-') {
          LOG(ERROR) << "[replication] Failed to fetch meta info: " << line.get();
          return CBState::RESTART;
        }
        std::vector<std::string> need_files = util::Split(std::string(line.get()), ",");
        for (const auto &f : need_files) {
          meta.files.emplace_back(f, 0);
        }

        target_dir = srv_->GetConfig()->sync_checkpoint_dir;
        // Clean invalid files of checkpoint, "CURRENT" file must be invalid
        // because we identify one file by its file number but only "CURRENT"
        // file doesn't have number.
        auto iter = std::find(need_files.begin(), need_files.end(), "CURRENT");
        if (iter != need_files.end()) need_files.erase(iter);
        auto s = engine::Storage::ReplDataManager::CleanInvalidFiles(storage_, target_dir, need_files);
        if (!s.IsOK()) {
          LOG(WARNING) << "[replication] Failed to clean up invalid files of the old checkpoint,"
                       << " error: " << s.Msg();
          LOG(WARNING) << "[replication] Try to clean all checkpoint files";
          auto s = rocksdb::DestroyDB(target_dir, rocksdb::Options());
          if (!s.ok()) {
            LOG(WARNING) << "[replication] Failed to clean all checkpoint files, error: " << s.ToString();
          }
        }
      }
      assert(evbuffer_get_length(input) == 0);
      fullsync_state_ = kFetchMetaID;
      LOG(INFO) << "[replication] Succeeded fetching full data files info, fetching files in parallel";

      // If 'slave-empty-db-before-fullsync' is yes, we call 'pre_fullsync_cb_'
      // just like reloading database. And we don't want slave to occupy too much
      // disk space, so we just empty entire database rudely.
      if (srv_->GetConfig()->slave_empty_db_before_fullsync) {
        pre_fullsync_cb_();
        storage_->EmptyDB();
      }

      repl_state_.store(kReplFetchSST, std::memory_order_relaxed);
      auto s = parallelFetchFile(target_dir, meta.files);
      if (!s.IsOK()) {
        LOG(ERROR) << "[replication] Failed to parallel fetch files while " + s.Msg();
        return CBState::RESTART;
      }
      LOG(INFO) << "[replication] Succeeded fetching files in parallel, restoring the backup";

      // Restore DB from backup
      // We already call 'pre_fullsync_cb_' if 'slave-empty-db-before-fullsync' is yes
      if (!srv_->GetConfig()->slave_empty_db_before_fullsync) pre_fullsync_cb_();
      // For old version, master uses rocksdb backup to implement data snapshot
      if (srv_->GetConfig()->master_use_repl_port) {
        s = storage_->RestoreFromBackup();
      } else {
        s = storage_->RestoreFromCheckpoint();
      }
      if (!s.IsOK()) {
        LOG(ERROR) << "[replication] Failed to restore backup while " + s.Msg() + ", restart fullsync";
        return CBState::RESTART;
      }
      LOG(INFO) << "[replication] Succeeded restoring the backup, fullsync was finish";
      post_fullsync_cb_();

      // Switch to psync state machine again
      psync_steps_.Start();
      return CBState::QUIT;
    }
  }

  LOG(ERROR) << "Should not arrive here";
  assert(false);
  return CBState::QUIT;
}

Status ReplicationThread::parallelFetchFile(const std::string &dir,
                                            const std::vector<std::pair<std::string, uint32_t>> &files) {
  size_t concurrency = 1;
  if (files.size() > 20) {
    // Use 4 threads to download files in parallel
    concurrency = 4;
  }
  std::atomic<uint32_t> fetch_cnt = {0};
  std::atomic<uint32_t> skip_cnt = {0};
  std::vector<std::future<Status>> results;
  for (size_t tid = 0; tid < concurrency; ++tid) {
    results.push_back(
        std::async(std::launch::async, [this, dir, &files, tid, concurrency, &fetch_cnt, &skip_cnt]() -> Status {
          if (this->stop_flag_) {
            return {Status::NotOK, "replication thread was stopped"};
          }
          ssl_st *ssl = nullptr;
#ifdef ENABLE_OPENSSL
          if (this->srv_->GetConfig()->tls_replication) {
            ssl = SSL_new(this->srv_->ssl_ctx.get());
          }
          auto exit = MakeScopeExit([ssl] { SSL_free(ssl); });
#endif
          int sock_fd = GET_OR_RET(util::SockConnect(this->host_, this->port_, ssl).Prefixed("connect the server err"));
#ifdef ENABLE_OPENSSL
          exit.Disable();
#endif
          UniqueFD unique_fd{sock_fd};
          auto s = this->sendAuth(sock_fd, ssl);
          if (!s.IsOK()) {
            return s.Prefixed("send the auth command err");
          }
          std::vector<std::string> fetch_files;
          std::vector<uint32_t> crcs;
          for (auto f_idx = tid; f_idx < files.size(); f_idx += concurrency) {
            if (this->stop_flag_) {
              return {Status::NotOK, "replication thread was stopped"};
            }
            const auto &f_name = files[f_idx].first;
            const auto &f_crc = files[f_idx].second;
            // Don't fetch existing files
            if (engine::Storage::ReplDataManager::FileExists(this->storage_, dir, f_name, f_crc)) {
              skip_cnt.fetch_add(1);
              uint32_t cur_skip_cnt = skip_cnt.load();
              uint32_t cur_fetch_cnt = fetch_cnt.load();
              LOG(INFO) << "[skip] " << f_name << " " << f_crc << ", skip count: " << cur_skip_cnt
                        << ", fetch count: " << cur_fetch_cnt << ", progress: " << cur_skip_cnt + cur_fetch_cnt << "/"
                        << files.size();
              continue;
            }
            fetch_files.push_back(f_name);
            crcs.push_back(f_crc);
          }
          unsigned files_count = files.size();
          FetchFileCallback fn = [&fetch_cnt, &skip_cnt, files_count](const std::string &fetch_file,
                                                                      uint32_t fetch_crc) {
            fetch_cnt.fetch_add(1);
            uint32_t cur_skip_cnt = skip_cnt.load();
            uint32_t cur_fetch_cnt = fetch_cnt.load();
            LOG(INFO) << "[fetch] "
                      << "Fetched " << fetch_file << ", crc32: " << fetch_crc << ", skip count: " << cur_skip_cnt
                      << ", fetch count: " << cur_fetch_cnt << ", progress: " << cur_skip_cnt + cur_fetch_cnt << "/"
                      << files_count;
          };
          // For master using old version, it only supports to fetch a single file by one
          // command, so we need to fetch all files by multiple command interactions.
          if (srv_->GetConfig()->master_use_repl_port) {
            for (unsigned i = 0; i < fetch_files.size(); i++) {
              s = this->fetchFiles(sock_fd, dir, {fetch_files[i]}, {crcs[i]}, fn, ssl);
              if (!s.IsOK()) break;
            }
          } else {
            if (!fetch_files.empty()) {
              s = this->fetchFiles(sock_fd, dir, fetch_files, crcs, fn, ssl);
            }
          }
          return s;
        }));
  }

  // Wait til finish
  for (auto &f : results) {
    Status s = f.get();
    if (!s.IsOK()) return s;
  }
  return Status::OK();
}

Status ReplicationThread::sendAuth(int sock_fd, ssl_st *ssl) {
  // Send auth when needed
  std::string auth = srv_->GetConfig()->masterauth;
  if (!auth.empty()) {
    UniqueEvbuf evbuf;
    const auto auth_command = redis::MultiBulkString({"AUTH", auth});
    auto s = util::SockSend(sock_fd, auth_command, ssl);
    if (!s.IsOK()) return s.Prefixed("send auth command err");
    while (true) {
      if (evbuffer_read(evbuf.get(), sock_fd, -1) <= 0) {
        return Status::FromErrno("read auth response err");
      }
      UniqueEvbufReadln line(evbuf.get(), EVBUFFER_EOL_CRLF_STRICT);
      if (!line) continue;
      if (!ResponseLineIsOK(line.get())) {
        return {Status::NotOK, "auth got invalid response"};
      }
      break;
    }
  }
  return Status::OK();
}

Status ReplicationThread::fetchFile(int sock_fd, evbuffer *evbuf, const std::string &dir, const std::string &file,
                                    uint32_t crc, const FetchFileCallback &fn, ssl_st *ssl) {
  size_t file_size = 0;

  // Read file size line
  while (true) {
    UniqueEvbufReadln line(evbuf, EVBUFFER_EOL_CRLF_STRICT);
    if (!line) {
      if (auto s = util::EvbufferRead(evbuf, sock_fd, -1, ssl); !s) {
        return std::move(s).Prefixed("read size");
      }
      continue;
    }
    if (line[0] == '-') {
      std::string msg(line.get());
      return {Status::NotOK, msg};
    }
    file_size = line.length > 0 ? std::strtoull(line.get(), nullptr, 10) : 0;
    break;
  }

  // Write to tmp file
  auto tmp_file = engine::Storage::ReplDataManager::NewTmpFile(storage_, dir, file);
  if (!tmp_file) {
    return {Status::NotOK, "unable to create tmp file"};
  }

  size_t remain = file_size;
  uint32_t tmp_crc = 0;
  char data[16 * 1024];
  while (remain != 0) {
    if (evbuffer_get_length(evbuf) > 0) {
      auto data_len = evbuffer_remove(evbuf, data, remain > 16 * 1024 ? 16 * 1024 : remain);
      if (data_len == 0) continue;
      if (data_len < 0) {
        return {Status::NotOK, "read sst file data error"};
      }
      tmp_file->Append(rocksdb::Slice(data, data_len));
      tmp_crc = rocksdb::crc32c::Extend(tmp_crc, data, data_len);
      remain -= data_len;
    } else {
      if (auto s = util::EvbufferRead(evbuf, sock_fd, -1, ssl); !s) {
        return std::move(s).Prefixed("read sst file");
      }
    }
  }
  // Verify file crc checksum if crc is not 0
  if (crc && crc != tmp_crc) {
    return {Status::NotOK, fmt::format("CRC mismatched, {} was expected but got {}", crc, tmp_crc)};
  }
  // File is OK, rename to formal name
  auto s = engine::Storage::ReplDataManager::SwapTmpFile(storage_, dir, file);
  if (!s.IsOK()) return s;

  // Call fetch file callback function
  fn(file, crc);
  return Status::OK();
}

Status ReplicationThread::fetchFiles(int sock_fd, const std::string &dir, const std::vector<std::string> &files,
                                     const std::vector<uint32_t> &crcs, const FetchFileCallback &fn, ssl_st *ssl) {
  std::string files_str;
  for (const auto &file : files) {
    files_str += file;
    files_str.push_back(',');
  }
  files_str.pop_back();

  const auto fetch_command = redis::MultiBulkString({"_fetch_file", files_str});
  auto s = util::SockSend(sock_fd, fetch_command, ssl);
  if (!s.IsOK()) return s.Prefixed("send fetch file command");

  UniqueEvbuf evbuf;
  for (unsigned i = 0; i < files.size(); i++) {
    DLOG(INFO) << "[fetch] Start to fetch file " << files[i];
    s = fetchFile(sock_fd, evbuf.get(), dir, files[i], crcs[i], fn, ssl);
    if (!s.IsOK()) {
      s = Status(Status::NotOK, "fetch file err: " + s.Msg());
      LOG(WARNING) << "[fetch] Fail to fetch file " << files[i] << ", err: " << s.Msg();
      break;
    }
    DLOG(INFO) << "[fetch] Succeed fetching file " << files[i];

    // Just for tests
    if (srv_->GetConfig()->fullsync_recv_file_delay) {
      sleep(srv_->GetConfig()->fullsync_recv_file_delay);
    }
  }
  return s;
}

// Check if stop_flag_ is set, when do, tear down replication
void ReplicationThread::TimerCB(int, int16_t) {
  // DLOG(INFO) << "[replication] timer";
  if (stop_flag_) {
    LOG(INFO) << "[replication] Stop ev loop";
    event_base_loopbreak(base_);
    psync_steps_.Stop();
    fullsync_steps_.Stop();
  }
}

Status ReplicationThread::parseWriteBatch(const std::string &batch_string) {
  rocksdb::WriteBatch write_batch(batch_string);
  WriteBatchHandler write_batch_handler;

  auto db_status = write_batch.Iterate(&write_batch_handler);
  if (!db_status.ok()) return {Status::NotOK, "failed to iterate over write batch: " + db_status.ToString()};

  switch (write_batch_handler.Type()) {
    case kBatchTypePublish:
      srv_->PublishMessage(write_batch_handler.Key(), write_batch_handler.Value());
      break;
    case kBatchTypePropagate:
      if (write_batch_handler.Key() == engine::kPropagateScriptCommand) {
        std::vector<std::string> tokens = util::TokenizeRedisProtocol(write_batch_handler.Value());
        if (!tokens.empty()) {
          auto s = srv_->ExecPropagatedCommand(tokens);
          if (!s.IsOK()) {
            return s.Prefixed("failed to execute propagate command");
          }
        }
      }
      break;
    case kBatchTypeStream: {
      auto key = write_batch_handler.Key();
      InternalKey ikey(key, storage_->IsSlotIdEncoded());
      Slice entry_id = ikey.GetSubKey();
      redis::StreamEntryID id;
      GetFixed64(&entry_id, &id.ms);
      GetFixed64(&entry_id, &id.seq);
      srv_->OnEntryAddedToStream(ikey.GetNamespace().ToString(), ikey.GetKey().ToString(), id);
      break;
    }
    case kBatchTypeNone:
      break;
  }
  return Status::OK();
}

bool ReplicationThread::isRestoringError(const char *err) {
  return std::string(err) == "-ERR restoring the db from backup";
}

bool ReplicationThread::isWrongPsyncNum(const char *err) {
  return std::string(err) == "-ERR wrong number of arguments";
}

bool ReplicationThread::isUnknownOption(const char *err) { return std::string(err) == "-ERR unknown option"; }

rocksdb::Status WriteBatchHandler::PutCF(uint32_t column_family_id, const rocksdb::Slice &key,
                                         const rocksdb::Slice &value) {
  type_ = kBatchTypeNone;
  if (column_family_id == kColumnFamilyIDPubSub) {
    type_ = kBatchTypePublish;
    kv_ = std::make_pair(key.ToString(), value.ToString());
    return rocksdb::Status::OK();
  } else if (column_family_id == kColumnFamilyIDPropagate) {
    type_ = kBatchTypePropagate;
    kv_ = std::make_pair(key.ToString(), value.ToString());
    return rocksdb::Status::OK();
  } else if (column_family_id == kColumnFamilyIDStream) {
    type_ = kBatchTypeStream;
    kv_ = std::make_pair(key.ToString(), value.ToString());
  }
  return rocksdb::Status::OK();
}<|MERGE_RESOLUTION|>--- conflicted
+++ resolved
@@ -61,11 +61,7 @@
     sigaddset(&mask, SIGHUP);
     sigaddset(&mask, SIGPIPE);
     pthread_sigmask(SIG_BLOCK, &mask, &omask);
-<<<<<<< HEAD
-    auto s = util::SockSend(conn_->GetFD(), "+OK\r\n", conn_->GetBufferEvent());
-=======
-    auto s = util::SockSend(conn_->GetFD(), redis::SimpleString("OK"));
->>>>>>> ba6731fa
+    auto s = util::SockSend(conn_->GetFD(), redis::SimpleString("OK"), conn_->GetBufferEvent());
     if (!s.IsOK()) {
       LOG(ERROR) << "failed to send OK response to the replica: " << s.Msg();
       return;
