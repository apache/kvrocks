/*
 * Licensed to the Apache Software Foundation (ASF) under one
 * or more contributor license agreements.  See the NOTICE file
 * distributed with this work for additional information
 * regarding copyright ownership.  The ASF licenses this file
 * to you under the Apache License, Version 2.0 (the
 * "License"); you may not use this file except in compliance
 * with the License.  You may obtain a copy of the License at
 *
 *   http://www.apache.org/licenses/LICENSE-2.0
 *
 * Unless required by applicable law or agreed to in writing,
 * software distributed under the License is distributed on an
 * "AS IS" BASIS, WITHOUT WARRANTIES OR CONDITIONS OF ANY
 * KIND, either express or implied.  See the License for the
 * specific language governing permissions and limitations
 * under the License.
 *
 */

#include "redis_json.h"

#include "json.h"
#include "lock_manager.h"
#include "storage/redis_metadata.h"

namespace redis {

rocksdb::Status Json::write(Slice ns_key, JsonMetadata *metadata, const JsonValue &json_val) {
  auto batch = storage_->GetWriteBatchBase();
  WriteBatchLogData log_data(kRedisJson);
  batch->PutLogData(log_data.Encode());

  auto format = storage_->GetConfig()->json_storage_format;
  metadata->format = format;

  std::string val;
  metadata->Encode(&val);

  Status s;
  if (format == JsonStorageFormat::JSON) {
    s = json_val.Dump(&val, storage_->GetConfig()->json_max_nesting_depth);
  } else if (format == JsonStorageFormat::CBOR) {
    s = json_val.DumpCBOR(&val, storage_->GetConfig()->json_max_nesting_depth);
  } else {
    return rocksdb::Status::InvalidArgument("JSON storage format not supported");
  }
  if (!s) {
    return rocksdb::Status::InvalidArgument("Failed to encode JSON into storage: " + s.Msg());
  }

  batch->Put(metadata_cf_handle_, ns_key, val);

  return storage_->Write(storage_->DefaultWriteOptions(), batch->GetWriteBatch());
}

rocksdb::Status Json::read(const Slice &ns_key, JsonMetadata *metadata, JsonValue *value) {
  std::string bytes;
  Slice rest;

  auto s = GetMetadata(kRedisJson, ns_key, &bytes, metadata, &rest);
  if (!s.ok()) return s;

  if (metadata->format == JsonStorageFormat::JSON) {
    auto origin_res = JsonValue::FromString(rest.ToStringView());
    if (!origin_res) return rocksdb::Status::Corruption(origin_res.Msg());
    *value = *std::move(origin_res);
  } else if (metadata->format == JsonStorageFormat::CBOR) {
    auto origin_res = JsonValue::FromCBOR(rest.ToStringView());
    if (!origin_res) return rocksdb::Status::Corruption(origin_res.Msg());
    *value = *std::move(origin_res);
  } else {
    return rocksdb::Status::NotSupported("JSON storage format not supported");
  }

  return rocksdb::Status::OK();
}

rocksdb::Status Json::Info(const std::string &user_key, JsonStorageFormat *storage_format) {
  auto ns_key = AppendNamespacePrefix(user_key);

  std::string bytes;
  Slice rest;
  JsonMetadata metadata;

  auto s = GetMetadata(kRedisJson, ns_key, &bytes, &metadata, &rest);
  if (!s.ok()) return s;

  *storage_format = metadata.format;

  return rocksdb::Status::OK();
}

rocksdb::Status Json::Set(const std::string &user_key, const std::string &path, const std::string &value) {
  auto ns_key = AppendNamespacePrefix(user_key);

  LockGuard guard(storage_->GetLockManager(), ns_key);

  JsonMetadata metadata;
  JsonValue origin;
  auto s = read(ns_key, &metadata, &origin);

  if (s.IsNotFound()) {
    if (path != "$") return rocksdb::Status::InvalidArgument("new objects must be created at the root");

    auto json_res = JsonValue::FromString(value, storage_->GetConfig()->json_max_nesting_depth);
    if (!json_res) return rocksdb::Status::InvalidArgument(json_res.Msg());
    auto json_val = *std::move(json_res);

    return write(ns_key, &metadata, json_val);
  }

  if (!s.ok()) return s;

  auto new_res = JsonValue::FromString(value, storage_->GetConfig()->json_max_nesting_depth);
  if (!new_res) return rocksdb::Status::InvalidArgument(new_res.Msg());
  auto new_val = *std::move(new_res);

  auto set_res = origin.Set(path, std::move(new_val));
  if (!set_res) return rocksdb::Status::InvalidArgument(set_res.Msg());

  return write(ns_key, &metadata, origin);
}

rocksdb::Status Json::Get(const std::string &user_key, const std::vector<std::string> &paths, JsonValue *result) {
  auto ns_key = AppendNamespacePrefix(user_key);

  JsonMetadata metadata;
  JsonValue json_val;
  auto s = read(ns_key, &metadata, &json_val);
  if (!s.ok()) return s;

  JsonValue res;

  if (paths.empty()) {
    res = std::move(json_val);
  } else if (paths.size() == 1) {
    auto get_res = json_val.Get(paths[0]);
    if (!get_res) return rocksdb::Status::InvalidArgument(get_res.Msg());
    res = *std::move(get_res);
  } else {
    for (const auto &path : paths) {
      auto get_res = json_val.Get(path);
      if (!get_res) return rocksdb::Status::InvalidArgument(get_res.Msg());
      res.value.insert_or_assign(path, std::move(get_res->value));
    }
  }

  *result = std::move(res);
  return rocksdb::Status::OK();
}

rocksdb::Status Json::ArrAppend(const std::string &user_key, const std::string &path,
                                const std::vector<std::string> &values, std::vector<size_t> *result_count) {
  auto ns_key = AppendNamespacePrefix(user_key);

  std::vector<jsoncons::json> append_values;
  append_values.reserve(values.size());
  for (auto &v : values) {
    auto value_res = JsonValue::FromString(v, storage_->GetConfig()->json_max_nesting_depth);
    if (!value_res) return rocksdb::Status::InvalidArgument(value_res.Msg());
    auto value = *std::move(value_res);
    append_values.emplace_back(std::move(value.value));
  }

  LockGuard guard(storage_->GetLockManager(), ns_key);

  JsonMetadata metadata;
  JsonValue value;
  auto s = read(ns_key, &metadata, &value);
  if (!s.ok()) return s;

  auto append_res = value.ArrAppend(path, append_values);
  if (!append_res) return rocksdb::Status::InvalidArgument(append_res.Msg());
  *result_count = *append_res;

  bool is_write = std::any_of(result_count->begin(), result_count->end(), [](uint64_t c) { return c > 0; });
  if (!is_write) return rocksdb::Status::OK();

  return write(ns_key, &metadata, value);
}

rocksdb::Status Json::Type(const std::string &user_key, const std::string &path, std::vector<std::string> *results) {
  auto ns_key = AppendNamespacePrefix(user_key);

  JsonMetadata metadata;
  JsonValue json_val;
  auto s = read(ns_key, &metadata, &json_val);
  if (!s.ok()) return s;

  auto res = json_val.Type(path);
  if (!res) return rocksdb::Status::InvalidArgument(res.Msg());

  *results = *res;
  return rocksdb::Status::OK();
}

rocksdb::Status Json::Clear(const std::string &user_key, const std::string &path, size_t *result) {
  auto ns_key = AppendNamespacePrefix(user_key);

  LockGuard guard(storage_->GetLockManager(), ns_key);

  JsonValue json_val;
  JsonMetadata metadata;
  auto s = read(ns_key, &metadata, &json_val);

  if (!s.ok()) return s;

  auto res = json_val.Clear(path);
  if (!res) return rocksdb::Status::InvalidArgument(res.Msg());

  *result = *res;
  if (*result == 0) {
    return rocksdb::Status::OK();
  }

  return write(ns_key, &metadata, json_val);
}

rocksdb::Status Json::ArrLen(const std::string &user_key, const std::string &path,
                             std::vector<std::optional<uint64_t>> &arr_lens) {
  auto ns_key = AppendNamespacePrefix(user_key);
  JsonMetadata metadata;
  JsonValue json_val;
  auto s = read(ns_key, &metadata, &json_val);
  if (!s.ok()) return s;

  auto len_res = json_val.ArrLen(path, arr_lens);
  if (!len_res) return rocksdb::Status::InvalidArgument(len_res.Msg());

  return rocksdb::Status::OK();
}

<<<<<<< HEAD
rocksdb::Status Json::ObjKeys(const std::string &user_key, const std::string &path,
                              std::vector<std::optional<std::vector<std::string>>> &keys) {
  auto ns_key = AppendNamespacePrefix(user_key);
=======
rocksdb::Status Json::ArrPop(const std::string &user_key, const std::string &path, int64_t index,
                             std::vector<std::optional<JsonValue>> *results) {
  auto ns_key = AppendNamespacePrefix(user_key);

  LockGuard guard(storage_->GetLockManager(), ns_key);

>>>>>>> e0fec89c
  JsonMetadata metadata;
  JsonValue json_val;
  auto s = read(ns_key, &metadata, &json_val);
  if (!s.ok()) return s;

<<<<<<< HEAD
  auto keys_res = json_val.ObjKeys(path, keys);
  if (!keys_res) return rocksdb::Status::InvalidArgument(keys_res.Msg());

  return rocksdb::Status::OK();
}

=======
  auto pop_res = json_val.ArrPop(path, index);
  if (!pop_res) return rocksdb::Status::InvalidArgument(pop_res.Msg());
  *results = *pop_res;

  bool is_write = std::any_of(pop_res->begin(), pop_res->end(),
                              [](const std::optional<JsonValue> &val) { return val.has_value(); });
  if (!is_write) return rocksdb::Status::OK();

  return write(ns_key, &metadata, json_val);
}
>>>>>>> e0fec89c
}  // namespace redis<|MERGE_RESOLUTION|>--- conflicted
+++ resolved
@@ -231,31 +231,19 @@
   return rocksdb::Status::OK();
 }
 
-<<<<<<< HEAD
-rocksdb::Status Json::ObjKeys(const std::string &user_key, const std::string &path,
-                              std::vector<std::optional<std::vector<std::string>>> &keys) {
-  auto ns_key = AppendNamespacePrefix(user_key);
-=======
+
 rocksdb::Status Json::ArrPop(const std::string &user_key, const std::string &path, int64_t index,
                              std::vector<std::optional<JsonValue>> *results) {
   auto ns_key = AppendNamespacePrefix(user_key);
 
   LockGuard guard(storage_->GetLockManager(), ns_key);
 
->>>>>>> e0fec89c
-  JsonMetadata metadata;
-  JsonValue json_val;
-  auto s = read(ns_key, &metadata, &json_val);
-  if (!s.ok()) return s;
-
-<<<<<<< HEAD
-  auto keys_res = json_val.ObjKeys(path, keys);
-  if (!keys_res) return rocksdb::Status::InvalidArgument(keys_res.Msg());
-
-  return rocksdb::Status::OK();
-}
-
-=======
+  JsonMetadata metadata;
+  JsonValue json_val;
+  auto s = read(ns_key, &metadata, &json_val);
+  if (!s.ok()) return s;
+
+
   auto pop_res = json_val.ArrPop(path, index);
   if (!pop_res) return rocksdb::Status::InvalidArgument(pop_res.Msg());
   *results = *pop_res;
@@ -266,5 +254,14 @@
 
   return write(ns_key, &metadata, json_val);
 }
->>>>>>> e0fec89c
+
+rocksdb::Status Json::ObjKeys(const std::string &user_key, const std::string &path,
+                              std::vector<std::optional<std::vector<std::string>>> &keys) {
+  auto ns_key = AppendNamespacePrefix(user_key);
+  auto keys_res = json_val.ObjKeys(path, keys);
+  if (!keys_res) return rocksdb::Status::InvalidArgument(keys_res.Msg());
+
+  return rocksdb::Status::OK();
+}
+
 }  // namespace redis