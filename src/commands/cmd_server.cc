/*
 * Licensed to the Apache Software Foundation (ASF) under one
 * or more contributor license agreements.  See the NOTICE file
 * distributed with this work for additional information
 * regarding copyright ownership.  The ASF licenses this file
 * to you under the Apache License, Version 2.0 (the
 * "License"); you may not use this file except in compliance
 * with the License.  You may obtain a copy of the License at
 *
 *   http://www.apache.org/licenses/LICENSE-2.0
 *
 * Unless required by applicable law or agreed to in writing,
 * software distributed under the License is distributed on an
 * "AS IS" BASIS, WITHOUT WARRANTIES OR CONDITIONS OF ANY
 * KIND, either express or implied.  See the License for the
 * specific language governing permissions and limitations
 * under the License.
 *
 */

#include <rocksdb/iostats_context.h>
#include <rocksdb/perf_context.h>

#include "command_parser.h"
#include "commander.h"
#include "commands/scan_base.h"
#include "common/io_util.h"
#include "common/rdb_stream.h"
#include "config/config.h"
#include "error_constants.h"
#include "server/redis_connection.h"
#include "server/server.h"
#include "stats/disk_stats.h"
#include "storage/rdb.h"
#include "string_util.h"
#include "time_util.h"

namespace redis {

enum class AuthResult {
  OK,
  INVALID_PASSWORD,
  NO_REQUIRE_PASS,
};

AuthResult AuthenticateUser(Server *srv, Connection *conn, const std::string &user_password) {
  auto ns = srv->GetNamespace()->GetByToken(user_password);
  if (ns.IsOK()) {
    conn->SetNamespace(ns.GetValue());
    conn->BecomeUser();
    return AuthResult::OK;
  }

  const auto &requirepass = srv->GetConfig()->requirepass;
  if (!requirepass.empty() && user_password != requirepass) {
    return AuthResult::INVALID_PASSWORD;
  }

  conn->SetNamespace(kDefaultNamespace);
  conn->BecomeAdmin();
  if (requirepass.empty()) {
    return AuthResult::NO_REQUIRE_PASS;
  }

  return AuthResult::OK;
}

class CommandAuth : public Commander {
 public:
  Status Execute(Server *srv, Connection *conn, std::string *output) override {
    auto &user_password = args_[1];
    AuthResult result = AuthenticateUser(srv, conn, user_password);
    switch (result) {
      case AuthResult::OK:
        *output = redis::SimpleString("OK");
        break;
      case AuthResult::INVALID_PASSWORD:
        return {Status::RedisExecErr, "invalid password"};
      case AuthResult::NO_REQUIRE_PASS:
        return {Status::RedisExecErr, "Client sent AUTH, but no password is set"};
    }
    return Status::OK();
  }
};

class CommandNamespace : public Commander {
 public:
  Status Execute(Server *srv, Connection *conn, std::string *output) override {
    if (!conn->IsAdmin()) {
      return {Status::RedisExecErr, errAdminPermissionRequired};
    }

    Config *config = srv->GetConfig();
    std::string sub_command = util::ToLower(args_[1]);
    if (config->repl_namespace_enabled && config->IsSlave() && sub_command != "get") {
      return {Status::RedisExecErr, "namespace is read-only for slave"};
    }
    if (args_.size() == 3 && sub_command == "get") {
      if (args_[2] == "*") {
        std::vector<std::string> namespaces;
        auto tokens = srv->GetNamespace()->List();
        for (auto &token : tokens) {
          namespaces.emplace_back(token.second);  // namespace
          namespaces.emplace_back(token.first);   // token
        }
        namespaces.emplace_back(kDefaultNamespace);
        namespaces.emplace_back(config->requirepass);
        *output = redis::MultiBulkString(namespaces, false);
      } else {
        auto token = srv->GetNamespace()->Get(args_[2]);
        if (token.Is<Status::NotFound>()) {
          *output = redis::NilString();
        } else {
          *output = redis::BulkString(token.GetValue());
        }
      }
    } else if (args_.size() == 4 && sub_command == "set") {
      Status s = srv->GetNamespace()->Set(args_[2], args_[3]);
      *output = s.IsOK() ? redis::SimpleString("OK") : redis::Error("ERR " + s.Msg());
      LOG(WARNING) << "Updated namespace: " << args_[2] << " with token: " << args_[3] << ", addr: " << conn->GetAddr()
                   << ", result: " << s.Msg();
    } else if (args_.size() == 4 && sub_command == "add") {
      Status s = srv->GetNamespace()->Add(args_[2], args_[3]);
      *output = s.IsOK() ? redis::SimpleString("OK") : redis::Error("ERR " + s.Msg());
      LOG(WARNING) << "New namespace: " << args_[2] << " with token: " << args_[3] << ", addr: " << conn->GetAddr()
                   << ", result: " << s.Msg();
    } else if (args_.size() == 3 && sub_command == "del") {
      Status s = srv->GetNamespace()->Del(args_[2]);
      *output = s.IsOK() ? redis::SimpleString("OK") : redis::Error("ERR " + s.Msg());
      LOG(WARNING) << "Deleted namespace: " << args_[2] << ", addr: " << conn->GetAddr() << ", result: " << s.Msg();
    } else {
      return {Status::RedisExecErr, "NAMESPACE subcommand must be one of GET, SET, DEL, ADD"};
    }
    return Status::OK();
  }
};

class CommandKeys : public Commander {
 public:
  Status Execute(Server *srv, Connection *conn, std::string *output) override {
    std::string prefix = args_[1];
    std::vector<std::string> keys;
    redis::Database redis(srv->storage, conn->GetNamespace());

    rocksdb::Status s;
    if (prefix == "*") {
      s = redis.Keys(std::string(), &keys);
    } else {
      if (prefix[prefix.size() - 1] != '*') {
        return {Status::RedisExecErr, "only keys prefix match was supported"};
      }

      s = redis.Keys(prefix.substr(0, prefix.size() - 1), &keys);
    }
    if (!s.ok()) {
      return {Status::RedisExecErr, s.ToString()};
    }
    *output = redis::MultiBulkString(keys);
    return Status::OK();
  }
};

class CommandFlushDB : public Commander {
 public:
  Status Execute(Server *srv, Connection *conn, std::string *output) override {
    if (srv->GetConfig()->cluster_enabled) {
      if (srv->slot_migrator->IsMigrationInProgress()) {
        srv->slot_migrator->SetStopMigrationFlag(true);
        LOG(INFO) << "Stop migration task for flushdb";
      }
    }
    redis::Database redis(srv->storage, conn->GetNamespace());
    auto s = redis.FlushDB();
    LOG(WARNING) << "DB keys in namespace: " << conn->GetNamespace() << " was flushed, addr: " << conn->GetAddr();
    if (s.ok()) {
      *output = redis::SimpleString("OK");
      return Status::OK();
    }

    return {Status::RedisExecErr, s.ToString()};
  }
};

class CommandFlushAll : public Commander {
 public:
  Status Execute(Server *srv, Connection *conn, std::string *output) override {
    if (!conn->IsAdmin()) {
      return {Status::RedisExecErr, errAdminPermissionRequired};
    }

    if (srv->GetConfig()->cluster_enabled) {
      if (srv->slot_migrator->IsMigrationInProgress()) {
        srv->slot_migrator->SetStopMigrationFlag(true);
        LOG(INFO) << "Stop migration task for flushall";
      }
    }

    redis::Database redis(srv->storage, conn->GetNamespace());
    auto s = redis.FlushAll();
    if (s.ok()) {
      LOG(WARNING) << "All DB keys was flushed, addr: " << conn->GetAddr();
      *output = redis::SimpleString("OK");
      return Status::OK();
    }

    return {Status::RedisExecErr, s.ToString()};
  }
};

class CommandPing : public Commander {
 public:
  Status Execute(Server *srv, Connection *conn, std::string *output) override {
    if (args_.size() == 1) {
      *output = redis::SimpleString("PONG");
    } else if (args_.size() == 2) {
      *output = redis::BulkString(args_[1]);
    } else {
      return {Status::NotOK, errWrongNumOfArguments};
    }
    return Status::OK();
  }
};

class CommandSelect : public Commander {
 public:
  Status Execute(Server *srv, Connection *conn, std::string *output) override {
    *output = redis::SimpleString("OK");
    return Status::OK();
  }
};

class CommandConfig : public Commander {
 public:
  Status Execute(Server *srv, Connection *conn, std::string *output) override {
    if (!conn->IsAdmin()) {
      return {Status::RedisExecErr, errAdminPermissionRequired};
    }

    Config *config = srv->GetConfig();
    std::string sub_command = util::ToLower(args_[1]);
    if ((sub_command == "rewrite" && args_.size() != 2) || (sub_command == "get" && args_.size() != 3) ||
        (sub_command == "set" && args_.size() != 4)) {
      return {Status::RedisExecErr, errWrongNumOfArguments};
    }

    if (args_.size() == 2 && sub_command == "rewrite") {
      Status s = config->Rewrite(srv->GetNamespace()->List());
      if (!s.IsOK()) return {Status::RedisExecErr, s.Msg()};

      *output = redis::SimpleString("OK");
      LOG(INFO) << "# CONFIG REWRITE executed with success";
    } else if (args_.size() == 3 && sub_command == "get") {
      std::vector<std::string> values;
      config->Get(args_[2], &values);
      *output = redis::MultiBulkString(values);
    } else if (args_.size() == 4 && sub_command == "set") {
      Status s = config->Set(srv, args_[2], args_[3]);
      if (!s.IsOK()) {
        return {Status::RedisExecErr, "CONFIG SET '" + args_[2] + "' error: " + s.Msg()};
      } else {
        *output = redis::SimpleString("OK");
      }
    } else {
      return {Status::RedisExecErr, "CONFIG subcommand must be one of GET, SET, REWRITE"};
    }
    return Status::OK();
  }
};

class CommandInfo : public Commander {
 public:
  Status Execute(Server *srv, Connection *conn, std::string *output) override {
    std::string section = "all";
    if (args_.size() == 2) {
      section = util::ToLower(args_[1]);
    } else if (args_.size() > 2) {
      return {Status::RedisParseErr, errInvalidSyntax};
    }
    std::string info;
    srv->GetInfo(conn->GetNamespace(), section, &info);
    *output = redis::BulkString(info);
    return Status::OK();
  }
};

class CommandDisk : public Commander {
 public:
  Status Parse(const std::vector<std::string> &args) override {
    std::string opname = util::ToLower(args[1]);
    if (opname != "usage") return {Status::RedisInvalidCmd, "Unknown operation"};
    return Commander::Parse(args);
  }

  Status Execute(Server *srv, Connection *conn, std::string *output) override {
    RedisType type = kRedisNone;
    redis::Disk disk_db(srv->storage, conn->GetNamespace());
    auto s = disk_db.Type(args_[2], &type);
    if (!s.ok()) return {Status::RedisExecErr, s.ToString()};

    uint64_t result = 0;
    s = disk_db.GetKeySize(args_[2], type, &result);
    if (!s.ok()) {
      // Redis returns the Nil string when the key does not exist
      if (s.IsNotFound()) {
        *output = redis::NilString();
        return Status::OK();
      }
      return {Status::RedisExecErr, s.ToString()};
    }

    *output = redis::Integer(result);
    return Status::OK();
  }
};

class CommandMemory : public CommandDisk {};

class CommandRole : public Commander {
 public:
  Status Execute(Server *srv, Connection *conn, std::string *output) override {
    srv->GetRoleInfo(output);
    return Status::OK();
  }
};

class CommandDBSize : public Commander {
 public:
  Status Execute(Server *srv, Connection *conn, std::string *output) override {
    std::string ns = conn->GetNamespace();
    if (args_.size() == 1) {
      KeyNumStats stats;
      srv->GetLatestKeyNumStats(ns, &stats);
      *output = redis::Integer(stats.n_key);
    } else if (args_.size() == 2 && args_[1] == "scan") {
      Status s = srv->AsyncScanDBSize(ns);
      if (s.IsOK()) {
        *output = redis::SimpleString("OK");
      } else {
        return {Status::RedisExecErr, s.Msg()};
      }
    } else {
      return {Status::RedisExecErr, "DBSIZE subcommand only supports scan"};
    }
    return Status::OK();
  }
};

class CommandPerfLog : public Commander {
 public:
  Status Parse(const std::vector<std::string> &args) override {
    subcommand_ = util::ToLower(args[1]);
    if (subcommand_ != "reset" && subcommand_ != "get" && subcommand_ != "len") {
      return {Status::NotOK, "PERFLOG subcommand must be one of RESET, LEN, GET"};
    }

    if (subcommand_ == "get" && args.size() >= 3) {
      if (args[2] == "*") {
        cnt_ = 0;
      } else {
        cnt_ = GET_OR_RET(ParseInt<int64_t>(args[2], 10));
      }
    }

    return Status::OK();
  }

  Status Execute(Server *srv, Connection *conn, std::string *output) override {
    auto perf_log = srv->GetPerfLog();
    if (subcommand_ == "len") {
      *output = redis::Integer(static_cast<int64_t>(perf_log->Size()));
    } else if (subcommand_ == "reset") {
      perf_log->Reset();
      *output = redis::SimpleString("OK");
    } else if (subcommand_ == "get") {
      *output = perf_log->GetLatestEntries(cnt_);
    }
    return Status::OK();
  }

 private:
  std::string subcommand_;
  int64_t cnt_ = 10;
};

class CommandSlowlog : public Commander {
 public:
  Status Parse(const std::vector<std::string> &args) override {
    subcommand_ = util::ToLower(args[1]);
    if (subcommand_ != "reset" && subcommand_ != "get" && subcommand_ != "len") {
      return {Status::NotOK, "SLOWLOG subcommand must be one of RESET, LEN, GET"};
    }

    if (subcommand_ == "get" && args.size() >= 3) {
      if (args[2] == "*") {
        cnt_ = 0;
      } else {
        cnt_ = GET_OR_RET(ParseInt<int64_t>(args[2], 10));
      }
    }

    return Status::OK();
  }

  Status Execute(Server *srv, Connection *conn, std::string *output) override {
    auto slowlog = srv->GetSlowLog();
    if (subcommand_ == "reset") {
      slowlog->Reset();
      *output = redis::SimpleString("OK");
      return Status::OK();
    } else if (subcommand_ == "len") {
      *output = redis::Integer(static_cast<int64_t>(slowlog->Size()));
      return Status::OK();
    } else if (subcommand_ == "get") {
      *output = slowlog->GetLatestEntries(cnt_);
      return Status::OK();
    }
    return {Status::NotOK, "SLOWLOG subcommand must be one of RESET, LEN, GET"};
  }

 private:
  std::string subcommand_;
  int64_t cnt_ = 10;
};

class CommandClient : public Commander {
 public:
  Status Parse(const std::vector<std::string> &args) override {
    subcommand_ = util::ToLower(args[1]);
    // subcommand: getname id kill list info setname
    if ((subcommand_ == "id" || subcommand_ == "getname" || subcommand_ == "list" || subcommand_ == "info") &&
        args.size() == 2) {
      return Status::OK();
    }

    if ((subcommand_ == "setname") && args.size() == 3) {
      // Check if the charset is ok. We need to do this otherwise
      // CLIENT LIST or CLIENT INFO format will break. You should always be able to
      // split by space to get the different fields.
      for (auto ch : args[2]) {
        if (ch < '!' || ch > '~') {
          return {Status::RedisInvalidCmd, "Client names cannot contain spaces, newlines or special characters"};
        }
      }

      conn_name_ = args[2];
      return Status::OK();
    }

    if ((subcommand_ == "kill")) {
      if (args.size() == 2) {
        return {Status::RedisParseErr, errInvalidSyntax};
      }

      if (args.size() == 3) {
        addr_ = args[2];
        new_format_ = false;
        return Status::OK();
      }

      size_t i = 2;
      new_format_ = true;

      while (i < args.size()) {
        bool more_args = i < args.size();
        if (!strcasecmp(args[i].c_str(), "addr") && more_args) {
          addr_ = args[i + 1];
        } else if (!strcasecmp(args[i].c_str(), "id") && more_args) {
          auto parse_result = ParseInt<uint64_t>(args[i + 1], 10);
          if (!parse_result) {
            return {Status::RedisParseErr, errValueNotInteger};
          }

          id_ = *parse_result;
        } else if (!strcasecmp(args[i].c_str(), "skipme") && more_args) {
          if (!strcasecmp(args[i + 1].c_str(), "yes")) {
            skipme_ = true;
          } else if (!strcasecmp(args[i + 1].c_str(), "no")) {
            skipme_ = false;
          } else {
            return {Status::RedisParseErr, errInvalidSyntax};
          }
        } else if (!strcasecmp(args[i].c_str(), "type") && more_args) {
          if (!strcasecmp(args[i + 1].c_str(), "normal")) {
            kill_type_ |= kTypeNormal;
          } else if (!strcasecmp(args[i + 1].c_str(), "pubsub")) {
            kill_type_ |= kTypePubsub;
          } else if (!strcasecmp(args[i + 1].c_str(), "master")) {
            kill_type_ |= kTypeMaster;
          } else if (!strcasecmp(args[i + 1].c_str(), "replica") || !strcasecmp(args[i + 1].c_str(), "slave")) {
            kill_type_ |= kTypeSlave;
          } else {
            return {Status::RedisParseErr, errInvalidSyntax};
          }
        } else {
          return {Status::RedisParseErr, errInvalidSyntax};
        }
        i += 2;
      }
      return Status::OK();
    }
    return {Status::RedisInvalidCmd, "Syntax error, try CLIENT LIST|INFO|KILL ip:port|GETNAME|SETNAME"};
  }

  Status Execute(Server *srv, Connection *conn, std::string *output) override {
    if (subcommand_ == "list") {
      *output = redis::BulkString(srv->GetClientsStr());
      return Status::OK();
    } else if (subcommand_ == "info") {
      *output = redis::BulkString(conn->ToString());
      return Status::OK();
    } else if (subcommand_ == "setname") {
      conn->SetName(conn_name_);
      *output = redis::SimpleString("OK");
      return Status::OK();
    } else if (subcommand_ == "getname") {
      std::string name = conn->GetName();
      *output = name == "" ? redis::NilString() : redis::BulkString(name);
      return Status::OK();
    } else if (subcommand_ == "id") {
      *output = redis::Integer(conn->GetID());
      return Status::OK();
    } else if (subcommand_ == "kill") {
      int64_t killed = 0;
      srv->KillClient(&killed, addr_, id_, kill_type_, skipme_, conn);
      if (new_format_) {
        *output = redis::Integer(killed);
      } else {
        if (killed == 0)
          return {Status::RedisExecErr, "No such client"};
        else
          *output = redis::SimpleString("OK");
      }
      return Status::OK();
    }

    return {Status::RedisInvalidCmd, "Syntax error, try CLIENT LIST|INFO|KILL ip:port|GETNAME|SETNAME"};
  }

 private:
  std::string addr_;
  std::string conn_name_;
  std::string subcommand_;
  bool skipme_ = false;
  int64_t kill_type_ = 0;
  uint64_t id_ = 0;
  bool new_format_ = true;
};

class CommandMonitor : public Commander {
 public:
  Status Execute(Server *srv, Connection *conn, std::string *output) override {
    conn->Owner()->BecomeMonitorConn(conn);
    *output = redis::SimpleString("OK");
    return Status::OK();
  }
};

class CommandShutdown : public Commander {
 public:
  Status Execute(Server *srv, Connection *conn, std::string *output) override {
    if (!conn->IsAdmin()) {
      return {Status::RedisExecErr, errAdminPermissionRequired};
    }

    if (!srv->IsStopped()) {
      LOG(INFO) << "bye bye";
      srv->Stop();
    }
    return Status::OK();
  }
};

class CommandQuit : public Commander {
 public:
  Status Execute(Server *srv, Connection *conn, std::string *output) override {
    conn->EnableFlag(redis::Connection::kCloseAfterReply);
    *output = redis::SimpleString("OK");
    return Status::OK();
  }
};

class CommandDebug : public Commander {
 public:
  Status Parse(const std::vector<std::string> &args) override {
    subcommand_ = util::ToLower(args[1]);
    if ((subcommand_ == "sleep") && args.size() == 3) {
      auto second = ParseFloat(args[2]);
      if (!second) {
        return {Status::RedisParseErr, "invalid debug sleep time"};
      }

      microsecond_ = static_cast<uint64_t>(*second * 1000 * 1000);
      return Status::OK();
    } else if (subcommand_ == "protocol" && args.size() == 3) {
      protocol_type_ = util::ToLower(args[2]);
      return Status::OK();
    }
    return {Status::RedisInvalidCmd, "Syntax error, DEBUG SLEEP <seconds>|PROTOCOL <type>"};
  }

  Status Execute(Server *srv, Connection *conn, std::string *output) override {
    if (subcommand_ == "sleep") {
      usleep(microsecond_);
      *output = redis::SimpleString("OK");
    } else if (subcommand_ == "protocol") {  // protocol type
      if (protocol_type_ == "string") {
        *output = redis::BulkString("Hello World");
      } else if (protocol_type_ == "integer") {
        *output = redis::Integer(12345);
      } else if (protocol_type_ == "array") {
        *output = redis::MultiLen(3);
        for (int i = 0; i < 3; i++) {
          *output += redis::Integer(i);
        }
      } else if (protocol_type_ == "true") {
        *output = redis::Bool(conn->GetProtocolVersion(), true);
      } else if (protocol_type_ == "false") {
        *output = redis::Bool(conn->GetProtocolVersion(), false);
      } else {
        *output =
            redis::Error("Wrong protocol type name. Please use one of the following: string|int|array|true|false");
      }
    } else {
      return {Status::RedisInvalidCmd, "Unknown subcommand, should be DEBUG or PROTOCOL"};
    }
    return Status::OK();
  }

 private:
  std::string subcommand_;
  std::string protocol_type_;
  uint64_t microsecond_ = 0;
};

class CommandCommand : public Commander {
 public:
  Status Execute(Server *srv, Connection *conn, std::string *output) override {
    if (args_.size() == 1) {
      CommandTable::GetAllCommandsInfo(output);
    } else {
      std::string sub_command = util::ToLower(args_[1]);
      if ((sub_command == "count" && args_.size() != 2) || (sub_command == "getkeys" && args_.size() < 3) ||
          (sub_command == "info" && args_.size() < 3)) {
        return {Status::RedisExecErr, errWrongNumOfArguments};
      }

      if (sub_command == "count") {
        *output = redis::Integer(CommandTable::Size());
      } else if (sub_command == "info") {
        CommandTable::GetCommandsInfo(output, std::vector<std::string>(args_.begin() + 2, args_.end()));
      } else if (sub_command == "getkeys") {
        auto cmd_iter = CommandTable::GetOriginal()->find(util::ToLower(args_[2]));
        if (cmd_iter == CommandTable::GetOriginal()->end()) {
          return {Status::RedisUnknownCmd, "Invalid command specified"};
        }

        std::vector<int> keys_indexes;
        auto s = CommandTable::GetKeysFromCommand(
            cmd_iter->second, std::vector<std::string>(args_.begin() + 2, args_.end()), &keys_indexes);
        if (!s.IsOK()) return s;

        if (keys_indexes.size() == 0) {
          return {Status::RedisExecErr, "Invalid arguments specified for command"};
        }

        std::vector<std::string> keys;
        keys.reserve(keys_indexes.size());
        for (const auto &key_index : keys_indexes) {
          keys.emplace_back(args_[key_index + 2]);
        }
        *output = redis::MultiBulkString(keys);
      } else {
        return {Status::RedisExecErr, "Command subcommand must be one of COUNT, GETKEYS, INFO"};
      }
    }
    return Status::OK();
  }
};

class CommandEcho : public Commander {
 public:
  Status Execute(Server *srv, Connection *conn, std::string *output) override {
    *output = redis::BulkString(args_[1]);
    return Status::OK();
  }
};

class CommandTime : public Commander {
 public:
  Status Execute(Server *srv, Connection *conn, std::string *output) override {
    uint64_t now = util::GetTimeStampUS();
    uint64_t s = now / 1000 / 1000;         // unix time in seconds.
    uint64_t us = now - (s * 1000 * 1000);  // microseconds.

    *output = redis::MultiLen(2);
    *output += redis::BulkString(std::to_string(s));
    *output += redis::BulkString(std::to_string(us));

    return Status::OK();
  }
};

/*
 * HELLO [<protocol-version> [AUTH [<password>|<username> <password>]] [SETNAME <name>] ]
 *   Note that the <username> should always be `default` if provided otherwise AUTH fails.
 *   And it is only meant to be aligning syntax with Redis HELLO.
 */
class CommandHello final : public Commander {
 public:
  Status Execute(Server *srv, Connection *conn, std::string *output) override {
    size_t next_arg = 1;
    int protocol = 2;  // default protocol version is 2
    if (args_.size() >= 2) {
      auto parse_result = ParseInt<int>(args_[next_arg], 10);
      ++next_arg;
      if (!parse_result) {
        return {Status::NotOK, "Protocol version is not an integer or out of range"};
      }

      protocol = *parse_result;

      // In redis, it will check protocol < 2 or protocol > 3,
      // kvrocks only supports REPL2 by now, but for supporting some
      // `hello 3`, it will not report error when using 3.
      if (protocol < 2 || protocol > 3) {
        return {Status::NotOK, "-NOPROTO unsupported protocol version"};
      }
    }

    // Handling AUTH and SETNAME
    for (; next_arg < args_.size(); ++next_arg) {
      size_t more_args = args_.size() - next_arg - 1;
      const std::string &opt = args_[next_arg];
      if (util::ToLower(opt) == "auth" && more_args != 0) {
        if (more_args == 2 || more_args == 4) {
          if (args_[next_arg + 1] != "default") {
            return {Status::NotOK, "invalid password"};
          }
          next_arg++;
        }
        const auto &user_password = args_[next_arg + 1];
        auto auth_result = AuthenticateUser(srv, conn, user_password);
        switch (auth_result) {
          case AuthResult::INVALID_PASSWORD:
            return {Status::NotOK, "invalid password"};
          case AuthResult::NO_REQUIRE_PASS:
            return {Status::NotOK, "Client sent AUTH, but no password is set"};
          case AuthResult::OK:
            break;
        }
        next_arg += 1;
      } else if (util::ToLower(opt) == "setname" && more_args != 0) {
        const std::string &name = args_[next_arg + 1];
        conn->SetName(name);
        next_arg += 1;
      } else {
        return {Status::RedisExecErr, "Syntax error in HELLO option " + opt};
      }
    }

    std::vector<std::string> output_list;
    output_list.push_back(redis::BulkString("server"));
    output_list.push_back(redis::BulkString("redis"));
    output_list.push_back(redis::BulkString("proto"));
    if (srv->GetConfig()->resp3_enabled) {
      output_list.push_back(redis::Integer(protocol));
      conn->SetProtocolVersion(protocol == 3 ? RESP::v3 : RESP::v2);
    } else {
      output_list.push_back(redis::Integer(2));
    }

    output_list.push_back(redis::BulkString("mode"));
    // Note: sentinel is not supported in kvrocks.
    if (srv->GetConfig()->cluster_enabled) {
      output_list.push_back(redis::BulkString("cluster"));
    } else {
      output_list.push_back(redis::BulkString("standalone"));
    }
    *output = redis::Array(output_list);
    return Status::OK();
  }
};

class CommandScan : public CommandScanBase {
 public:
  CommandScan() : CommandScanBase() {}

  Status Parse(const std::vector<std::string> &args) override {
    if (args.size() % 2 != 0) {
      return {Status::RedisParseErr, errWrongNumOfArguments};
    }

    ParseCursor(args[1]);
    if (args.size() >= 4) {
      Status s = ParseMatchAndCountParam(util::ToLower(args[2]), args_[3]);
      if (!s.IsOK()) {
        return s;
      }
    }

    if (args.size() >= 6) {
      Status s = ParseMatchAndCountParam(util::ToLower(args[4]), args_[5]);
      if (!s.IsOK()) {
        return s;
      }
    }
    return Commander::Parse(args);
  }

  static std::string GenerateOutput(Server *srv, const std::vector<std::string> &keys, const std::string &end_cursor) {
    std::vector<std::string> list;
    if (!end_cursor.empty()) {
      list.emplace_back(
          redis::BulkString(srv->GenerateCursorFromKeyName(end_cursor, CursorType::kTypeBase, kCursorPrefix)));
    } else {
      list.emplace_back(redis::BulkString("0"));
    }

    list.emplace_back(redis::MultiBulkString(keys, false));

    return redis::Array(list);
  }

  Status Execute(Server *srv, Connection *conn, std::string *output) override {
    redis::Database redis_db(srv->storage, conn->GetNamespace());
    auto key_name = srv->GetKeyNameFromCursor(cursor_, CursorType::kTypeBase);

    std::vector<std::string> keys;
    std::string end_key;
    auto s = redis_db.Scan(key_name, limit_, prefix_, &keys, &end_key);
    if (!s.ok()) {
      return {Status::RedisExecErr, s.ToString()};
    }
    *output = GenerateOutput(srv, keys, end_key);
    return Status::OK();
  }
};

class CommandRandomKey : public Commander {
 public:
  Status Execute(Server *srv, Connection *conn, std::string *output) override {
    std::string key;
    auto cursor = srv->GetLastRandomKeyCursor();
    redis::Database redis(srv->storage, conn->GetNamespace());
    auto s = redis.RandomKey(cursor, &key);
    if (!s.ok()) {
      return {Status::RedisExecErr, s.ToString()};
    }
    srv->SetLastRandomKeyCursor(key);
    *output = redis::BulkString(key);
    return Status::OK();
  }
};

class CommandCompact : public Commander {
 public:
  Status Execute(Server *srv, Connection *conn, std::string *output) override {
    std::string begin_key, end_key;
    auto ns = conn->GetNamespace();

    if (ns != kDefaultNamespace) {
      std::string prefix = ComposeNamespaceKey(ns, "", false);

      redis::Database redis_db(srv->storage, conn->GetNamespace());
      auto s = redis_db.FindKeyRangeWithPrefix(prefix, std::string(), &begin_key, &end_key);
      if (!s.ok()) {
        if (s.IsNotFound()) {
          *output = redis::SimpleString("OK");
          return Status::OK();
        }

        return {Status::RedisExecErr, s.ToString()};
      }
    }

    Status s = srv->AsyncCompactDB(begin_key, end_key);
    if (!s.IsOK()) return s;

    *output = redis::SimpleString("OK");
    LOG(INFO) << "Compact was triggered by manual with executed success";
    return Status::OK();
  }
};

class CommandBGSave : public Commander {
 public:
  Status Execute(Server *srv, Connection *conn, std::string *output) override {
    if (!conn->IsAdmin()) {
      return {Status::RedisExecErr, errAdminPermissionRequired};
    }

    Status s = srv->AsyncBgSaveDB();
    if (!s.IsOK()) return s;

    *output = redis::SimpleString("OK");
    LOG(INFO) << "BGSave was triggered by manual with executed success";
    return Status::OK();
  }
};

class CommandFlushBackup : public Commander {
 public:
  Status Execute(Server *srv, Connection *conn, std::string *output) override {
    if (!conn->IsAdmin()) {
      return {Status::RedisExecErr, errAdminPermissionRequired};
    }

    Status s = srv->AsyncPurgeOldBackups(0, 0);
    if (!s.IsOK()) return s;

    *output = redis::SimpleString("OK");
    LOG(INFO) << "flushbackup was triggered by manual with executed success";
    return Status::OK();
  }
};

class CommandSlaveOf : public Commander {
 public:
  static Status IsTryingToReplicateItself(Server *srv, const std::string &host, uint32_t port) {
    auto ip_addresses = util::LookupHostByName(host);
    if (!ip_addresses) {
      return {Status::NotOK, "Can not resolve hostname: " + host};
    }
    for (auto &ip : *ip_addresses) {
      if (util::MatchListeningIP(srv->GetConfig()->binds, ip) && port == srv->GetConfig()->port) {
        return {Status::NotOK, "can't replicate itself"};
      }
      for (std::pair<std::string, uint32_t> &host_port_pair : srv->GetSlaveHostAndPort()) {
        if (host_port_pair.first == ip && host_port_pair.second == port) {
          return {Status::NotOK, "can't replicate your own replicas"};
        }
      }
    }
    return Status::OK();
  }

  Status Parse(const std::vector<std::string> &args) override {
    host_ = args[1];
    const auto &port = args[2];
    if (util::ToLower(host_) == "no" && util::ToLower(port) == "one") {
      host_.clear();
      return Status::OK();
    }

    auto parse_result = ParseInt<uint32_t>(port, 10);
    if (!parse_result) {
      return {Status::RedisParseErr, "port should be number"};
    }

    port_ = *parse_result;
    return Commander::Parse(args);
  }

  Status Execute(Server *srv, Connection *conn, std::string *output) override {
    if (srv->GetConfig()->cluster_enabled) {
      return {Status::RedisExecErr, "can't change to slave in cluster mode"};
    }

    if (srv->GetConfig()->rocks_db.write_options.disable_wal) {
      return {Status::RedisExecErr, "slaveof doesn't work with disable_wal option"};
    }

    if (!conn->IsAdmin()) {
      return {Status::RedisExecErr, errAdminPermissionRequired};
    }

    if (host_.empty()) {
      auto s = srv->RemoveMaster();
      if (!s.IsOK()) {
        return s.Prefixed("failed to remove master");
      }

      *output = redis::SimpleString("OK");
      LOG(WARNING) << "MASTER MODE enabled (user request from '" << conn->GetAddr() << "')";
      if (srv->GetConfig()->cluster_enabled) {
        srv->slot_migrator->SetStopMigrationFlag(false);
        LOG(INFO) << "Change server role to master, restart migration task";
      }

      return Status::OK();
    }

    auto s = IsTryingToReplicateItself(srv, host_, port_);
    if (!s.IsOK()) {
      return {Status::RedisExecErr, s.Msg()};
    }
    s = srv->AddMaster(host_, port_, false);
    if (s.IsOK()) {
      *output = redis::SimpleString("OK");
      LOG(WARNING) << "SLAVE OF " << host_ << ":" << port_ << " enabled (user request from '" << conn->GetAddr()
                   << "')";
      if (srv->GetConfig()->cluster_enabled) {
        srv->slot_migrator->SetStopMigrationFlag(true);
        LOG(INFO) << "Change server role to slave, stop migration task";
      }
    } else {
      LOG(ERROR) << "SLAVE OF " << host_ << ":" << port_ << " (user request from '" << conn->GetAddr()
                 << "') encounter error: " << s.Msg();
    }

    return s;
  }

 private:
  std::string host_;
  uint32_t port_ = 0;
};

class CommandStats : public Commander {
 public:
  Status Execute(Server *srv, Connection *conn, std::string *output) override {
    std::string stats_json = srv->GetRocksDBStatsJson();
    *output = redis::BulkString(stats_json);
    return Status::OK();
  }
};

static uint64_t GenerateConfigFlag(const std::vector<std::string> &args) {
  if (args.size() >= 2 && util::EqualICase(args[1], "set")) {
    return kCmdExclusive;
  }

  return 0;
}

class CommandLastSave : public Commander {
 public:
  Status Execute(Server *srv, Connection *conn, std::string *output) override {
    if (!conn->IsAdmin()) {
      return {Status::RedisExecErr, errAdminPermissionRequired};
    }

    int64_t unix_sec = srv->GetLastBgsaveTime();
    *output = redis::Integer(unix_sec);
    return Status::OK();
  }
};

class CommandRestore : public Commander {
 public:
  Status Parse(const std::vector<std::string> &args) override {
    CommandParser parser(args, 4);
    ttl_ms_ = GET_OR_RET(ParseInt<int64_t>(args[2], {0, INT64_MAX}, 10));
    while (parser.Good()) {
      if (parser.EatEqICase("replace")) {
        replace_ = true;
      } else if (parser.EatEqICase("absttl")) {
        absttl_ = true;
      } else if (parser.EatEqICase("idletime")) {
        // idle time is not supported in Kvrocks, so just skip it
        auto idle_time = GET_OR_RET(parser.TakeInt());
        if (idle_time < 0) {
          return {Status::RedisParseErr, "IDLETIME can't be negative"};
        }
      } else if (parser.EatEqICase("freq")) {
        // freq is not supported in Kvrocks, so just skip it
        auto freq = GET_OR_RET(parser.TakeInt());
        if (freq < 0 || freq > 255) {
          return {Status::RedisParseErr, "FREQ must be >= 0 and <= 255"};
        }
      } else {
        return {Status::RedisParseErr, errInvalidSyntax};
      }
    }
    return Status::OK();
  }

  Status Execute(Server *srv, Connection *conn, std::string *output) override {
    rocksdb::Status db_status;
    redis::Database redis(srv->storage, conn->GetNamespace());
    if (!replace_) {
      int count = 0;
      db_status = redis.Exists({args_[1]}, &count);
      if (!db_status.ok()) {
        return {Status::RedisExecErr, db_status.ToString()};
      }
      if (count > 0) {
        return {Status::RedisExecErr, "target key name already exists."};
      }
    } else {
      db_status = redis.Del(args_[1]);
      if (!db_status.ok() && !db_status.IsNotFound()) {
        return {Status::RedisExecErr, db_status.ToString()};
      }
    }
    if (ttl_ms_ && absttl_) {
      auto now = util::GetTimeStampMS();
      if (ttl_ms_ <= now) {
        // return ok if the ttl is already expired
        *output = redis::SimpleString("OK");
        return Status::OK();
      }
      ttl_ms_ -= now;
    }

    auto stream_ptr = std::make_unique<RdbStringStream>(args_[3]);
    RDB rdb(srv->storage, conn->GetNamespace(), std::move(stream_ptr));
    auto s = rdb.Restore(args_[1], args_[3], ttl_ms_);
    if (!s.IsOK()) return {Status::RedisExecErr, s.Msg()};
    *output = redis::SimpleString("OK");
    return Status::OK();
  }

 private:
  bool replace_ = false;
  bool absttl_ = false;
  uint64_t ttl_ms_ = 0;
};

// command format: rdb load <path> [NX]  [DB index]
class CommandRdb : public Commander {
 public:
  Status Parse(const std::vector<std::string> &args) override {
    CommandParser parser(args, 1);

    type_ = GET_OR_RET(parser.TakeStr());
    if (!util::EqualICase(type_, "load")) {
      return {Status::RedisParseErr, "unknown subcommand"};
    }

    path_ = GET_OR_RET(parser.TakeStr());
    while (parser.Good()) {
      if (parser.EatEqICase("NX")) {
        overwrite_exist_key_ = false;
      } else if (parser.EatEqICase("DB")) {
        db_index_ = GET_OR_RET(parser.TakeInt<uint32_t>());
      } else {
        return {Status::RedisParseErr, errInvalidSyntax};
      }
    }

    return Status::OK();
  }

  Status Execute(Server *srv, Connection *conn, std::string *output) override {
    if (!conn->IsAdmin()) {
      return {Status::RedisExecErr, errAdminPermissionRequired};
    }

    redis::Database redis(srv->storage, conn->GetNamespace());

    auto stream_ptr = std::make_unique<RdbFileStream>(path_);
    GET_OR_RET(stream_ptr->Open());

    RDB rdb(srv->storage, conn->GetNamespace(), std::move(stream_ptr));
    GET_OR_RET(rdb.LoadRdb(db_index_, overwrite_exist_key_));

    *output = redis::SimpleString("OK");
    return Status::OK();
  }

 private:
  std::string type_;
  std::string path_;
  bool overwrite_exist_key_ = true;  // default overwrite exist key
  uint32_t db_index_ = 0;
};

class CommandAnalyze : public Commander {
 public:
  Status Parse(const std::vector<std::string> &args) override {
    if (args.size() <= 1) return {Status::RedisExecErr, errInvalidSyntax};
    for (unsigned int i = 1; i < args.size(); ++i) {
      command_args_.push_back(args[i]);
    }
    return Status::OK();
  }
  Status Execute(Server *srv, Connection *conn, std::string *output) override {
    auto commands = redis::CommandTable::Get();
    auto cmd_iter = commands->find(util::ToLower(command_args_[0]));
    if (cmd_iter == commands->end()) {
      // unsupported redis command
      return {Status::RedisExecErr, errInvalidSyntax};
    }
    auto redis_cmd = cmd_iter->second;
    auto cmd = redis_cmd->factory();
    cmd->SetAttributes(redis_cmd);
    cmd->SetArgs(command_args_);

    int arity = cmd->GetAttributes()->arity;
    if ((arity > 0 && static_cast<int>(command_args_.size()) != arity) ||
        (arity < 0 && static_cast<int>(command_args_.size()) < -arity)) {
      *output = redis::Error("ERR wrong number of arguments");
      return {Status::RedisExecErr, errWrongNumOfArguments};
    }

    auto s = cmd->Parse(command_args_);
    if (!s.IsOK()) {
      return s;
    }

    auto prev_perf_level = rocksdb::GetPerfLevel();
    rocksdb::SetPerfLevel(rocksdb::PerfLevel::kEnableTimeExceptForMutex);
    rocksdb::get_perf_context()->Reset();
    rocksdb::get_iostats_context()->Reset();

    std::string command_output;
    s = cmd->Execute(srv, conn, &command_output);
    if (!s.IsOK()) {
      return s;
    }

    if (command_output[0] == '-') {
      *output = command_output;
      return s;
    }

    std::string perf_context = rocksdb::get_perf_context()->ToString(true);
    std::string iostats_context = rocksdb::get_iostats_context()->ToString(true);
    rocksdb::get_perf_context()->Reset();
    rocksdb::get_iostats_context()->Reset();
    rocksdb::SetPerfLevel(prev_perf_level);

    *output = redis::MultiLen(3);  // command output + perf context + iostats context
    *output += command_output;
    *output += redis::BulkString(perf_context);
    *output += redis::BulkString(iostats_context);
    return Status::OK();
  }

 private:
  std::vector<std::string> command_args_;
};

<<<<<<< HEAD
class CommandApplyBatch : public Commander {
 public:
  Status Parse(const std::vector<std::string> &args) override {
    raw_batch_ = args[1];
    if (args.size() > 2) {
      if (args.size() > 3) {
        return {Status::RedisParseErr, errWrongNumOfArguments};
      }
      if (!util::EqualICase(args[2], "lowpri")) {
        return {Status::RedisParseErr, "only support LOWPRI option"};
      }
      low_pri_ = true;
    }
    return Commander::Parse(args);
  }

  Status Execute(Server *svr, Connection *conn, std::string *output) override {
    size_t size = raw_batch_.size();
    auto options = svr->storage->DefaultWriteOptions();
    options.low_pri = low_pri_;
    auto s = svr->storage->ApplyWriteBatch(options, std::move(raw_batch_));
    if (!s.IsOK()) {
      return {Status::RedisExecErr, s.Msg()};
    }
    *output = redis::Integer(size);
    return Status::OK();
  }

 private:
  std::string raw_batch_;
  bool low_pri_ = false;
=======
class CommandReset : public Commander {
 public:
  Status Execute(Server *srv, Connection *conn, std::string *output) override {
    // 1. Discards the current MULTI transaction block, if one exists.
    if (conn->IsFlagEnabled(Connection::kMultiExec)) {
      conn->ResetMultiExec();
    }
    // 2. Unwatches all keys WATCHed by the connection.
    srv->ResetWatchedKeys(conn);
    // 3. Disables CLIENT TRACKING, if in use. (not yet supported)
    // 4. Sets the connection to READWRITE mode.
    // 5. Cancels the connection's ASKING mode, if previously set. (not yet supported)
    // 6. Sets CLIENT REPLY to ON. (not yet supported)
    // 9. Exits MONITOR mode, when applicable.
    if (conn->IsFlagEnabled(Connection::kMonitor)) {
      conn->Owner()->QuitMonitorConn(conn);
    }
    // 10. Aborts Pub/Sub's subscription state (SUBSCRIBE and PSUBSCRIBE), when appropriate.
    if (conn->SubscriptionsCount() != 0) {
      conn->UnsubscribeAll();
    }
    if (conn->PSubscriptionsCount() != 0) {
      conn->PUnsubscribeAll();
    }
    // 11. Deauthenticates the connection, requiring a call AUTH to reauthenticate when authentication is enabled.
    conn->SetNamespace(kDefaultNamespace);
    conn->BecomeAdmin();
    // 12. Turns off NO-EVICT / NO-TOUCH mode. (not yet supported)
    *output = redis::SimpleString("RESET");
    return Status::OK();
  }
>>>>>>> 5cbc123e
};

REDIS_REGISTER_COMMANDS(MakeCmdAttr<CommandAuth>("auth", 2, "read-only ok-loading", 0, 0, 0),
                        MakeCmdAttr<CommandPing>("ping", -1, "read-only", 0, 0, 0),
                        MakeCmdAttr<CommandSelect>("select", 2, "read-only", 0, 0, 0),
                        MakeCmdAttr<CommandInfo>("info", -1, "read-only ok-loading", 0, 0, 0),
                        MakeCmdAttr<CommandRole>("role", 1, "read-only ok-loading", 0, 0, 0),
                        MakeCmdAttr<CommandConfig>("config", -2, "read-only", 0, 0, 0, GenerateConfigFlag),
                        MakeCmdAttr<CommandNamespace>("namespace", -3, "read-only exclusive", 0, 0, 0),
                        MakeCmdAttr<CommandKeys>("keys", 2, "read-only", 0, 0, 0),
                        MakeCmdAttr<CommandFlushDB>("flushdb", 1, "write", 0, 0, 0),
                        MakeCmdAttr<CommandFlushAll>("flushall", 1, "write", 0, 0, 0),
                        MakeCmdAttr<CommandDBSize>("dbsize", -1, "read-only", 0, 0, 0),
                        MakeCmdAttr<CommandSlowlog>("slowlog", -2, "read-only", 0, 0, 0),
                        MakeCmdAttr<CommandPerfLog>("perflog", -2, "read-only", 0, 0, 0),
                        MakeCmdAttr<CommandClient>("client", -2, "read-only", 0, 0, 0),
                        MakeCmdAttr<CommandMonitor>("monitor", 1, "read-only no-multi", 0, 0, 0),
                        MakeCmdAttr<CommandShutdown>("shutdown", 1, "read-only no-multi no-script", 0, 0, 0),
                        MakeCmdAttr<CommandQuit>("quit", 1, "read-only", 0, 0, 0),
                        MakeCmdAttr<CommandScan>("scan", -2, "read-only", 0, 0, 0),
                        MakeCmdAttr<CommandRandomKey>("randomkey", 1, "read-only", 0, 0, 0),
                        MakeCmdAttr<CommandDebug>("debug", -2, "read-only exclusive", 0, 0, 0),
                        MakeCmdAttr<CommandCommand>("command", -1, "read-only", 0, 0, 0),
                        MakeCmdAttr<CommandEcho>("echo", 2, "read-only", 0, 0, 0),
                        MakeCmdAttr<CommandTime>("time", 1, "read-only ok-loading", 0, 0, 0),
                        MakeCmdAttr<CommandDisk>("disk", 3, "read-only", 0, 0, 0),
                        MakeCmdAttr<CommandMemory>("memory", 3, "read-only", 0, 0, 0),
                        MakeCmdAttr<CommandHello>("hello", -1, "read-only ok-loading", 0, 0, 0),
                        MakeCmdAttr<CommandRestore>("restore", -4, "write", 1, 1, 1),

                        MakeCmdAttr<CommandCompact>("compact", 1, "read-only no-script", 0, 0, 0),
                        MakeCmdAttr<CommandBGSave>("bgsave", 1, "read-only no-script", 0, 0, 0),
                        MakeCmdAttr<CommandLastSave>("lastsave", 1, "read-only", 0, 0, 0),
                        MakeCmdAttr<CommandFlushBackup>("flushbackup", 1, "read-only no-script", 0, 0, 0),
                        MakeCmdAttr<CommandSlaveOf>("slaveof", 3, "read-only exclusive no-script", 0, 0, 0),
                        MakeCmdAttr<CommandStats>("stats", 1, "read-only", 0, 0, 0),
                        MakeCmdAttr<CommandRdb>("rdb", -3, "write exclusive", 0, 0, 0),
                        MakeCmdAttr<CommandAnalyze>("analyze", -1, "", 0, 0, 0),
<<<<<<< HEAD
                        MakeCmdAttr<CommandApplyBatch>("applybatch", -2, "write no-multi", 0, 0, 0), )

=======
                        MakeCmdAttr<CommandReset>("reset", -1, "multi pub-sub", 0, 0, 0), )
>>>>>>> 5cbc123e
}  // namespace redis<|MERGE_RESOLUTION|>--- conflicted
+++ resolved
@@ -1222,39 +1222,6 @@
   std::vector<std::string> command_args_;
 };
 
-<<<<<<< HEAD
-class CommandApplyBatch : public Commander {
- public:
-  Status Parse(const std::vector<std::string> &args) override {
-    raw_batch_ = args[1];
-    if (args.size() > 2) {
-      if (args.size() > 3) {
-        return {Status::RedisParseErr, errWrongNumOfArguments};
-      }
-      if (!util::EqualICase(args[2], "lowpri")) {
-        return {Status::RedisParseErr, "only support LOWPRI option"};
-      }
-      low_pri_ = true;
-    }
-    return Commander::Parse(args);
-  }
-
-  Status Execute(Server *svr, Connection *conn, std::string *output) override {
-    size_t size = raw_batch_.size();
-    auto options = svr->storage->DefaultWriteOptions();
-    options.low_pri = low_pri_;
-    auto s = svr->storage->ApplyWriteBatch(options, std::move(raw_batch_));
-    if (!s.IsOK()) {
-      return {Status::RedisExecErr, s.Msg()};
-    }
-    *output = redis::Integer(size);
-    return Status::OK();
-  }
-
- private:
-  std::string raw_batch_;
-  bool low_pri_ = false;
-=======
 class CommandReset : public Commander {
  public:
   Status Execute(Server *srv, Connection *conn, std::string *output) override {
@@ -1286,8 +1253,40 @@
     *output = redis::SimpleString("RESET");
     return Status::OK();
   }
->>>>>>> 5cbc123e
-};
+};
+
+class CommandApplyBatch : public Commander {
+ public:
+  Status Parse(const std::vector<std::string> &args) override {
+    raw_batch_ = args[1];
+    if (args.size() > 2) {
+      if (args.size() > 3) {
+        return {Status::RedisParseErr, errWrongNumOfArguments};
+      }
+      if (!util::EqualICase(args[2], "lowpri")) {
+        return {Status::RedisParseErr, "only support LOWPRI option"};
+      }
+      low_pri_ = true;
+    }
+    return Commander::Parse(args);
+  }
+
+  Status Execute(Server *svr, Connection *conn, std::string *output) override {
+    size_t size = raw_batch_.size();
+    auto options = svr->storage->DefaultWriteOptions();
+    options.low_pri = low_pri_;
+    auto s = svr->storage->ApplyWriteBatch(options, std::move(raw_batch_));
+    if (!s.IsOK()) {
+      return {Status::RedisExecErr, s.Msg()};
+    }
+    *output = redis::Integer(size);
+    return Status::OK();
+  }
+
+ private:
+  std::string raw_batch_;
+  bool low_pri_ = false;
+}
 
 REDIS_REGISTER_COMMANDS(MakeCmdAttr<CommandAuth>("auth", 2, "read-only ok-loading", 0, 0, 0),
                         MakeCmdAttr<CommandPing>("ping", -1, "read-only", 0, 0, 0),
@@ -1325,10 +1324,6 @@
                         MakeCmdAttr<CommandStats>("stats", 1, "read-only", 0, 0, 0),
                         MakeCmdAttr<CommandRdb>("rdb", -3, "write exclusive", 0, 0, 0),
                         MakeCmdAttr<CommandAnalyze>("analyze", -1, "", 0, 0, 0),
-<<<<<<< HEAD
+                        MakeCmdAttr<CommandReset>("reset", -1, "multi pub-sub", 0, 0, 0),
                         MakeCmdAttr<CommandApplyBatch>("applybatch", -2, "write no-multi", 0, 0, 0), )
-
-=======
-                        MakeCmdAttr<CommandReset>("reset", -1, "multi pub-sub", 0, 0, 0), )
->>>>>>> 5cbc123e
 }  // namespace redis