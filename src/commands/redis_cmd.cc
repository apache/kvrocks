/*
 * Licensed to the Apache Software Foundation (ASF) under one
 * or more contributor license agreements.  See the NOTICE file
 * distributed with this work for additional information
 * regarding copyright ownership.  The ASF licenses this file
 * to you under the Apache License, Version 2.0 (the
 * "License"); you may not use this file except in compliance
 * with the License.  You may obtain a copy of the License at
 *
 *   http://www.apache.org/licenses/LICENSE-2.0
 *
 * Unless required by applicable law or agreed to in writing,
 * software distributed under the License is distributed on an
 * "AS IS" BASIS, WITHOUT WARRANTIES OR CONDITIONS OF ANY
 * KIND, either express or implied.  See the License for the
 * specific language governing permissions and limitations
 * under the License.
 *
 */

#include "redis_cmd.h"

#include <fcntl.h>
#include <glog/logging.h>
#include <sys/socket.h>

#include <algorithm>
#include <chrono>
#include <climits>
#include <cmath>
#include <limits>
#include <optional>
#include <thread>
#include <unordered_map>
#include <utility>

#include "cluster/cluster.h"
#include "cluster/redis_slot.h"
#include "cluster/slot_import.h"
#include "cluster/slot_migrate.h"
#include "command_parser.h"
#include "fd_util.h"
#include "parse_util.h"
#include "server/redis_connection.h"
#include "server/redis_reply.h"
#include "server/server.h"
#include "stats/disk_stats.h"
#include "stats/log_collector.h"
#include "status.h"
#include "storage/redis_db.h"
#include "storage/redis_pubsub.h"
#include "storage/scripting.h"
#include "storage/storage.h"
#include "types/redis_bitmap.h"
#include "types/redis_geo.h"
#include "types/redis_hash.h"
#include "types/redis_list.h"
#include "types/redis_set.h"
#include "types/redis_sortedint.h"
#include "types/redis_stream.h"
#include "types/redis_string.h"
#include "types/redis_zset.h"
#include "util.h"

namespace Redis {

const char *kCursorPrefix = "_";

const char *errInvalidSyntax = "syntax error";
const char *errInvalidExpireTime = "invalid expire time";
const char *errWrongNumOfArguments = "wrong number of arguments";
const char *errValueNotInteger = "value is not an integer or out of range";
const char *errAdministorPermissionRequired = "administor permission required to perform the command";
const char *errValueMustBePositive = "value is out of range, must be positive";
const char *errNoSuchKey = "no such key";
const char *errUnbalancedStreamList =
    "Unbalanced XREAD list of streams: for each stream key an ID or '$' must be specified.";
const char *errTimeoutIsNegative = "timeout is negative";
const char *errLimitOptionNotAllowed = "syntax error, LIMIT cannot be used without the special ~ option";

enum class AuthResult {
  OK,
  INVALID_PASSWORD,
  NO_REQUIRE_PASS,
};

AuthResult AuthenticateUser(Connection *conn, Config *config, const std::string &user_password) {
  auto iter = config->tokens.find(user_password);
  if (iter != config->tokens.end()) {
    conn->SetNamespace(iter->second);
    conn->BecomeUser();
    return AuthResult::OK;
  }
  const auto &requirepass = config->requirepass;
  if (!requirepass.empty() && user_password != requirepass) {
    return AuthResult::INVALID_PASSWORD;
  }
  conn->SetNamespace(kDefaultNamespace);
  conn->BecomeAdmin();
  if (requirepass.empty()) {
    return AuthResult::NO_REQUIRE_PASS;
  }
  return AuthResult::OK;
}

template <typename T>
T TTLMsToS(T ttl) {
  if (ttl <= 0) {
    return ttl;
  } else if (ttl < 1000) {
    return 1;
  } else {
    return ttl / 1000;
  }
<<<<<<< HEAD
}

int ExpireToTTL(int64_t expire) {
  int64_t now = 0;
  rocksdb::Env::Default()->GetCurrentTime(&now);
  return static_cast<int>(expire - now);
}

template <typename T>
constexpr auto TTL_RANGE = NumericRange<T>{1, std::numeric_limits<T>::max()};

template <typename T>
StatusOr<std::optional<int>> ParseTTL(CommandParser<T> &parser, std::string_view &curr_flag) {
  if (parser.EatEqICaseFlag("EX", curr_flag)) {
    return GET_OR_RET(parser.template TakeInt<int>(TTL_RANGE<int>));
  } else if (parser.EatEqICaseFlag("EXAT", curr_flag)) {
    return ExpireToTTL(GET_OR_RET(parser.template TakeInt<int64_t>(TTL_RANGE<int64_t>)));
  } else if (parser.EatEqICaseFlag("PX", curr_flag)) {
    return TTLMsToS(GET_OR_RET(parser.template TakeInt<int64_t>(TTL_RANGE<int64_t>)));
  } else if (parser.EatEqICaseFlag("PXAT", curr_flag)) {
    return ExpireToTTL(TTLMsToS(GET_OR_RET(parser.template TakeInt<int64_t>(TTL_RANGE<int64_t>))));
=======
  if (!ttl && expire) {
    int64_t now = Util::GetTimeStamp();
    *result = expire - now;
>>>>>>> c09cb8c4
  } else {
    return std::nullopt;
  }
}

class CommandAuth : public Commander {
 public:
  Status Execute(Server *svr, Connection *conn, std::string *output) override {
    Config *config = svr->GetConfig();
    auto &user_password = args_[1];
    AuthResult result = AuthenticateUser(conn, config, user_password);
    switch (result) {
      case AuthResult::OK:
        *output = Redis::SimpleString("OK");
        break;
      case AuthResult::INVALID_PASSWORD:
        *output = Redis::Error("ERR invalid password");
        break;
      case AuthResult::NO_REQUIRE_PASS:
        *output = Redis::Error("ERR Client sent AUTH, but no password is set");
        break;
    }
    return Status::OK();
  }
};

class CommandNamespace : public Commander {
 public:
  Status Execute(Server *svr, Connection *conn, std::string *output) override {
    if (!conn->IsAdmin()) {
      *output = Redis::Error(errAdministorPermissionRequired);
      return Status::OK();
    }
    Config *config = svr->GetConfig();
    std::string sub_command = Util::ToLower(args_[1]);
    if (args_.size() == 3 && sub_command == "get") {
      if (args_[2] == "*") {
        std::vector<std::string> namespaces;
        auto tokens = config->tokens;
        for (auto iter = tokens.begin(); iter != tokens.end(); iter++) {
          namespaces.emplace_back(iter->second);  // namespace
          namespaces.emplace_back(iter->first);   // token
        }
        namespaces.emplace_back(kDefaultNamespace);
        namespaces.emplace_back(config->requirepass);
        *output = Redis::MultiBulkString(namespaces, false);
      } else {
        std::string token;
        auto s = config->GetNamespace(args_[2], &token);
        if (s.Is<Status::NotFound>()) {
          *output = Redis::NilString();
        } else {
          *output = Redis::BulkString(token);
        }
      }
    } else if (args_.size() == 4 && sub_command == "set") {
      Status s = config->SetNamespace(args_[2], args_[3]);
      *output = s.IsOK() ? Redis::SimpleString("OK") : Redis::Error(s.Msg());
      LOG(WARNING) << "Updated namespace: " << args_[2] << " with token: " << args_[3] << ", addr: " << conn->GetAddr()
                   << ", result: " << s.Msg();
    } else if (args_.size() == 4 && sub_command == "add") {
      Status s = config->AddNamespace(args_[2], args_[3]);
      *output = s.IsOK() ? Redis::SimpleString("OK") : Redis::Error(s.Msg());
      LOG(WARNING) << "New namespace: " << args_[2] << " with token: " << args_[3] << ", addr: " << conn->GetAddr()
                   << ", result: " << s.Msg();
    } else if (args_.size() == 3 && sub_command == "del") {
      Status s = config->DelNamespace(args_[2]);
      *output = s.IsOK() ? Redis::SimpleString("OK") : Redis::Error(s.Msg());
      LOG(WARNING) << "Deleted namespace: " << args_[2] << ", addr: " << conn->GetAddr() << ", result: " << s.Msg();
    } else {
      *output = Redis::Error("NAMESPACE subcommand must be one of GET, SET, DEL, ADD");
    }
    return Status::OK();
  }
};

class CommandKeys : public Commander {
 public:
  Status Execute(Server *svr, Connection *conn, std::string *output) override {
    std::string prefix = args_[1];
    std::vector<std::string> keys;
    Redis::Database redis(svr->storage_, conn->GetNamespace());
    if (prefix == "*") {
      redis.Keys(std::string(), &keys);
    } else {
      if (prefix[prefix.size() - 1] != '*') {
        *output = Redis::Error("ERR only keys prefix match was supported");
        return Status::OK();
      }
      redis.Keys(prefix.substr(0, prefix.size() - 1), &keys);
    }
    *output = Redis::MultiBulkString(keys);
    return Status::OK();
  }
};

class CommandFlushDB : public Commander {
 public:
  Status Execute(Server *svr, Connection *conn, std::string *output) override {
    if (svr->GetConfig()->cluster_enabled) {
      if (svr->slot_migrate_->GetMigrateState() == kMigrateStart) {
        svr->slot_migrate_->SetMigrateStopFlag(true);
        LOG(INFO) << "Stop migration task for flushdb";
      }
    }
    Redis::Database redis(svr->storage_, conn->GetNamespace());
    rocksdb::Status s = redis.FlushDB();
    LOG(WARNING) << "DB keys in namespce: " << conn->GetNamespace() << " was flushed, addr: " << conn->GetAddr();
    if (s.ok()) {
      *output = Redis::SimpleString("OK");
      return Status::OK();
    }
    return Status(Status::RedisExecErr, s.ToString());
  }
};

class CommandFlushAll : public Commander {
 public:
  Status Execute(Server *svr, Connection *conn, std::string *output) override {
    if (!conn->IsAdmin()) {
      *output = Redis::Error(errAdministorPermissionRequired);
      return Status::OK();
    }
    if (svr->GetConfig()->cluster_enabled) {
      if (svr->slot_migrate_->GetMigrateState() == kMigrateStart) {
        svr->slot_migrate_->SetMigrateStopFlag(true);
        LOG(INFO) << "Stop migration task for flushall";
      }
    }
    Redis::Database redis(svr->storage_, conn->GetNamespace());
    rocksdb::Status s = redis.FlushAll();
    LOG(WARNING) << "All DB keys was flushed, addr: " << conn->GetAddr();
    if (s.ok()) {
      *output = Redis::SimpleString("OK");
      return Status::OK();
    }
    return Status(Status::RedisExecErr, s.ToString());
  }
};

class CommandPing : public Commander {
 public:
  Status Execute(Server *svr, Connection *conn, std::string *output) override {
    if (args_.size() == 1) {
      *output = Redis::SimpleString("PONG");
    } else if (args_.size() == 2) {
      *output = Redis::BulkString(args_[1]);
    } else {
      return Status(Status::NotOK, errWrongNumOfArguments);
    }
    return Status::OK();
  }
};

class CommandSelect : public Commander {
 public:
  Status Execute(Server *svr, Connection *conn, std::string *output) override {
    *output = Redis::SimpleString("OK");
    return Status::OK();
  }
};

class CommandConfig : public Commander {
 public:
  Status Execute(Server *svr, Connection *conn, std::string *output) override {
    if (!conn->IsAdmin()) {
      *output = Redis::Error(errAdministorPermissionRequired);
      return Status::OK();
    }
    Config *config = svr->GetConfig();
    std::string sub_command = Util::ToLower(args_[1]);
    if ((sub_command == "rewrite" && args_.size() != 2) || (sub_command == "get" && args_.size() != 3) ||
        (sub_command == "set" && args_.size() != 4)) {
      *output = Redis::Error(errWrongNumOfArguments);
      return Status::OK();
    }
    if (args_.size() == 2 && sub_command == "rewrite") {
      Status s = config->Rewrite();
      if (!s.IsOK()) return Status(Status::RedisExecErr, s.Msg());
      *output = Redis::SimpleString("OK");
      LOG(INFO) << "# CONFIG REWRITE executed with success";
    } else if (args_.size() == 3 && sub_command == "get") {
      std::vector<std::string> values;
      config->Get(args_[2], &values);
      *output = Redis::MultiBulkString(values);
    } else if (args_.size() == 4 && sub_command == "set") {
      Status s = config->Set(svr, args_[2], args_[3]);
      if (!s.IsOK()) {
        *output = Redis::Error("CONFIG SET '" + args_[2] + "' error: " + s.Msg());
      } else {
        *output = Redis::SimpleString("OK");
      }
    } else {
      *output = Redis::Error("CONFIG subcommand must be one of GET, SET, REWRITE");
    }
    return Status::OK();
  }
};

class CommandGet : public Commander {
 public:
  Status Execute(Server *svr, Connection *conn, std::string *output) override {
    std::string value;
    Redis::String string_db(svr->storage_, conn->GetNamespace());
    rocksdb::Status s = string_db.Get(args_[1], &value);
    // The IsInvalidArgument error means the key type maybe a bitmap
    // which we need to fall back to the bitmap's GetString according
    // to the `max-bitmap-to-string-mb` configuration.
    if (s.IsInvalidArgument()) {
      Config *config = svr->GetConfig();
      uint32_t max_btos_size = static_cast<uint32_t>(config->max_bitmap_to_string_mb) * MiB;
      Redis::Bitmap bitmap_db(svr->storage_, conn->GetNamespace());
      s = bitmap_db.GetString(args_[1], max_btos_size, &value);
    }
    if (!s.ok() && !s.IsNotFound()) {
      return Status(Status::RedisExecErr, s.ToString());
    }
    *output = s.IsNotFound() ? Redis::NilString() : Redis::BulkString(value);
    return Status::OK();
  }
};

class CommandGetEx : public Commander {
 public:
  Status Parse(const std::vector<std::string> &args) override {
    CommandParser parser(args, 2);
    std::string_view ttl_flag;
    while (parser.Good()) {
      if (auto v = GET_OR_RET(ParseTTL(parser, ttl_flag))) {
        ttl_ = *v;
      } else if (parser.EatEqICaseFlag("PERSIST", ttl_flag)) {
        persist_ = true;
      } else {
        return parser.InvalidSyntax();
      }
    }
    return Status::OK();
  }
  Status Execute(Server *svr, Connection *conn, std::string *output) override {
    std::string value;
    Redis::String string_db(svr->storage_, conn->GetNamespace());
    rocksdb::Status s = string_db.GetEx(args_[1], &value, ttl_);

    // The IsInvalidArgument error means the key type maybe a bitmap
    // which we need to fall back to the bitmap's GetString according
    // to the `max-bitmap-to-string-mb` configuration.
    if (s.IsInvalidArgument()) {
      Config *config = svr->GetConfig();
      uint32_t max_btos_size = static_cast<uint32_t>(config->max_bitmap_to_string_mb) * MiB;
      Redis::Bitmap bitmap_db(svr->storage_, conn->GetNamespace());
      s = bitmap_db.GetString(args_[1], max_btos_size, &value);
    }
    if (!s.ok() && !s.IsNotFound()) {
      return Status(Status::RedisExecErr, s.ToString());
    }
    *output = s.IsNotFound() ? Redis::NilString() : Redis::BulkString(value);
    return Status::OK();
  }

 private:
  int ttl_ = 0;
  bool persist_ = false;
};

class CommandStrlen : public Commander {
 public:
  Status Execute(Server *svr, Connection *conn, std::string *output) override {
    std::string value;
    Redis::String string_db(svr->storage_, conn->GetNamespace());
    rocksdb::Status s = string_db.Get(args_[1], &value);
    if (!s.ok() && !s.IsNotFound()) {
      return Status(Status::RedisExecErr, s.ToString());
    }
    if (s.IsNotFound()) {
      *output = Redis::Integer(0);
    } else {
      *output = Redis::Integer(value.size());
    }
    return Status::OK();
  }
};

class CommandGetSet : public Commander {
 public:
  Status Execute(Server *svr, Connection *conn, std::string *output) override {
    Redis::String string_db(svr->storage_, conn->GetNamespace());
    std::string old_value;
    rocksdb::Status s = string_db.GetSet(args_[1], args_[2], &old_value);
    if (!s.ok() && !s.IsNotFound()) {
      return Status(Status::RedisExecErr, s.ToString());
    }
    if (s.IsNotFound()) {
      *output = Redis::NilString();
    } else {
      *output = Redis::BulkString(old_value);
    }
    return Status::OK();
  }
};

class CommandGetDel : public Commander {
 public:
  Status Execute(Server *svr, Connection *conn, std::string *output) override {
    Redis::String string_db(svr->storage_, conn->GetNamespace());
    std::string value;
    rocksdb::Status s = string_db.GetDel(args_[1], &value);
    if (!s.ok() && !s.IsNotFound()) {
      return Status(Status::RedisExecErr, s.ToString());
    }
    if (s.IsNotFound()) {
      *output = Redis::NilString();
    } else {
      *output = Redis::BulkString(value);
    }
    return Status::OK();
  }
};

class CommandGetRange : public Commander {
 public:
  Status Parse(const std::vector<std::string> &args) override {
    auto parse_start = ParseInt<int>(args[2], 10);
    auto parse_stop = ParseInt<int>(args[3], 10);
    if (!parse_start || !parse_stop) {
      return Status(Status::RedisParseErr, errValueNotInteger);
    }
    start_ = *parse_start;
    stop_ = *parse_stop;
    return Commander::Parse(args);
  }

  Status Execute(Server *svr, Connection *conn, std::string *output) override {
    std::string value;
    Redis::String string_db(svr->storage_, conn->GetNamespace());
    rocksdb::Status s = string_db.Get(args_[1], &value);
    if (!s.ok() && !s.IsNotFound()) {
      return Status(Status::RedisExecErr, s.ToString());
    }
    if (s.IsNotFound()) {
      *output = Redis::NilString();
      return Status::OK();
    }
    if (start_ < 0) start_ = static_cast<int>(value.size()) + start_;
    if (stop_ < 0) stop_ = static_cast<int>(value.size()) + stop_;
    if (start_ < 0) start_ = 0;
    if (stop_ > static_cast<int>(value.size())) stop_ = static_cast<int>(value.size());
    if (start_ > stop_) {
      *output = Redis::NilString();
    } else {
      *output = Redis::BulkString(value.substr(start_, stop_ - start_ + 1));
    }
    return Status::OK();
  }

 private:
  int start_ = 0, stop_ = 0;
};

class CommandSetRange : public Commander {
 public:
  Status Parse(const std::vector<std::string> &args) override {
    auto parse_result = ParseInt<int>(args[2], 10);
    if (!parse_result) {
      return Status(Status::RedisParseErr, errValueNotInteger);
    }
    offset_ = *parse_result;
    return Commander::Parse(args);
  }

  Status Execute(Server *svr, Connection *conn, std::string *output) override {
    int ret;
    Redis::String string_db(svr->storage_, conn->GetNamespace());
    rocksdb::Status s = string_db.SetRange(args_[1], offset_, args_[3], &ret);
    if (!s.ok()) {
      return Status(Status::RedisExecErr, s.ToString());
    }
    *output = Redis::Integer(ret);
    return Status::OK();
  }

 private:
  int offset_ = 0;
};

class CommandMGet : public Commander {
 public:
  Status Execute(Server *svr, Connection *conn, std::string *output) override {
    Redis::String string_db(svr->storage_, conn->GetNamespace());
    std::vector<Slice> keys;
    for (size_t i = 1; i < args_.size(); i++) {
      keys.emplace_back(args_[i]);
    }
    std::vector<std::string> values;
    // always return OK
    auto statuses = string_db.MGet(keys, &values);
    *output = Redis::MultiBulkString(values, statuses);
    return Status::OK();
  }
};

class CommandAppend : public Commander {
 public:
  Status Execute(Server *svr, Connection *conn, std::string *output) override {
    int ret;
    Redis::String string_db(svr->storage_, conn->GetNamespace());
    rocksdb::Status s = string_db.Append(args_[1], args_[2], &ret);
    if (!s.ok()) {
      return Status(Status::RedisExecErr, s.ToString());
    }
    *output = Redis::Integer(ret);
    return Status::OK();
  }
};

class CommandSet : public Commander {
 public:
  Status Parse(const std::vector<std::string> &args) override {
    CommandParser parser(args, 3);
    std::string_view ttl_flag, set_flag;
    while (parser.Good()) {
      if (auto v = GET_OR_RET(ParseTTL(parser, ttl_flag))) {
        ttl_ = *v;
      } else if (parser.EatEqICaseFlag("NX", set_flag)) {
        set_flag_ = NX;
      } else if (parser.EatEqICaseFlag("XX", set_flag)) {
        set_flag_ = XX;
      } else {
        return parser.InvalidSyntax();
      }
    }

    return Status::OK();
  }
  Status Execute(Server *svr, Connection *conn, std::string *output) override {
    int ret = 0;
    Redis::String string_db(svr->storage_, conn->GetNamespace());
    rocksdb::Status s;

    if (ttl_ < 0) {
      string_db.Del(args_[1]);
      *output = Redis::SimpleString("OK");
      return Status::OK();
    }

    if (set_flag_ == NX) {
      s = string_db.SetNX(args_[1], args_[2], ttl_, &ret);
    } else if (set_flag_ == XX) {
      s = string_db.SetXX(args_[1], args_[2], ttl_, &ret);
    } else {
      s = string_db.SetEX(args_[1], args_[2], ttl_);
    }

    if (!s.ok()) {
      return Status(Status::RedisExecErr, s.ToString());
    }
    if (set_flag_ != NONE && !ret) {
      *output = Redis::NilString();
    } else {
      *output = Redis::SimpleString("OK");
    }
    return Status::OK();
  }

 private:
  int ttl_ = 0;
  enum { NONE, NX, XX } set_flag_ = NONE;
};

class CommandSetEX : public Commander {
 public:
  Status Parse(const std::vector<std::string> &args) override {
    auto parse_result = ParseInt<int>(args[2], 10);
    if (!parse_result) {
      return Status(Status::RedisParseErr, errValueNotInteger);
    }
    ttl_ = *parse_result;
    if (ttl_ <= 0) return Status(Status::RedisParseErr, errInvalidExpireTime);
    return Commander::Parse(args);
  }

  Status Execute(Server *svr, Connection *conn, std::string *output) override {
    Redis::String string_db(svr->storage_, conn->GetNamespace());
    rocksdb::Status s = string_db.SetEX(args_[1], args_[3], ttl_);
    *output = Redis::SimpleString("OK");
    return Status::OK();
  }

 private:
  int ttl_ = 0;
};

class CommandPSetEX : public Commander {
 public:
  Status Parse(const std::vector<std::string> &args) override {
    auto ttl_ms = ParseInt<int64_t>(args[2], 10);
    if (!ttl_ms) {
      return Status(Status::RedisParseErr, errValueNotInteger);
    }
    if (*ttl_ms <= 0) return Status(Status::RedisParseErr, errInvalidExpireTime);
    if (*ttl_ms > 0 && *ttl_ms < 1000) {
      ttl_ = 1;
    } else {
      ttl_ = *ttl_ms / 1000;
    }
    return Commander::Parse(args);
  }

  Status Execute(Server *svr, Connection *conn, std::string *output) override {
    Redis::String string_db(svr->storage_, conn->GetNamespace());
    rocksdb::Status s = string_db.SetEX(args_[1], args_[3], ttl_);
    *output = Redis::SimpleString("OK");
    return Status::OK();
  }

 private:
  int ttl_ = 0;
};

class CommandMSet : public Commander {
 public:
  Status Parse(const std::vector<std::string> &args) override {
    if (args.size() % 2 != 1) {
      return Status(Status::RedisParseErr, errWrongNumOfArguments);
    }
    return Commander::Parse(args);
  }
  Status Execute(Server *svr, Connection *conn, std::string *output) override {
    Redis::String string_db(svr->storage_, conn->GetNamespace());
    std::vector<StringPair> kvs;
    for (size_t i = 1; i < args_.size(); i += 2) {
      kvs.emplace_back(StringPair{args_[i], args_[i + 1]});
    }
    rocksdb::Status s = string_db.MSet(kvs);
    if (!s.ok()) {
      return Status(Status::RedisExecErr, s.ToString());
    }
    *output = Redis::SimpleString("OK");
    return Status::OK();
  }
};

class CommandSetNX : public Commander {
 public:
  Status Execute(Server *svr, Connection *conn, std::string *output) override {
    int ret;
    Redis::String string_db(svr->storage_, conn->GetNamespace());
    rocksdb::Status s = string_db.SetNX(args_[1], args_[2], 0, &ret);
    if (!s.ok()) {
      return Status(Status::RedisExecErr, s.ToString());
    }
    *output = Redis::Integer(ret);
    return Status::OK();
  }
};

class CommandMSetNX : public Commander {
 public:
  Status Parse(const std::vector<std::string> &args) override {
    if (args.size() % 2 != 1) {
      return Status(Status::RedisParseErr, errWrongNumOfArguments);
    }
    return Commander::Parse(args);
  }
  Status Execute(Server *svr, Connection *conn, std::string *output) override {
    int ret;
    std::vector<StringPair> kvs;
    Redis::String string_db(svr->storage_, conn->GetNamespace());
    for (size_t i = 1; i < args_.size(); i += 2) {
      kvs.emplace_back(StringPair{args_[i], args_[i + 1]});
    }
    rocksdb::Status s = string_db.MSetNX(kvs, 0, &ret);
    if (!s.ok()) {
      return Status(Status::RedisExecErr, s.ToString());
    }
    *output = Redis::Integer(ret);
    return Status::OK();
  }
};

class CommandIncr : public Commander {
 public:
  Status Execute(Server *svr, Connection *conn, std::string *output) override {
    int64_t ret;
    Redis::String string_db(svr->storage_, conn->GetNamespace());
    rocksdb::Status s = string_db.IncrBy(args_[1], 1, &ret);
    if (!s.ok()) return Status(Status::RedisExecErr, s.ToString());
    *output = Redis::Integer(ret);
    return Status::OK();
  }
};

class CommandDecr : public Commander {
 public:
  Status Execute(Server *svr, Connection *conn, std::string *output) override {
    int64_t ret;
    Redis::String string_db(svr->storage_, conn->GetNamespace());
    rocksdb::Status s = string_db.IncrBy(args_[1], -1, &ret);
    if (!s.ok()) return Status(Status::RedisExecErr, s.ToString());
    *output = Redis::Integer(ret);
    return Status::OK();
  }
};

class CommandIncrBy : public Commander {
 public:
  Status Parse(const std::vector<std::string> &args) override {
    auto parse_result = ParseInt<int64_t>(args[2], 10);
    if (!parse_result) {
      return Status(Status::RedisParseErr, errValueNotInteger);
    }
    increment_ = *parse_result;
    return Commander::Parse(args);
  }

  Status Execute(Server *svr, Connection *conn, std::string *output) override {
    int64_t ret;
    Redis::String string_db(svr->storage_, conn->GetNamespace());
    rocksdb::Status s = string_db.IncrBy(args_[1], increment_, &ret);
    if (!s.ok()) return Status(Status::RedisExecErr, s.ToString());
    *output = Redis::Integer(ret);
    return Status::OK();
  }

 private:
  int64_t increment_ = 0;
};

class CommandIncrByFloat : public Commander {
 public:
  Status Parse(const std::vector<std::string> &args) override {
    try {
      increment_ = std::stod(args[2]);
    } catch (std::exception &e) {
      return Status(Status::RedisParseErr, errValueNotInteger);
    }
    return Commander::Parse(args);
  }

  Status Execute(Server *svr, Connection *conn, std::string *output) override {
    double ret;
    Redis::String string_db(svr->storage_, conn->GetNamespace());
    rocksdb::Status s = string_db.IncrByFloat(args_[1], increment_, &ret);
    if (!s.ok()) return Status(Status::RedisExecErr, s.ToString());
    *output = Redis::BulkString(Util::Float2String(ret));
    return Status::OK();
  }

 private:
  double increment_ = 0;
};

class CommandDecrBy : public Commander {
 public:
  Status Parse(const std::vector<std::string> &args) override {
    auto parse_result = ParseInt<int64_t>(args[2], 10);
    if (!parse_result) {
      return Status(Status::RedisParseErr, errValueNotInteger);
    }
    increment_ = *parse_result;
    return Commander::Parse(args);
  }

  Status Execute(Server *svr, Connection *conn, std::string *output) override {
    int64_t ret;
    Redis::String string_db(svr->storage_, conn->GetNamespace());
    rocksdb::Status s = string_db.IncrBy(args_[1], -1 * increment_, &ret);
    if (!s.ok()) return Status(Status::RedisExecErr, s.ToString());
    *output = Redis::Integer(ret);
    return Status::OK();
  }

 private:
  int64_t increment_ = 0;
};

class CommandCAS : public Commander {
 public:
  Status Parse(const std::vector<std::string> &args) override {
    CommandParser parser(args, 4);
    std::string_view flag;
    while (parser.Good()) {
      if (parser.EatEqICaseFlag("EX", flag)) {
        ttl_ = GET_OR_RET(parser.TakeInt<int>(TTL_RANGE<int>));
      } else if (parser.EatEqICaseFlag("PX", flag)) {
        ttl_ = static_cast<int>(TTLMsToS(GET_OR_RET(parser.TakeInt<int64_t>(TTL_RANGE<int64_t>))));
      } else {
        return parser.InvalidSyntax();
      }
    }
    return Status::OK();
  }

  Status Execute(Server *svr, Connection *conn, std::string *output) override {
    Redis::String string_db(svr->storage_, conn->GetNamespace());
    rocksdb::Status s;
    int ret = 0;
    s = string_db.CAS(args_[1], args_[2], args_[3], ttl_, &ret);
    if (!s.ok()) {
      return Status(Status::RedisExecErr, s.ToString());
    }
    *output = Redis::Integer(ret);
    return Status::OK();
  }

 private:
  int ttl_ = 0;
};

class CommandCAD : public Commander {
 public:
  Status Execute(Server *svr, Connection *conn, std::string *output) override {
    Redis::String string_db(svr->storage_, conn->GetNamespace());
    rocksdb::Status s;
    int ret = 0;
    s = string_db.CAD(args_[1], args_[2], &ret);
    if (!s.ok()) {
      return Status(Status::RedisExecErr, s.ToString());
    }
    *output = Redis::Integer(ret);
    return Status::OK();
  }
};

class CommandDel : public Commander {
 public:
  Status Execute(Server *svr, Connection *conn, std::string *output) override {
    int cnt = 0;
    Redis::Database redis(svr->storage_, conn->GetNamespace());
    for (unsigned int i = 1; i < args_.size(); i++) {
      rocksdb::Status s = redis.Del(args_[i]);
      if (s.ok()) cnt++;
    }
    *output = Redis::Integer(cnt);
    return Status::OK();
  }
};

Status getBitOffsetFromArgument(std::string arg, uint32_t *offset) {
  auto parse_result = ParseInt<uint32_t>(arg, 10);
  if (!parse_result) {
    return parse_result.ToStatus();
  }

  *offset = *parse_result;
  return Status::OK();
}

class CommandGetBit : public Commander {
 public:
  Status Parse(const std::vector<std::string> &args) override {
    Status s = getBitOffsetFromArgument(args[2], &offset_);
    if (!s.IsOK()) return s;
    return Commander::Parse(args);
  }
  Status Execute(Server *svr, Connection *conn, std::string *output) override {
    bool bit;
    Redis::Bitmap bitmap_db(svr->storage_, conn->GetNamespace());
    rocksdb::Status s = bitmap_db.GetBit(args_[1], offset_, &bit);
    if (!s.ok()) return Status(Status::RedisExecErr, s.ToString());
    *output = Redis::Integer(bit ? 1 : 0);
    return Status::OK();
  }

 private:
  uint32_t offset_ = 0;
};

class CommandSetBit : public Commander {
 public:
  Status Parse(const std::vector<std::string> &args) override {
    Status s = getBitOffsetFromArgument(args[2], &offset_);
    if (!s.IsOK()) return s;

    if (args[3] == "0") {
      bit_ = false;
    } else if (args[3] == "1") {
      bit_ = true;
    } else {
      return Status(Status::RedisParseErr, "bit is out of range");
    }
    return Commander::Parse(args);
  }

  Status Execute(Server *svr, Connection *conn, std::string *output) override {
    bool old_bit;
    Redis::Bitmap bitmap_db(svr->storage_, conn->GetNamespace());
    rocksdb::Status s = bitmap_db.SetBit(args_[1], offset_, bit_, &old_bit);
    if (!s.ok()) return Status(Status::RedisExecErr, s.ToString());
    *output = Redis::Integer(old_bit ? 1 : 0);
    return Status::OK();
  }

 private:
  uint32_t offset_ = 0;
  bool bit_ = false;
};

class CommandBitCount : public Commander {
 public:
  Status Parse(const std::vector<std::string> &args) override {
    if (args.size() == 3) {
      return Status(Status::RedisParseErr, errInvalidSyntax);
    }
    if (args.size() == 4) {
      auto parse_start = ParseInt<int64_t>(args[2], 10);
      if (!parse_start) {
        return Status(Status::RedisParseErr, errValueNotInteger);
      }
      start_ = *parse_start;
      auto parse_stop = ParseInt<int64_t>(args[3], 10);
      if (!parse_stop) {
        return Status(Status::RedisParseErr, errValueNotInteger);
      }
      stop_ = *parse_stop;
    }
    return Commander::Parse(args);
  }

  Status Execute(Server *svr, Connection *conn, std::string *output) override {
    uint32_t cnt;
    Redis::Bitmap bitmap_db(svr->storage_, conn->GetNamespace());
    rocksdb::Status s = bitmap_db.BitCount(args_[1], start_, stop_, &cnt);
    if (!s.ok()) return Status(Status::RedisExecErr, s.ToString());
    *output = Redis::Integer(cnt);
    return Status::OK();
  }

 private:
  int64_t start_ = 0, stop_ = -1;
};

class CommandBitPos : public Commander {
 public:
  Status Parse(const std::vector<std::string> &args) override {
    if (args.size() >= 4) {
      auto parse_start = ParseInt<int64_t>(args[3], 10);
      if (!parse_start) {
        return Status(Status::RedisParseErr, errValueNotInteger);
      }
      start_ = *parse_start;
    }
    if (args.size() >= 5) {
      auto parse_stop = ParseInt<int64_t>(args[4], 10);
      if (!parse_stop) {
        return Status(Status::RedisParseErr, errValueNotInteger);
      }
      stop_given_ = true;
      stop_ = *parse_stop;
    }
    if (args[2] == "0") {
      bit_ = false;
    } else if (args[2] == "1") {
      bit_ = true;
    } else {
      return Status(Status::RedisParseErr, "bit should be 0 or 1");
    }
    return Commander::Parse(args);
  }

  Status Execute(Server *svr, Connection *conn, std::string *output) override {
    int64_t pos;
    Redis::Bitmap bitmap_db(svr->storage_, conn->GetNamespace());
    rocksdb::Status s = bitmap_db.BitPos(args_[1], bit_, start_, stop_, stop_given_, &pos);
    if (!s.ok()) return Status(Status::RedisExecErr, s.ToString());
    *output = Redis::Integer(pos);
    return Status::OK();
  }

 private:
  int64_t start_ = 0, stop_ = -1;
  bool bit_ = false, stop_given_ = false;
};

class CommandBitOp : public Commander {
 public:
  Status Parse(const std::vector<std::string> &args) override {
    std::string opname = Util::ToLower(args[1]);
    if (opname == "and")
      op_flag_ = kBitOpAnd;
    else if (opname == "or")
      op_flag_ = kBitOpOr;
    else if (opname == "xor")
      op_flag_ = kBitOpXor;
    else if (opname == "not")
      op_flag_ = kBitOpNot;
    else
      return Status(Status::RedisInvalidCmd, "Unknown bit operation");
    if (op_flag_ == kBitOpNot && args.size() != 4) {
      return Status(Status::RedisInvalidCmd, "BITOP NOT must be called with a single source key.");
    }
    return Commander::Parse(args);
  }

  Status Execute(Server *svr, Connection *conn, std::string *output) override {
    int64_t destkey_len = 0;
    Redis::Bitmap bitmap_db(svr->storage_, conn->GetNamespace());
    std::vector<Slice> op_keys;
    for (uint64_t i = 3; i < args_.size(); i++) {
      op_keys.emplace_back(Slice(args_[i]));
    }
    rocksdb::Status s = bitmap_db.BitOp(op_flag_, args_[1], args_[2], op_keys, &destkey_len);
    if (!s.ok()) return Status(Status::RedisExecErr, s.ToString());
    *output = Redis::Integer(destkey_len);
    return Status::OK();
  }

 private:
  BitOpFlags op_flag_;
};

class CommandType : public Commander {
 public:
  Status Execute(Server *svr, Connection *conn, std::string *output) override {
    Redis::Database redis(svr->storage_, conn->GetNamespace());
    RedisType type;
    rocksdb::Status s = redis.Type(args_[1], &type);
    if (s.ok()) {
      *output = Redis::BulkString(RedisTypeNames[type]);
      return Status::OK();
    }
    return Status(Status::RedisExecErr, s.ToString());
  }
};

class CommandObject : public Commander {
 public:
  Status Execute(Server *svr, Connection *conn, std::string *output) override {
    if (Util::ToLower(args_[1]) == "dump") {
      Redis::Database redis(svr->storage_, conn->GetNamespace());
      std::vector<std::string> infos;
      rocksdb::Status s = redis.Dump(args_[2], &infos);
      if (!s.ok()) {
        return Status(Status::RedisExecErr, s.ToString());
      }
      output->append(Redis::MultiLen(infos.size()));
      for (const auto &info : infos) {
        output->append(Redis::BulkString(info));
      }
    } else {
      *output = Redis::Error("object subcommand must be dump");
    }
    return Status::OK();
  }
};

class CommandTTL : public Commander {
 public:
  Status Execute(Server *svr, Connection *conn, std::string *output) override {
    Redis::Database redis(svr->storage_, conn->GetNamespace());
    int ttl;
    rocksdb::Status s = redis.TTL(args_[1], &ttl);
    if (s.ok()) {
      *output = Redis::Integer(ttl);
      return Status::OK();
    } else {
      return Status(Status::RedisExecErr, s.ToString());
    }
  }
};

class CommandPTTL : public Commander {
 public:
  Status Execute(Server *svr, Connection *conn, std::string *output) override {
    Redis::Database redis(svr->storage_, conn->GetNamespace());
    int ttl;
    rocksdb::Status s = redis.TTL(args_[1], &ttl);
    if (!s.ok()) return Status(Status::RedisExecErr, s.ToString());
    if (ttl > 0) {
      *output = Redis::Integer(ttl * 1000);
    } else {
      *output = Redis::Integer(ttl);
    }
    return Status::OK();
  }
};

class CommandExists : public Commander {
 public:
  Status Execute(Server *svr, Connection *conn, std::string *output) override {
    int cnt = 0;
    Redis::Database redis(svr->storage_, conn->GetNamespace());
    std::vector<rocksdb::Slice> keys;
    for (unsigned i = 1; i < args_.size(); i++) {
      keys.emplace_back(args_[i]);
    }
    redis.Exists(keys, &cnt);
    *output = Redis::Integer(cnt);
    return Status::OK();
  }
};

StatusOr<int> TTLToTimestamp(int ttl) {
  int64_t now = 0;
  rocksdb::Env::Default()->GetCurrentTime(&now);
  if (ttl >= INT32_MAX - now) {
    return {Status::RedisParseErr, "the expire time was overflow"};
  }

  return ttl + now;
}

class CommandExpire : public Commander {
 public:
  Status Parse(const std::vector<std::string> &args) override {
<<<<<<< HEAD
    seconds_ = GET_OR_RET(TTLToTimestamp(GET_OR_RET(ParseInt<int>(args[2], 10))));
    return Status::OK();
=======
    int64_t now = Util::GetTimeStamp();
    auto parse_result = ParseInt<int>(args[2], 10);
    if (!parse_result) {
      return Status(Status::RedisParseErr, errValueNotInteger);
    }
    seconds_ = *parse_result;
    if (seconds_ >= INT32_MAX - now) {
      return Status(Status::RedisParseErr, "the expire time was overflow");
    }
    seconds_ += now;
    return Commander::Parse(args);
>>>>>>> c09cb8c4
  }

  Status Execute(Server *svr, Connection *conn, std::string *output) override {
    Redis::Database redis(svr->storage_, conn->GetNamespace());
    rocksdb::Status s = redis.Expire(args_[1], seconds_);
    if (s.ok()) {
      *output = Redis::Integer(1);
    } else {
      *output = Redis::Integer(0);
    }
    return Status::OK();
  }

 private:
  int seconds_ = 0;
};

class CommandPExpire : public Commander {
 public:
  Status Parse(const std::vector<std::string> &args) override {
<<<<<<< HEAD
    seconds_ = GET_OR_RET(TTLToTimestamp(TTLMsToS(GET_OR_RET(ParseInt<int64_t>(args[2], 10)))));
    return Status::OK();
=======
    int64_t now = Util::GetTimeStamp();
    auto ttl_ms = ParseInt<int64_t>(args[2], 10);
    if (!ttl_ms) {
      return Status(Status::RedisParseErr, errValueNotInteger);
    }
    if (*ttl_ms > 0 && *ttl_ms < 1000) {
      seconds_ = 1;
    } else {
      seconds_ = *ttl_ms / 1000;
      if (seconds_ >= INT32_MAX - now) {
        return Status(Status::RedisParseErr, "the expire time was overflow");
      }
    }
    seconds_ += now;
    return Commander::Parse(args);
>>>>>>> c09cb8c4
  }

  Status Execute(Server *svr, Connection *conn, std::string *output) override {
    Redis::Database redis(svr->storage_, conn->GetNamespace());
    rocksdb::Status s = redis.Expire(args_[1], seconds_);
    if (s.ok()) {
      *output = Redis::Integer(1);
    } else {
      *output = Redis::Integer(0);
    }
    return Status::OK();
  }

 private:
  int seconds_ = 0;
};

class CommandExpireAt : public Commander {
 public:
  Status Parse(const std::vector<std::string> &args) override {
    auto parse_result = ParseInt<int64_t>(args[2], 10);
    if (!parse_result) {
      return Status(Status::RedisParseErr, errValueNotInteger);
    }
    if (*parse_result >= INT32_MAX) {
      return Status(Status::RedisParseErr, "the expire time was overflow");
    }
    timestamp_ = *parse_result;
    return Commander::Parse(args);
  }
  Status Execute(Server *svr, Connection *conn, std::string *output) override {
    Redis::Database redis(svr->storage_, conn->GetNamespace());
    rocksdb::Status s = redis.Expire(args_[1], timestamp_);
    if (s.ok()) {
      *output = Redis::Integer(1);
    } else {
      *output = Redis::Integer(0);
    }
    return Status::OK();
  }

 private:
  int timestamp_ = 0;
};

class CommandPExpireAt : public Commander {
 public:
  Status Parse(const std::vector<std::string> &args) override {
    auto parse_result = ParseInt<int64_t>(args[2], 10);
    if (!parse_result) {
      return Status(Status::RedisParseErr, errValueNotInteger);
    }
    if (*parse_result / 1000 >= INT32_MAX) {
      return Status(Status::RedisParseErr, "the expire time was overflow");
    }
    timestamp_ = static_cast<int>(*parse_result / 1000);
    return Commander::Parse(args);
  }
  Status Execute(Server *svr, Connection *conn, std::string *output) override {
    Redis::Database redis(svr->storage_, conn->GetNamespace());
    rocksdb::Status s = redis.Expire(args_[1], timestamp_);
    if (s.ok()) {
      *output = Redis::Integer(1);
    } else {
      *output = Redis::Integer(0);
    }
    return Status::OK();
  }

 private:
  int timestamp_ = 0;
};

class CommandPersist : public Commander {
 public:
  Status Execute(Server *svr, Connection *conn, std::string *output) override {
    int ttl;
    Redis::Database redis(svr->storage_, conn->GetNamespace());
    rocksdb::Status s = redis.TTL(args_[1], &ttl);
    if (!s.ok()) return Status(Status::RedisExecErr, s.ToString());
    if (ttl == -1 || ttl == -2) {
      *output = Redis::Integer(0);
      return Status::OK();
    }
    s = redis.Expire(args_[1], 0);
    if (!s.ok()) return Status(Status::RedisExecErr, s.ToString());
    *output = Redis::Integer(1);
    return Status::OK();
  }
};

class CommandHGet : public Commander {
 public:
  Status Execute(Server *svr, Connection *conn, std::string *output) override {
    Redis::Hash hash_db(svr->storage_, conn->GetNamespace());
    std::string value;
    rocksdb::Status s = hash_db.Get(args_[1], args_[2], &value);
    if (!s.ok() && !s.IsNotFound()) {
      return Status(Status::RedisExecErr, s.ToString());
    }
    *output = s.IsNotFound() ? Redis::NilString() : Redis::BulkString(value);
    return Status::OK();
  }
};

class CommandHSetNX : public Commander {
 public:
  Status Execute(Server *svr, Connection *conn, std::string *output) override {
    int ret;
    Redis::Hash hash_db(svr->storage_, conn->GetNamespace());
    rocksdb::Status s = hash_db.SetNX(args_[1], args_[2], args_[3], &ret);
    if (!s.ok()) {
      return Status(Status::RedisExecErr, s.ToString());
    }
    *output = Redis::Integer(ret);
    return Status::OK();
  }
};

class CommandHStrlen : public Commander {
 public:
  Status Execute(Server *svr, Connection *conn, std::string *output) override {
    Redis::Hash hash_db(svr->storage_, conn->GetNamespace());
    std::string value;
    rocksdb::Status s = hash_db.Get(args_[1], args_[2], &value);
    if (!s.ok() && !s.IsNotFound()) {
      return Status(Status::RedisExecErr, s.ToString());
    }
    *output = Redis::Integer(static_cast<int>(value.size()));
    return Status::OK();
  }
};

class CommandHDel : public Commander {
 public:
  Status Execute(Server *svr, Connection *conn, std::string *output) override {
    int ret;
    Redis::Hash hash_db(svr->storage_, conn->GetNamespace());
    std::vector<Slice> fields;
    for (unsigned int i = 2; i < args_.size(); i++) {
      fields.emplace_back(Slice(args_[i]));
    }
    rocksdb::Status s = hash_db.Delete(args_[1], fields, &ret);
    if (!s.ok()) {
      return Status(Status::RedisExecErr, s.ToString());
    }
    *output = Redis::Integer(ret);
    return Status::OK();
  }
};

class CommandHExists : public Commander {
 public:
  Status Execute(Server *svr, Connection *conn, std::string *output) override {
    Redis::Hash hash_db(svr->storage_, conn->GetNamespace());
    std::string value;
    rocksdb::Status s = hash_db.Get(args_[1], args_[2], &value);
    if (!s.ok() && !s.IsNotFound()) {
      return Status(Status::RedisExecErr, s.ToString());
    }
    *output = s.IsNotFound() ? Redis::Integer(0) : Redis::Integer(1);
    return Status::OK();
  }
};

class CommandHLen : public Commander {
 public:
  Status Execute(Server *svr, Connection *conn, std::string *output) override {
    uint32_t count;
    Redis::Hash hash_db(svr->storage_, conn->GetNamespace());
    rocksdb::Status s = hash_db.Size(args_[1], &count);
    if (!s.ok() && !s.IsNotFound()) {
      return Status(Status::RedisExecErr, s.ToString());
    }
    *output = s.IsNotFound() ? Redis::Integer(0) : Redis::Integer(count);
    return Status::OK();
  }
};

class CommandHIncrBy : public Commander {
 public:
  Status Parse(const std::vector<std::string> &args) override {
    auto parse_result = ParseInt<int64_t>(args[3], 10);
    if (!parse_result) {
      return Status(Status::RedisParseErr, errValueNotInteger);
    }
    increment_ = *parse_result;
    return Commander::Parse(args);
  }
  Status Execute(Server *svr, Connection *conn, std::string *output) override {
    int64_t ret;
    Redis::Hash hash_db(svr->storage_, conn->GetNamespace());
    rocksdb::Status s = hash_db.IncrBy(args_[1], args_[2], increment_, &ret);
    if (!s.ok()) {
      return Status(Status::RedisExecErr, s.ToString());
    }
    *output = Redis::Integer(ret);
    return Status::OK();
  }

 private:
  int64_t increment_ = 0;
};

class CommandHIncrByFloat : public Commander {
 public:
  Status Parse(const std::vector<std::string> &args) override {
    try {
      increment_ = std::stod(args[3]);
    } catch (std::exception &e) {
      return Status(Status::RedisParseErr, errValueNotInteger);
    }
    return Commander::Parse(args);
  }
  Status Execute(Server *svr, Connection *conn, std::string *output) override {
    double ret;
    Redis::Hash hash_db(svr->storage_, conn->GetNamespace());
    rocksdb::Status s = hash_db.IncrByFloat(args_[1], args_[2], increment_, &ret);
    if (!s.ok()) {
      return Status(Status::RedisExecErr, s.ToString());
    }
    *output = Redis::BulkString(Util::Float2String(ret));
    return Status::OK();
  }

 private:
  double increment_ = 0;
};

class CommandHMGet : public Commander {
 public:
  Status Execute(Server *svr, Connection *conn, std::string *output) override {
    Redis::Hash hash_db(svr->storage_, conn->GetNamespace());
    std::vector<Slice> fields;
    for (unsigned int i = 2; i < args_.size(); i++) {
      fields.emplace_back(Slice(args_[i]));
    }
    std::vector<std::string> values;
    std::vector<rocksdb::Status> statuses;
    rocksdb::Status s = hash_db.MGet(args_[1], fields, &values, &statuses);
    if (!s.ok() && !s.IsNotFound()) {
      return Status(Status::RedisExecErr, s.ToString());
    }
    if (s.IsNotFound()) {
      values.resize(fields.size(), "");
      *output = Redis::MultiBulkString(values);
    } else {
      *output = Redis::MultiBulkString(values, statuses);
    }
    return Status::OK();
  }
};

class CommandHMSet : public Commander {
 public:
  Status Parse(const std::vector<std::string> &args) override {
    if (args.size() % 2 != 0) {
      return Status(Status::RedisParseErr, errWrongNumOfArguments);
    }
    return Commander::Parse(args);
  }
  Status Execute(Server *svr, Connection *conn, std::string *output) override {
    int ret;
    Redis::Hash hash_db(svr->storage_, conn->GetNamespace());
    std::vector<FieldValue> field_values;
    for (unsigned int i = 2; i < args_.size(); i += 2) {
      field_values.emplace_back(FieldValue{args_[i], args_[i + 1]});
    }
    rocksdb::Status s = hash_db.MSet(args_[1], field_values, false, &ret);
    if (!s.ok()) {
      return Status(Status::RedisExecErr, s.ToString());
    }
    if (GetAttributes()->name == "hset") {
      *output = Redis::Integer(ret);
    } else {
      *output = Redis::SimpleString("OK");
    }
    return Status::OK();
  }
};

class CommandHKeys : public Commander {
 public:
  Status Execute(Server *svr, Connection *conn, std::string *output) override {
    Redis::Hash hash_db(svr->storage_, conn->GetNamespace());
    std::vector<FieldValue> field_values;
    rocksdb::Status s = hash_db.GetAll(args_[1], &field_values, HashFetchType::kOnlyKey);
    if (!s.ok()) {
      return Status(Status::RedisExecErr, s.ToString());
    }
    std::vector<std::string> keys;
    for (const auto &fv : field_values) {
      keys.emplace_back(fv.field);
    }
    *output = Redis::MultiBulkString(keys);
    return Status::OK();
  }
};

class CommandHVals : public Commander {
 public:
  Status Execute(Server *svr, Connection *conn, std::string *output) override {
    Redis::Hash hash_db(svr->storage_, conn->GetNamespace());
    std::vector<FieldValue> field_values;
    rocksdb::Status s = hash_db.GetAll(args_[1], &field_values, HashFetchType::kOnlyValue);
    if (!s.ok()) {
      return Status(Status::RedisExecErr, s.ToString());
    }
    std::vector<std::string> values;
    for (const auto &p : field_values) {
      values.emplace_back(p.value);
    }
    *output = MultiBulkString(values);
    return Status::OK();
  }
};

class CommandHGetAll : public Commander {
 public:
  Status Execute(Server *svr, Connection *conn, std::string *output) override {
    Redis::Hash hash_db(svr->storage_, conn->GetNamespace());
    std::vector<FieldValue> field_values;
    rocksdb::Status s = hash_db.GetAll(args_[1], &field_values);
    if (!s.ok()) {
      return Status(Status::RedisExecErr, s.ToString());
    }
    std::vector<std::string> kv_pairs;
    for (const auto &p : field_values) {
      kv_pairs.emplace_back(p.field);
      kv_pairs.emplace_back(p.value);
    }
    *output = MultiBulkString(kv_pairs);
    return Status::OK();
  }
};

class CommandHRange : public Commander {
 public:
  Status Parse(const std::vector<std::string> &args) override {
    if (args.size() != 6 && args.size() != 4) {
      return Status(Status::RedisParseErr, errWrongNumOfArguments);
    }
    if (args.size() == 6 && Util::ToLower(args[4]) != "limit") {
      return Status(Status::RedisInvalidCmd, errInvalidSyntax);
    }
    if (args.size() == 6) {
      auto parse_result = ParseInt<int64_t>(args_[5], 10);
      if (!parse_result) return Status(Status::RedisParseErr, errValueNotInteger);
      limit_ = *parse_result;
    }
    return Commander::Parse(args);
  }
  Status Execute(Server *svr, Connection *conn, std::string *output) override {
    Redis::Hash hash_db(svr->storage_, conn->GetNamespace());
    std::vector<FieldValue> field_values;
    rocksdb::Status s = hash_db.Range(args_[1], args_[2], args_[3], limit_, &field_values);
    if (!s.ok()) {
      return Status(Status::RedisExecErr, s.ToString());
    }
    std::vector<std::string> kv_pairs;
    for (const auto &p : field_values) {
      kv_pairs.emplace_back(p.field);
      kv_pairs.emplace_back(p.value);
    }
    *output = MultiBulkString(kv_pairs);
    return Status::OK();
  }

 private:
  int64_t limit_ = LONG_MAX;
};

class CommandPush : public Commander {
 public:
  CommandPush(bool create_if_missing, bool left) {
    left_ = left;
    create_if_missing_ = create_if_missing;
  }
  Status Execute(Server *svr, Connection *conn, std::string *output) override {
    Redis::List list_db(svr->storage_, conn->GetNamespace());
    std::vector<Slice> elems;
    for (unsigned int i = 2; i < args_.size(); i++) {
      elems.emplace_back(args_[i]);
    }
    int ret;
    rocksdb::Status s;
    if (create_if_missing_) {
      s = list_db.Push(args_[1], elems, left_, &ret);
    } else {
      s = list_db.PushX(args_[1], elems, left_, &ret);
    }
    if (!s.ok()) {
      return Status(Status::RedisExecErr, s.ToString());
    }

    svr->WakeupBlockingConns(args_[1], elems.size());

    *output = Redis::Integer(ret);
    return Status::OK();
  }

 private:
  bool left_;
  bool create_if_missing_;
};

class CommandLPush : public CommandPush {
 public:
  CommandLPush() : CommandPush(true, true) {}
};

class CommandRPush : public CommandPush {
 public:
  CommandRPush() : CommandPush(true, false) {}
};

class CommandLPushX : public CommandPush {
 public:
  CommandLPushX() : CommandPush(false, true) {}
};

class CommandRPushX : public CommandPush {
 public:
  CommandRPushX() : CommandPush(false, false) {}
};

class CommandPop : public Commander {
 public:
  explicit CommandPop(bool left) { left_ = left; }
  Status Parse(const std::vector<std::string> &args) override {
    if (args.size() > 3) {
      return Status(Status::RedisParseErr, errWrongNumOfArguments);
    }
    if (args.size() == 2) {
      return Status::OK();
    }
    auto v = ParseInt<int32_t>(args[2], 10);
    if (!v) {
      return Status(Status::RedisParseErr, errValueNotInteger);
    }
    if (*v < 0) {
      return Status(Status::RedisParseErr, errValueMustBePositive);
    }
    count_ = *v;
    with_count_ = true;
    return Status::OK();
  }

  Status Execute(Server *svr, Connection *conn, std::string *output) override {
    Redis::List list_db(svr->storage_, conn->GetNamespace());
    if (with_count_) {
      std::vector<std::string> elems;
      rocksdb::Status s = list_db.PopMulti(args_[1], left_, count_, &elems);
      if (!s.ok() && !s.IsNotFound()) {
        return Status(Status::RedisExecErr, s.ToString());
      }
      if (s.IsNotFound()) {
        *output = Redis::MultiLen(-1);
      } else {
        *output = Redis::MultiBulkString(elems);
      }
    } else {
      std::string elem;
      rocksdb::Status s = list_db.Pop(args_[1], left_, &elem);
      if (!s.ok() && !s.IsNotFound()) {
        return Status(Status::RedisExecErr, s.ToString());
      }
      if (s.IsNotFound()) {
        *output = Redis::NilString();
      } else {
        *output = Redis::BulkString(elem);
      }
    }

    return Status::OK();
  }

 private:
  bool left_;
  bool with_count_ = false;
  uint32_t count_ = 1;
};

class CommandLPop : public CommandPop {
 public:
  CommandLPop() : CommandPop(true) {}
};

class CommandRPop : public CommandPop {
 public:
  CommandRPop() : CommandPop(false) {}
};

class CommandBPop : public Commander {
 public:
  explicit CommandBPop(bool left) { left_ = left; }
  ~CommandBPop() {
    if (timer_ != nullptr) {
      event_free(timer_);
      timer_ = nullptr;
    }
  }

  Status Parse(const std::vector<std::string> &args) override {
    auto parse_result = ParseInt<int>(args[args.size() - 1], 10);
    if (!parse_result) {
      return Status(Status::RedisParseErr, "timeout is not an integer or out of range");
    }
    timeout_ = *parse_result;
    if (timeout_ < 0) {
      return Status(Status::RedisParseErr, "timeout should not be negative");
    }
    keys_ = std::vector<std::string>(args.begin() + 1, args.end() - 1);
    return Commander::Parse(args);
  }

  Status Execute(Server *svr, Connection *conn, std::string *output) override {
    svr_ = svr;
    conn_ = conn;

    auto bev = conn->GetBufferEvent();
    auto s = TryPopFromList();
    if (s.ok() || !s.IsNotFound()) {
      return Status::OK();  // error has already output in TryPopFromList
    }

    if (conn->IsInExec()) {
      *output = Redis::MultiLen(-1);
      return Status::OK();  // No blocking in mult-exec
    }

    for (const auto &key : keys_) {
      svr_->AddBlockingKey(key, conn_);
    }
    bufferevent_setcb(bev, nullptr, WriteCB, EventCB, this);
    if (timeout_) {
      timer_ = evtimer_new(bufferevent_get_base(bev), TimerCB, this);
      timeval tm = {timeout_, 0};
      evtimer_add(timer_, &tm);
    }
    return Status(Status::BlockingCmd);
  }

  rocksdb::Status TryPopFromList() {
    Redis::List list_db(svr_->storage_, conn_->GetNamespace());
    std::string elem;
    const std::string *last_key_ptr = nullptr;
    rocksdb::Status s;
    for (const auto &key : keys_) {
      last_key_ptr = &key;
      s = list_db.Pop(key, left_, &elem);
      if (s.ok() || !s.IsNotFound()) {
        break;
      }
    }
    if (s.ok()) {
      if (last_key_ptr == nullptr) {
        conn_->Reply(Redis::MultiBulkString({"", std::move(elem)}));
      } else {
        conn_->Reply(Redis::MultiBulkString({*last_key_ptr, std::move(elem)}));
      }
    } else if (!s.IsNotFound()) {
      conn_->Reply(Redis::Error("ERR " + s.ToString()));
      LOG(ERROR) << "Failed to execute redis command: " << conn_->current_cmd_->GetAttributes()->name
                 << ", err: " << s.ToString();
    }
    return s;
  }

  static void WriteCB(bufferevent *bev, void *ctx) {
    auto self = reinterpret_cast<CommandBPop *>(ctx);
    auto s = self->TryPopFromList();
    if (s.IsNotFound()) {
      // The connection may be waked up but can't pop from list. For example,
      // connection A is blocking on list and connection B push a new element
      // then wake up the connection A, but this element may be token by other connection C.
      // So we need to wait for the wake event again by disabling the WRITE event.
      bufferevent_disable(bev, EV_WRITE);
      return;
    }
    if (self->timer_ != nullptr) {
      event_free(self->timer_);
      self->timer_ = nullptr;
    }
    self->unBlockingAll();
    bufferevent_setcb(bev, Redis::Connection::OnRead, Redis::Connection::OnWrite, Redis::Connection::OnEvent,
                      self->conn_);
    bufferevent_enable(bev, EV_READ);
    // We need to manually trigger the read event since we will stop processing commands
    // in connection after the blocking command, so there may have some commands to be processed.
    // Related issue: https://github.com/apache/incubator-kvrocks/issues/831
    bufferevent_trigger(bev, EV_READ, BEV_TRIG_IGNORE_WATERMARKS);
  }

  static void EventCB(bufferevent *bev, int16_t events, void *ctx) {
    auto self = static_cast<CommandBPop *>(ctx);
    if (events & (BEV_EVENT_EOF | BEV_EVENT_ERROR)) {
      if (self->timer_ != nullptr) {
        event_free(self->timer_);
        self->timer_ = nullptr;
      }
      self->unBlockingAll();
    }
    Redis::Connection::OnEvent(bev, events, self->conn_);
  }

  static void TimerCB(int, int16_t events, void *ctx) {
    auto self = reinterpret_cast<CommandBPop *>(ctx);
    self->conn_->Reply(Redis::NilString());
    event_free(self->timer_);
    self->timer_ = nullptr;
    self->unBlockingAll();
    auto bev = self->conn_->GetBufferEvent();
    bufferevent_setcb(bev, Redis::Connection::OnRead, Redis::Connection::OnWrite, Redis::Connection::OnEvent,
                      self->conn_);
    bufferevent_enable(bev, EV_READ);
  }

 private:
  bool left_ = false;
  int timeout_ = 0;  // second
  std::vector<std::string> keys_;
  Server *svr_ = nullptr;
  Connection *conn_ = nullptr;
  event *timer_ = nullptr;

  void unBlockingAll() {
    for (const auto &key : keys_) {
      svr_->UnBlockingKey(key, conn_);
    }
  }
};

class CommandBLPop : public CommandBPop {
 public:
  CommandBLPop() : CommandBPop(true) {}
};

class CommandBRPop : public CommandBPop {
 public:
  CommandBRPop() : CommandBPop(false) {}
};

class CommandLRem : public Commander {
 public:
  Status Parse(const std::vector<std::string> &args) override {
    auto parse_result = ParseInt<int>(args[2], 10);
    if (!parse_result) {
      return Status(Status::RedisParseErr, errValueNotInteger);
    }
    count_ = *parse_result;
    return Commander::Parse(args);
  }
  Status Execute(Server *svr, Connection *conn, std::string *output) override {
    int ret;
    Redis::List list_db(svr->storage_, conn->GetNamespace());
    rocksdb::Status s = list_db.Rem(args_[1], count_, args_[3], &ret);
    if (!s.ok() && !s.IsNotFound()) {
      return Status(Status::RedisExecErr, s.ToString());
    }
    *output = Redis::Integer(ret);
    return Status::OK();
  }

 private:
  int count_ = 0;
};

class CommandLInsert : public Commander {
 public:
  Status Parse(const std::vector<std::string> &args) override {
    if ((Util::ToLower(args[2]) == "before")) {
      before_ = true;
    } else if ((Util::ToLower(args[2]) == "after")) {
      before_ = false;
    } else {
      return Status(Status::RedisParseErr, errInvalidSyntax);
    }
    return Commander::Parse(args);
  }
  Status Execute(Server *svr, Connection *conn, std::string *output) override {
    int ret;
    Redis::List list_db(svr->storage_, conn->GetNamespace());
    rocksdb::Status s = list_db.Insert(args_[1], args_[3], args_[4], before_, &ret);
    if (!s.ok() && !s.IsNotFound()) {
      return Status(Status::RedisExecErr, s.ToString());
    }
    *output = Redis::Integer(ret);
    return Status::OK();
  }

 private:
  bool before_ = false;
};

class CommandLRange : public Commander {
 public:
  Status Parse(const std::vector<std::string> &args) override {
    auto parse_start = ParseInt<int>(args[2], 10);
    auto parse_stop = ParseInt<int>(args[3], 10);
    if (!parse_start || !parse_stop) {
      return Status(Status::RedisParseErr, errValueNotInteger);
    }
    start_ = *parse_start;
    stop_ = *parse_stop;
    return Commander::Parse(args);
  }
  Status Execute(Server *svr, Connection *conn, std::string *output) override {
    Redis::List list_db(svr->storage_, conn->GetNamespace());
    std::vector<std::string> elems;
    rocksdb::Status s = list_db.Range(args_[1], start_, stop_, &elems);
    if (!s.ok() && !s.IsNotFound()) {
      return Status(Status::RedisExecErr, s.ToString());
    }
    *output = Redis::MultiBulkString(elems, false);
    return Status::OK();
  }

 private:
  int start_ = 0, stop_ = 0;
};

class CommandLLen : public Commander {
 public:
  Status Execute(Server *svr, Connection *conn, std::string *output) override {
    Redis::List list_db(svr->storage_, conn->GetNamespace());
    uint32_t count;
    rocksdb::Status s = list_db.Size(args_[1], &count);
    if (!s.ok() && !s.IsNotFound()) {
      return Status(Status::RedisExecErr, s.ToString());
    }
    *output = Redis::Integer(count);
    return Status::OK();
  }
};

class CommandLIndex : public Commander {
 public:
  Status Parse(const std::vector<std::string> &args) override {
    auto parse_reuslt = ParseInt<int>(args[2], 10);
    if (!parse_reuslt) {
      return Status(Status::RedisParseErr, errValueNotInteger);
    }
    index_ = *parse_reuslt;
    return Commander::Parse(args);
  }
  Status Execute(Server *svr, Connection *conn, std::string *output) override {
    Redis::List list_db(svr->storage_, conn->GetNamespace());
    std::string elem;
    rocksdb::Status s = list_db.Index(args_[1], index_, &elem);
    if (!s.ok() && !s.IsNotFound()) {
      return Status(Status::RedisExecErr, s.ToString());
    }
    if (s.IsNotFound()) {
      *output = Redis::NilString();
    } else {
      *output = Redis::BulkString(elem);
    }
    return Status::OK();
  }

 private:
  int index_ = 0;
};

class CommandLSet : public Commander {
 public:
  Status Parse(const std::vector<std::string> &args) override {
    auto parse_reuslt = ParseInt<int>(args[2], 10);
    if (!parse_reuslt) {
      return Status(Status::RedisParseErr, errValueNotInteger);
    }
    index_ = *parse_reuslt;
    return Commander::Parse(args);
  }
  Status Execute(Server *svr, Connection *conn, std::string *output) override {
    Redis::List list_db(svr->storage_, conn->GetNamespace());
    rocksdb::Status s = list_db.Set(args_[1], index_, args_[3]);
    if (!s.ok()) {
      return Status(Status::RedisExecErr, s.ToString());
    }
    *output = Redis::SimpleString("OK");
    return Status::OK();
  }

 private:
  int index_ = 0;
};

class CommandLTrim : public Commander {
 public:
  Status Parse(const std::vector<std::string> &args) override {
    auto parse_start = ParseInt<int>(args[2], 10);
    auto parse_stop = ParseInt<int>(args[3], 10);
    if (!parse_start || !parse_stop) {
      return Status(Status::RedisParseErr, errValueNotInteger);
    }
    start_ = *parse_start;
    stop_ = *parse_stop;

    return Commander::Parse(args);
  }
  Status Execute(Server *svr, Connection *conn, std::string *output) override {
    Redis::List list_db(svr->storage_, conn->GetNamespace());
    rocksdb::Status s = list_db.Trim(args_[1], start_, stop_);
    if (!s.ok()) {
      return Status(Status::RedisExecErr, s.ToString());
    }
    *output = Redis::SimpleString("OK");
    return Status::OK();
  }

 private:
  int start_ = 0, stop_ = 0;
};

class CommandRPopLPUSH : public Commander {
 public:
  Status Execute(Server *svr, Connection *conn, std::string *output) override {
    Redis::List list_db(svr->storage_, conn->GetNamespace());
    std::string elem;
    rocksdb::Status s = list_db.RPopLPush(args_[1], args_[2], &elem);
    if (!s.ok() && !s.IsNotFound()) {
      return Status(Status::RedisExecErr, s.ToString());
    }
    *output = s.IsNotFound() ? Redis::NilString() : Redis::BulkString(elem);
    return Status::OK();
  }
};

class CommandLMove : public Commander {
 public:
  Status Parse(const std::vector<std::string> &args) override {
    auto arg_val = Util::ToLower(args_[3]);
    if (arg_val != "left" && arg_val != "right") {
      return Status(Status::RedisParseErr, errInvalidSyntax);
    }
    src_left_ = arg_val == "left";
    arg_val = Util::ToLower(args_[4]);
    if (arg_val != "left" && arg_val != "right") {
      return Status(Status::RedisParseErr, errInvalidSyntax);
    }
    dst_left_ = arg_val == "left";
    return Status::OK();
  }

  Status Execute(Server *svr, Connection *conn, std::string *output) override {
    Redis::List list_db(svr->storage_, conn->GetNamespace());
    std::string elem;
    auto s = list_db.LMove(args_[1], args_[2], src_left_, dst_left_, &elem);
    if (!s.ok() && !s.IsNotFound()) {
      return Status(Status::RedisExecErr, s.ToString());
    }
    *output = s.IsNotFound() ? Redis::NilString() : Redis::BulkString(elem);
    return Status::OK();
  }

 private:
  bool src_left_;
  bool dst_left_;
};

class CommandSAdd : public Commander {
 public:
  Status Execute(Server *svr, Connection *conn, std::string *output) override {
    Redis::Set set_db(svr->storage_, conn->GetNamespace());
    std::vector<Slice> members;
    for (unsigned int i = 2; i < args_.size(); i++) {
      members.emplace_back(args_[i]);
    }
    int ret;
    rocksdb::Status s = set_db.Add(args_[1], members, &ret);
    if (!s.ok()) {
      return Status(Status::RedisExecErr, s.ToString());
    }
    *output = Redis::Integer(ret);
    return Status::OK();
  }
};

class CommandSRem : public Commander {
 public:
  Status Execute(Server *svr, Connection *conn, std::string *output) override {
    Redis::Set set_db(svr->storage_, conn->GetNamespace());
    std::vector<Slice> members;
    for (unsigned int i = 2; i < args_.size(); i++) {
      members.emplace_back(args_[i]);
    }
    int ret;
    rocksdb::Status s = set_db.Remove(args_[1], members, &ret);
    if (!s.ok()) {
      return Status(Status::RedisExecErr, s.ToString());
    }
    *output = Redis::Integer(ret);
    return Status::OK();
  }
};

class CommandSCard : public Commander {
 public:
  Status Execute(Server *svr, Connection *conn, std::string *output) override {
    Redis::Set set_db(svr->storage_, conn->GetNamespace());
    int ret;
    rocksdb::Status s = set_db.Card(args_[1], &ret);
    if (!s.ok()) {
      return Status(Status::RedisExecErr, s.ToString());
    }
    *output = Redis::Integer(ret);
    return Status::OK();
  }
};

class CommandSMembers : public Commander {
 public:
  Status Execute(Server *svr, Connection *conn, std::string *output) override {
    Redis::Set set_db(svr->storage_, conn->GetNamespace());
    std::vector<std::string> members;
    rocksdb::Status s = set_db.Members(args_[1], &members);
    if (!s.ok()) {
      return Status(Status::RedisExecErr, s.ToString());
    }
    *output = Redis::MultiBulkString(members, false);
    return Status::OK();
  }
};

class CommandSIsMember : public Commander {
 public:
  Status Execute(Server *svr, Connection *conn, std::string *output) override {
    Redis::Set set_db(svr->storage_, conn->GetNamespace());
    int ret;
    rocksdb::Status s = set_db.IsMember(args_[1], args_[2], &ret);
    if (!s.ok()) {
      return Status(Status::RedisExecErr, s.ToString());
    }
    *output = Redis::Integer(ret);
    return Status::OK();
  }
};

class CommandSMIsMember : public Commander {
 public:
  Status Execute(Server *svr, Connection *conn, std::string *output) override {
    Redis::Set set_db(svr->storage_, conn->GetNamespace());
    std::vector<Slice> members;
    for (size_t i = 2; i < args_.size(); i++) {
      members.emplace_back(Slice(args_[i]));
    }

    std::vector<int> exists;
    rocksdb::Status s = set_db.MIsMember(args_[1], members, &exists);
    if (!s.ok() && !s.IsNotFound()) {
      return Status(Status::RedisExecErr, s.ToString());
    }
    if (s.IsNotFound()) {
      exists.resize(members.size(), 0);
    }
    output->append(Redis::MultiLen(exists.size()));
    for (const auto &exist : exists) {
      output->append(Redis::Integer(exist));
    }
    return Status::OK();
  }
};

class CommandSPop : public Commander {
 public:
  Status Parse(const std::vector<std::string> &args) override {
    if (args.size() == 3) {
      auto parse_result = ParseInt<int>(args[2], 10);
      if (!parse_result) {
        return Status(Status::RedisParseErr, errValueNotInteger);
      }
      count_ = *parse_result;
      with_count_ = true;
    }
    return Commander::Parse(args);
  }
  Status Execute(Server *svr, Connection *conn, std::string *output) override {
    Redis::Set set_db(svr->storage_, conn->GetNamespace());
    std::vector<std::string> members;
    rocksdb::Status s = set_db.Take(args_[1], &members, count_, true);
    if (!s.ok()) {
      return Status(Status::RedisExecErr, s.ToString());
    }
    if (with_count_) {
      *output = Redis::MultiBulkString(members, false);
    } else {
      if (members.size() > 0) {
        *output = Redis::BulkString(members.front());
      } else {
        *output = Redis::NilString();
      }
    }
    return Status::OK();
  }

 private:
  int count_ = 1;
  bool with_count_ = false;
};

class CommandSRandMember : public Commander {
 public:
  Status Parse(const std::vector<std::string> &args) override {
    if (args.size() == 3) {
      auto parse_result = ParseInt<int>(args[2], 10);
      if (!parse_result) {
        return Status(Status::RedisParseErr, errValueNotInteger);
      }
      count_ = *parse_result;
    }
    return Commander::Parse(args);
  }
  Status Execute(Server *svr, Connection *conn, std::string *output) override {
    Redis::Set set_db(svr->storage_, conn->GetNamespace());
    std::vector<std::string> members;
    rocksdb::Status s = set_db.Take(args_[1], &members, count_, false);
    if (!s.ok()) {
      return Status(Status::RedisExecErr, s.ToString());
    }
    *output = Redis::MultiBulkString(members, false);
    return Status::OK();
  }

 private:
  int count_ = 1;
};

class CommandSMove : public Commander {
 public:
  Status Execute(Server *svr, Connection *conn, std::string *output) override {
    Redis::Set set_db(svr->storage_, conn->GetNamespace());
    int ret;
    rocksdb::Status s = set_db.Move(args_[1], args_[2], args_[3], &ret);
    if (!s.ok()) {
      return Status(Status::RedisExecErr, s.ToString());
    }
    *output = Redis::Integer(ret);
    return Status::OK();
  }
};

class CommandSDiff : public Commander {
 public:
  Status Execute(Server *svr, Connection *conn, std::string *output) override {
    std::vector<Slice> keys;
    for (size_t i = 1; i < args_.size(); i++) {
      keys.emplace_back(args_[i]);
    }
    std::vector<std::string> members;
    Redis::Set set_db(svr->storage_, conn->GetNamespace());
    auto s = set_db.Diff(keys, &members);
    if (!s.ok()) {
      return Status(Status::RedisExecErr, s.ToString());
    }
    *output = Redis::MultiBulkString(members, false);
    return Status::OK();
  }
};

class CommandSUnion : public Commander {
 public:
  Status Execute(Server *svr, Connection *conn, std::string *output) override {
    std::vector<Slice> keys;
    for (size_t i = 1; i < args_.size(); i++) {
      keys.emplace_back(args_[i]);
    }
    std::vector<std::string> members;
    Redis::Set set_db(svr->storage_, conn->GetNamespace());
    auto s = set_db.Union(keys, &members);
    if (!s.ok()) {
      return Status(Status::RedisExecErr, s.ToString());
    }
    *output = Redis::MultiBulkString(members, false);
    return Status::OK();
  }
};

class CommandSInter : public Commander {
 public:
  Status Execute(Server *svr, Connection *conn, std::string *output) override {
    std::vector<Slice> keys;
    for (size_t i = 1; i < args_.size(); i++) {
      keys.emplace_back(args_[i]);
    }
    std::vector<std::string> members;
    Redis::Set set_db(svr->storage_, conn->GetNamespace());
    auto s = set_db.Inter(keys, &members);
    if (!s.ok()) {
      return Status(Status::RedisExecErr, s.ToString());
    }
    *output = Redis::MultiBulkString(members, false);
    return Status::OK();
  }
};

class CommandSDiffStore : public Commander {
 public:
  Status Execute(Server *svr, Connection *conn, std::string *output) override {
    int ret = 0;
    std::vector<Slice> keys;
    for (size_t i = 2; i < args_.size(); i++) {
      keys.emplace_back(args_[i]);
    }
    Redis::Set set_db(svr->storage_, conn->GetNamespace());
    auto s = set_db.DiffStore(args_[1], keys, &ret);
    if (!s.ok()) {
      return Status(Status::RedisExecErr, s.ToString());
    }
    *output = Redis::Integer(ret);
    return Status::OK();
  }
};

class CommandSUnionStore : public Commander {
 public:
  Status Execute(Server *svr, Connection *conn, std::string *output) override {
    int ret = 0;
    std::vector<Slice> keys;
    for (size_t i = 2; i < args_.size(); i++) {
      keys.emplace_back(args_[i]);
    }
    Redis::Set set_db(svr->storage_, conn->GetNamespace());
    auto s = set_db.UnionStore(args_[1], keys, &ret);
    if (!s.ok()) {
      return Status(Status::RedisExecErr, s.ToString());
    }
    *output = Redis::Integer(ret);
    return Status::OK();
  }
};

class CommandSInterStore : public Commander {
 public:
  Status Execute(Server *svr, Connection *conn, std::string *output) override {
    int ret = 0;
    std::vector<Slice> keys;
    for (size_t i = 2; i < args_.size(); i++) {
      keys.emplace_back(args_[i]);
    }
    Redis::Set set_db(svr->storage_, conn->GetNamespace());
    auto s = set_db.InterStore(args_[1], keys, &ret);
    if (!s.ok()) {
      return Status(Status::RedisExecErr, s.ToString());
    }
    *output = Redis::Integer(ret);
    return Status::OK();
  }
};

class CommandZAdd : public Commander {
 public:
  Status Parse(const std::vector<std::string> &args) override {
    if (args.size() % 2 != 0) {
      return Status(Status::RedisParseErr, errInvalidSyntax);
    }

    try {
      for (unsigned i = 2; i < args.size(); i += 2) {
        double score = std::stod(args[i]);
        if (std::isnan(score)) {
          return Status(Status::RedisParseErr, "ERR score is not a valid float");
        }
        member_scores_.emplace_back(MemberScore{args[i + 1], score});
      }
    } catch (const std::exception &e) {
      return Status(Status::RedisParseErr, "ERR value is not a valid float");
    }
    return Commander::Parse(args);
  }

  Status Execute(Server *svr, Connection *conn, std::string *output) override {
    int ret;
    Redis::ZSet zset_db(svr->storage_, conn->GetNamespace());
    rocksdb::Status s = zset_db.Add(args_[1], 0, &member_scores_, &ret);
    if (!s.ok()) {
      return Status(Status::RedisExecErr, s.ToString());
    }
    *output = Redis::Integer(ret);
    return Status::OK();
  }

 private:
  std::vector<MemberScore> member_scores_;
};

class CommandZCount : public Commander {
 public:
  Status Parse(const std::vector<std::string> &args) override {
    Status s = Redis::ZSet::ParseRangeSpec(args[2], args[3], &spec_);
    if (!s.IsOK()) {
      return Status(Status::RedisParseErr, s.Msg());
    }
    return Commander::Parse(args);
  }

  Status Execute(Server *svr, Connection *conn, std::string *output) override {
    int ret;

    Redis::ZSet zset_db(svr->storage_, conn->GetNamespace());
    rocksdb::Status s = zset_db.Count(args_[1], spec_, &ret);
    if (!s.ok()) {
      return Status(Status::RedisExecErr, s.ToString());
    }
    *output = Redis::Integer(ret);
    return Status::OK();
  }

 private:
  ZRangeSpec spec_;
};

class CommandZCard : public Commander {
 public:
  Status Execute(Server *svr, Connection *conn, std::string *output) override {
    int ret;

    Redis::ZSet zset_db(svr->storage_, conn->GetNamespace());
    rocksdb::Status s = zset_db.Card(args_[1], &ret);
    if (!s.ok() && !s.IsNotFound()) {
      return Status(Status::RedisExecErr, s.ToString());
    }
    *output = Redis::Integer(ret);
    return Status::OK();
  }
};

class CommandZIncrBy : public Commander {
 public:
  Status Parse(const std::vector<std::string> &args) override {
    try {
      incr_ = std::stod(args[2]);
    } catch (const std::exception &e) {
      return Status(Status::RedisParseErr, "value is not an double or out of range");
    }
    return Commander::Parse(args);
  }

  Status Execute(Server *svr, Connection *conn, std::string *output) override {
    double score;

    Redis::ZSet zset_db(svr->storage_, conn->GetNamespace());
    rocksdb::Status s = zset_db.IncrBy(args_[1], args_[3], incr_, &score);
    if (!s.ok()) {
      return Status(Status::RedisExecErr, s.ToString());
    }
    *output = Redis::BulkString(Util::Float2String(score));
    return Status::OK();
  }

 private:
  double incr_ = 0.0;
};

class CommandZLexCount : public Commander {
 public:
  Status Parse(const std::vector<std::string> &args) override {
    Status s = Redis::ZSet::ParseRangeLexSpec(args[2], args[3], &spec_);
    if (!s.IsOK()) {
      return Status(Status::RedisParseErr, s.Msg());
    }
    return Commander::Parse(args);
  }

  Status Execute(Server *svr, Connection *conn, std::string *output) override {
    int size;
    Redis::ZSet zset_db(svr->storage_, conn->GetNamespace());
    rocksdb::Status s = zset_db.RangeByLex(args_[1], spec_, nullptr, &size);
    if (!s.ok()) {
      return Status(Status::RedisExecErr, s.ToString());
    }
    *output = Redis::Integer(size);
    return Status::OK();
  }

 private:
  ZRangeLexSpec spec_;
};

class CommandZPop : public Commander {
 public:
  explicit CommandZPop(bool min) : min_(min) {}

  Status Parse(const std::vector<std::string> &args) override {
    if (args.size() > 2) {
      auto parse_result = ParseInt<int>(args[2], 10);
      if (!parse_result) {
        return Status(Status::RedisParseErr, errValueNotInteger);
      }
      count_ = *parse_result;
    }
    return Commander::Parse(args);
  }

  Status Execute(Server *svr, Connection *conn, std::string *output) override {
    Redis::ZSet zset_db(svr->storage_, conn->GetNamespace());
    std::vector<MemberScore> memeber_scores;
    rocksdb::Status s = zset_db.Pop(args_[1], count_, min_, &memeber_scores);
    if (!s.ok()) {
      return Status(Status::RedisExecErr, s.ToString());
    }
    output->append(Redis::MultiLen(memeber_scores.size() * 2));
    for (const auto &ms : memeber_scores) {
      output->append(Redis::BulkString(ms.member));
      output->append(Redis::BulkString(Util::Float2String(ms.score)));
    }
    return Status::OK();
  }

 private:
  bool min_;
  int count_ = 1;
};

class CommandZPopMin : public CommandZPop {
 public:
  CommandZPopMin() : CommandZPop(true) {}
};

class CommandZPopMax : public CommandZPop {
 public:
  CommandZPopMax() : CommandZPop(false) {}
};

class CommandZRange : public Commander {
 public:
  explicit CommandZRange(bool reversed = false) { reversed_ = reversed; }
  Status Parse(const std::vector<std::string> &args) override {
    auto parse_start = ParseInt<int>(args[2], 10);
    auto parse_stop = ParseInt<int>(args[3], 10);
    if (!parse_start || !parse_stop) {
      return Status(Status::RedisParseErr, errValueNotInteger);
    }
    start_ = *parse_start;
    stop_ = *parse_stop;
    if (args.size() > 4 && (Util::ToLower(args[4]) == "withscores")) {
      with_scores_ = true;
    }
    return Commander::Parse(args);
  }
  Status Execute(Server *svr, Connection *conn, std::string *output) override {
    Redis::ZSet zset_db(svr->storage_, conn->GetNamespace());
    std::vector<MemberScore> memeber_scores;
    uint8_t flags = !reversed_ ? 0 : kZSetReversed;
    rocksdb::Status s = zset_db.Range(args_[1], start_, stop_, flags, &memeber_scores);
    if (!s.ok()) {
      return Status(Status::RedisExecErr, s.ToString());
    }
    if (!with_scores_) {
      output->append(Redis::MultiLen(memeber_scores.size()));
    } else {
      output->append(Redis::MultiLen(memeber_scores.size() * 2));
    }
    for (const auto &ms : memeber_scores) {
      output->append(Redis::BulkString(ms.member));
      if (with_scores_) output->append(Redis::BulkString(Util::Float2String(ms.score)));
    }
    return Status::OK();
  }

 private:
  int start_ = 0;
  int stop_ = 0;
  bool reversed_;
  bool with_scores_ = false;
};

class CommandZRevRange : public CommandZRange {
 public:
  CommandZRevRange() : CommandZRange(true) {}
};

class CommandZRangeByLex : public Commander {
 public:
  explicit CommandZRangeByLex(bool reversed = false) { spec_.reversed = reversed; }

  Status Parse(const std::vector<std::string> &args) override {
    Status s;
    if (spec_.reversed) {
      s = Redis::ZSet::ParseRangeLexSpec(args[3], args[2], &spec_);
    } else {
      s = Redis::ZSet::ParseRangeLexSpec(args[2], args[3], &spec_);
    }
    if (!s.IsOK()) {
      return Status(Status::RedisParseErr, s.Msg());
    }
    if (args.size() == 7 && Util::ToLower(args[4]) == "limit") {
      auto parse_offset = ParseInt<int>(args[5], 10);
      auto parse_count = ParseInt<int>(args[6], 10);
      if (!parse_offset || !parse_count) {
        return Status(Status::RedisParseErr, errValueNotInteger);
      }
      spec_.offset = *parse_offset;
      spec_.count = *parse_count;
    }
    return Commander::Parse(args);
  }

  Status Execute(Server *svr, Connection *conn, std::string *output) override {
    int size;
    Redis::ZSet zset_db(svr->storage_, conn->GetNamespace());
    std::vector<std::string> members;
    rocksdb::Status s = zset_db.RangeByLex(args_[1], spec_, &members, &size);
    if (!s.ok()) {
      return Status(Status::RedisExecErr, s.ToString());
    }
    *output = Redis::MultiBulkString(members, false);
    return Status::OK();
  }

 private:
  ZRangeLexSpec spec_;
};

class CommandZRangeByScore : public Commander {
 public:
  explicit CommandZRangeByScore(bool reversed = false) { spec_.reversed = reversed; }
  Status Parse(const std::vector<std::string> &args) override {
    Status s;
    if (spec_.reversed) {
      s = Redis::ZSet::ParseRangeSpec(args[3], args[2], &spec_);
    } else {
      s = Redis::ZSet::ParseRangeSpec(args[2], args[3], &spec_);
    }
    if (!s.IsOK()) {
      return Status(Status::RedisParseErr, s.Msg());
    }
    size_t i = 4;
    while (i < args.size()) {
      if (Util::ToLower(args[i]) == "withscores") {
        with_scores_ = true;
        i++;
      } else if (Util::ToLower(args[i]) == "limit" && i + 2 < args.size()) {
        auto parse_offset = ParseInt<int>(args[i + 1], 10);
        auto parse_count = ParseInt<int>(args[i + 2], 10);
        if (!parse_offset || !parse_count) {
          return Status(Status::RedisParseErr, errValueNotInteger);
        }
        spec_.offset = *parse_offset;
        spec_.count = *parse_count;
        i += 3;
      } else {
        return Status(Status::RedisParseErr, errInvalidSyntax);
      }
    }
    return Commander::Parse(args);
  }

  Status Execute(Server *svr, Connection *conn, std::string *output) override {
    int size;
    Redis::ZSet zset_db(svr->storage_, conn->GetNamespace());
    std::vector<MemberScore> memeber_scores;
    rocksdb::Status s = zset_db.RangeByScore(args_[1], spec_, &memeber_scores, &size);
    if (!s.ok()) {
      return Status(Status::RedisExecErr, s.ToString());
    }
    if (!with_scores_) {
      output->append(Redis::MultiLen(memeber_scores.size()));
    } else {
      output->append(Redis::MultiLen(memeber_scores.size() * 2));
    }
    for (const auto &ms : memeber_scores) {
      output->append(Redis::BulkString(ms.member));
      if (with_scores_) output->append(Redis::BulkString(Util::Float2String(ms.score)));
    }
    return Status::OK();
  }

 private:
  ZRangeSpec spec_;
  bool with_scores_ = false;
};

class CommandZRank : public Commander {
 public:
  explicit CommandZRank(bool reversed = false) : reversed_(reversed) {}
  Status Execute(Server *svr, Connection *conn, std::string *output) override {
    int rank;
    Redis::ZSet zset_db(svr->storage_, conn->GetNamespace());
    rocksdb::Status s = zset_db.Rank(args_[1], args_[2], reversed_, &rank);
    if (!s.ok()) {
      return Status(Status::RedisExecErr, s.ToString());
    }
    if (rank == -1) {
      *output = Redis::NilString();
    } else {
      *output = Redis::Integer(rank);
    }
    return Status::OK();
  }

 private:
  bool reversed_;
};

class CommandZRevRank : public CommandZRank {
 public:
  CommandZRevRank() : CommandZRank(true) {}
};

class CommandZRevRangeByScore : public CommandZRangeByScore {
 public:
  CommandZRevRangeByScore() : CommandZRangeByScore(true) {}
};

class CommandZRevRangeByLex : public CommandZRangeByLex {
 public:
  CommandZRevRangeByLex() : CommandZRangeByLex(true) {}
};

class CommandZRem : public Commander {
 public:
  Status Execute(Server *svr, Connection *conn, std::string *output) override {
    int size;
    Redis::ZSet zset_db(svr->storage_, conn->GetNamespace());
    std::vector<rocksdb::Slice> members;
    for (unsigned i = 2; i < args_.size(); i++) {
      members.emplace_back(args_[i]);
    }
    rocksdb::Status s = zset_db.Remove(args_[1], members, &size);
    if (!s.ok()) {
      return Status(Status::RedisExecErr, s.ToString());
    }
    *output = Redis::Integer(size);
    return Status::OK();
  }
};

class CommandZRemRangeByRank : public Commander {
 public:
  Status Parse(const std::vector<std::string> &args) override {
    auto parse_start = ParseInt<int>(args[2], 10);
    auto parse_stop = ParseInt<int>(args[3], 10);
    if (!parse_start || !parse_stop) {
      return Status(Status::RedisParseErr, errValueNotInteger);
    }
    start_ = *parse_start;
    stop_ = *parse_stop;
    return Commander::Parse(args);
  }

  Status Execute(Server *svr, Connection *conn, std::string *output) override {
    int ret;

    Redis::ZSet zset_db(svr->storage_, conn->GetNamespace());
    rocksdb::Status s = zset_db.RemoveRangeByRank(args_[1], start_, stop_, &ret);
    if (!s.ok()) {
      return Status(Status::RedisExecErr, s.ToString());
    }
    *output = Redis::Integer(ret);
    return Status::OK();
  }

 private:
  int start_ = 0;
  int stop_ = 0;
};

class CommandZRemRangeByScore : public Commander {
 public:
  Status Parse(const std::vector<std::string> &args) override {
    Status s = Redis::ZSet::ParseRangeSpec(args[2], args[3], &spec_);
    if (!s.IsOK()) {
      return Status(Status::RedisParseErr, s.Msg());
    }
    return Commander::Parse(args);
  }

  Status Execute(Server *svr, Connection *conn, std::string *output) override {
    int size;
    Redis::ZSet zset_db(svr->storage_, conn->GetNamespace());
    rocksdb::Status s = zset_db.RemoveRangeByScore(args_[1], spec_, &size);
    if (!s.ok()) {
      return Status(Status::RedisExecErr, s.ToString());
    }
    *output = Redis::Integer(size);
    return Status::OK();
  }

 private:
  ZRangeSpec spec_;
};

class CommandZRemRangeByLex : public Commander {
 public:
  Status Parse(const std::vector<std::string> &args) override {
    Status s = Redis::ZSet::ParseRangeLexSpec(args[2], args[3], &spec_);
    if (!s.IsOK()) {
      return Status(Status::RedisParseErr, s.Msg());
    }
    return Commander::Parse(args);
  }

  Status Execute(Server *svr, Connection *conn, std::string *output) override {
    int size;
    Redis::ZSet zset_db(svr->storage_, conn->GetNamespace());
    rocksdb::Status s = zset_db.RemoveRangeByLex(args_[1], spec_, &size);
    if (!s.ok()) {
      return Status(Status::RedisExecErr, s.ToString());
    }
    *output = Redis::Integer(size);
    return Status::OK();
  }

 private:
  ZRangeLexSpec spec_;
};

class CommandZScore : public Commander {
 public:
  Status Execute(Server *svr, Connection *conn, std::string *output) override {
    double score;
    Redis::ZSet zset_db(svr->storage_, conn->GetNamespace());
    rocksdb::Status s = zset_db.Score(args_[1], args_[2], &score);
    if (!s.ok() && !s.IsNotFound()) {
      return Status(Status::RedisExecErr, s.ToString());
    }
    if (s.IsNotFound()) {
      *output = Redis::NilString();
    } else {
      *output = Redis::BulkString(Util::Float2String(score));
    }
    return Status::OK();
  }
};

class CommandZMScore : public Commander {
 public:
  Status Execute(Server *svr, Connection *conn, std::string *output) override {
    Redis::ZSet zset_db(svr->storage_, conn->GetNamespace());
    std::vector<Slice> members;
    for (unsigned int i = 2; i < args_.size(); i++) {
      members.emplace_back(Slice(args_[i]));
    }
    std::map<std::string, double> mscores;
    rocksdb::Status s = zset_db.MGet(args_[1], members, &mscores);
    if (!s.ok() && !s.IsNotFound()) {
      return Status(Status::RedisExecErr, s.ToString());
    }
    std::vector<std::string> values;
    if (s.IsNotFound()) {
      values.resize(members.size(), "");
    } else {
      for (const auto &member : members) {
        auto iter = mscores.find(member.ToString());
        if (iter == mscores.end()) {
          values.emplace_back("");
        } else {
          values.emplace_back(Util::Float2String(iter->second));
        }
      }
    }
    *output = Redis::MultiBulkString(values);
    return Status::OK();
  }
};

class CommandZUnionStore : public Commander {
 public:
  Status Parse(const std::vector<std::string> &args) override {
    auto parse_result = ParseInt<int>(args[2], 10);
    if (!parse_result) {
      return Status(Status::RedisParseErr, errValueNotInteger);
    }
    numkeys_ = *parse_result;
    if (numkeys_ > args.size() - 3) {
      return Status(Status::RedisParseErr, errInvalidSyntax);
    }
    size_t j = 0;
    while (j < numkeys_) {
      keys_weights_.emplace_back(KeyWeight{args[j + 3], 1});
      j++;
    }
    size_t i = 3 + numkeys_;
    while (i < args.size()) {
      if (Util::ToLower(args[i]) == "aggregate" && i + 1 < args.size()) {
        if (Util::ToLower(args[i + 1]) == "sum") {
          aggregate_method_ = kAggregateSum;
        } else if (Util::ToLower(args[i + 1]) == "min") {
          aggregate_method_ = kAggregateMin;
        } else if (Util::ToLower(args[i + 1]) == "max") {
          aggregate_method_ = kAggregateMax;
        } else {
          return Status(Status::RedisParseErr, "aggregate para error");
        }
        i += 2;
      } else if (Util::ToLower(args[i]) == "weights" && i + numkeys_ < args.size()) {
        size_t j = 0;
        while (j < numkeys_) {
          try {
            keys_weights_[j].weight = std::stod(args[i + j + 1]);
          } catch (const std::exception &e) {
            return Status(Status::RedisParseErr, "weight is not an double or out of range");
          }
          if (std::isnan(keys_weights_[j].weight)) {
            return Status(Status::RedisParseErr, "weight is not an double or out of range");
          }
          j++;
        }
        i += numkeys_ + 1;
      } else {
        return Status(Status::RedisParseErr, errInvalidSyntax);
      }
    }
    return Commander::Parse(args);
  }

  Status Execute(Server *svr, Connection *conn, std::string *output) override {
    int size;
    Redis::ZSet zset_db(svr->storage_, conn->GetNamespace());
    rocksdb::Status s = zset_db.UnionStore(args_[1], keys_weights_, aggregate_method_, &size);
    if (!s.ok()) {
      return Status(Status::RedisExecErr, s.ToString());
    }
    *output = Redis::Integer(size);
    return Status::OK();
  }

 protected:
  size_t numkeys_ = 0;
  std::vector<KeyWeight> keys_weights_;
  AggregateMethod aggregate_method_ = kAggregateSum;
};

class CommandZInterStore : public CommandZUnionStore {
 public:
  CommandZInterStore() : CommandZUnionStore() {}

  Status Execute(Server *svr, Connection *conn, std::string *output) override {
    int size;
    Redis::ZSet zset_db(svr->storage_, conn->GetNamespace());
    rocksdb::Status s = zset_db.InterStore(args_[1], keys_weights_, aggregate_method_, &size);
    if (!s.ok()) {
      return Status(Status::RedisExecErr, s.ToString());
    }
    *output = Redis::Integer(size);
    return Status::OK();
  }
};

class CommandGeoBase : public Commander {
 public:
  Status ParseDistanceUnit(const std::string &param) {
    if (Util::ToLower(param) == "m") {
      distance_unit_ = kDistanceMeter;
    } else if (Util::ToLower(param) == "km") {
      distance_unit_ = kDistanceKilometers;
    } else if (Util::ToLower(param) == "ft") {
      distance_unit_ = kDistanceFeet;
    } else if (Util::ToLower(param) == "mi") {
      distance_unit_ = kDistanceMiles;
    } else {
      return Status(Status::RedisParseErr, "distance unit para error");
    }
    return Status::OK();
  }

  Status ParseLongLat(const std::string &longitude_para, const std::string &latitude_para, double *longitude,
                      double *latitude) {
    try {
      *longitude = std::stod(longitude_para);
      *latitude = std::stod(latitude_para);
    } catch (const std::exception &e) {
      return Status(Status::RedisParseErr, "ERR value is not a valid float");
    }
    if (*longitude < GEO_LONG_MIN || *longitude > GEO_LONG_MAX || *latitude < GEO_LAT_MIN || *latitude > GEO_LAT_MAX) {
      return Status(Status::RedisParseErr, "invalid longitude,latitude pair " + longitude_para + "," + latitude_para);
    }
    return Status::OK();
  }

  double GetDistanceByUnit(double distance) { return distance / GetUnitConversion(); }

  double GetRadiusMeters(double radius) { return radius * GetUnitConversion(); }

  double GetUnitConversion() {
    double conversion = 0;
    switch (distance_unit_) {
      case kDistanceMeter:
        conversion = 1;
        break;
      case kDistanceKilometers:
        conversion = 1000;
        break;
      case kDistanceFeet:
        conversion = 0.3048;
        break;
      case kDistanceMiles:
        conversion = 1609.34;
        break;
    }
    return conversion;
  }

 protected:
  DistanceUnit distance_unit_ = kDistanceMeter;
};

class CommandGeoAdd : public CommandGeoBase {
 public:
  CommandGeoAdd() : CommandGeoBase() {}
  Status Parse(const std::vector<std::string> &args) override {
    if ((args.size() - 5) % 3 != 0) {
      return Status(Status::RedisParseErr, errWrongNumOfArguments);
    }
    for (unsigned i = 2; i < args.size(); i += 3) {
      double longitude = 0, latitude = 0;
      auto s = ParseLongLat(args[i], args[i + 1], &longitude, &latitude);
      if (!s.IsOK()) return s;
      geo_points_.emplace_back(GeoPoint{longitude, latitude, args[i + 2]});
    }
    return Commander::Parse(args);
  }

  Status Execute(Server *svr, Connection *conn, std::string *output) override {
    int ret;
    Redis::Geo geo_db(svr->storage_, conn->GetNamespace());
    rocksdb::Status s = geo_db.Add(args_[1], &geo_points_, &ret);
    if (!s.ok()) {
      return Status(Status::RedisExecErr, s.ToString());
    }
    *output = Redis::Integer(ret);
    return Status::OK();
  }

 private:
  std::vector<GeoPoint> geo_points_;
};

class CommandGeoDist : public CommandGeoBase {
 public:
  CommandGeoDist() : CommandGeoBase() {}
  Status Parse(const std::vector<std::string> &args) override {
    if (args.size() == 5) {
      auto s = ParseDistanceUnit(args[4]);
      if (!s.IsOK()) return s;
    }
    return Commander::Parse(args);
  }

  Status Execute(Server *svr, Connection *conn, std::string *output) override {
    double distance;
    Redis::Geo geo_db(svr->storage_, conn->GetNamespace());
    rocksdb::Status s = geo_db.Dist(args_[1], args_[2], args_[3], &distance);
    if (!s.ok() && !s.IsNotFound()) {
      return Status(Status::RedisExecErr, s.ToString());
    }
    if (s.IsNotFound()) {
      *output = Redis::NilString();
    } else {
      *output = Redis::BulkString(Util::Float2String(GetDistanceByUnit(distance)));
    }
    return Status::OK();
  }
};

class CommandGeoHash : public Commander {
 public:
  Status Parse(const std::vector<std::string> &args) override {
    for (unsigned i = 2; i < args.size(); i++) {
      members_.emplace_back(args[i]);
    }
    return Commander::Parse(args);
  }

  Status Execute(Server *svr, Connection *conn, std::string *output) override {
    std::vector<std::string> hashes;
    Redis::Geo geo_db(svr->storage_, conn->GetNamespace());
    rocksdb::Status s = geo_db.Hash(args_[1], members_, &hashes);
    if (!s.ok()) {
      return Status(Status::RedisExecErr, s.ToString());
    }
    *output = Redis::MultiBulkString(hashes);
    return Status::OK();
  }

 private:
  std::vector<Slice> members_;
};

class CommandGeoPos : public Commander {
 public:
  Status Parse(const std::vector<std::string> &args) override {
    for (unsigned i = 2; i < args.size(); i++) {
      members_.emplace_back(args[i]);
    }
    return Commander::Parse(args);
  }

  Status Execute(Server *svr, Connection *conn, std::string *output) override {
    std::map<std::string, GeoPoint> geo_points;
    Redis::Geo geo_db(svr->storage_, conn->GetNamespace());
    rocksdb::Status s = geo_db.Pos(args_[1], members_, &geo_points);
    if (!s.ok()) {
      return Status(Status::RedisExecErr, s.ToString());
    }
    std::vector<std::string> list;
    for (const auto &member : members_) {
      auto iter = geo_points.find(member.ToString());
      if (iter == geo_points.end()) {
        list.emplace_back(Redis::NilString());
      } else {
        list.emplace_back(Redis::MultiBulkString(
            {Util::Float2String(iter->second.longitude), Util::Float2String(iter->second.latitude)}));
      }
    }
    *output = Redis::Array(list);
    return Status::OK();
  }

 private:
  std::vector<Slice> members_;
};

class CommandGeoRadius : public CommandGeoBase {
 public:
  CommandGeoRadius() : CommandGeoBase() {}

  Status Parse(const std::vector<std::string> &args) override {
    auto s = ParseLongLat(args[2], args[3], &longitude_, &latitude_);
    if (!s.IsOK()) return s;
    try {
      radius_ = std::stod(args[4]);
    } catch (const std::exception &e) {
      return Status(Status::RedisParseErr, "ERR value is not a valid float");
    }
    s = ParseDistanceUnit(args[5]);
    if (!s.IsOK()) return s;
    s = ParseRadiusExtraOption();
    if (!s.IsOK()) return s;
    return Commander::Parse(args);
  }

  Status ParseRadiusExtraOption(size_t i = 6) {
    while (i < args_.size()) {
      if (Util::ToLower(args_[i]) == "withcoord") {
        with_coord_ = true;
        i++;
      } else if (Util::ToLower(args_[i]) == "withdist") {
        with_dist_ = true;
        i++;
      } else if (Util::ToLower(args_[i]) == "withhash") {
        with_hash_ = true;
        i++;
      } else if (Util::ToLower(args_[i]) == "asc") {
        sort_ = kSortASC;
        i++;
      } else if (Util::ToLower(args_[i]) == "desc") {
        sort_ = kSortDESC;
        i++;
      } else if (Util::ToLower(args_[i]) == "count" && i + 1 < args_.size()) {
        auto parse_result = ParseInt<int>(args_[i + 1], 10);
        if (!parse_result) {
          return Status(Status::RedisParseErr, "ERR count is not a valid int");
        }
        count_ = *parse_result;
        i += 2;
      } else if (attributes_->is_write() &&
                 (Util::ToLower(args_[i]) == "store" || Util::ToLower(args_[i]) == "storedist") &&
                 i + 1 < args_.size()) {
        store_key_ = args_[i + 1];
        if (Util::ToLower(args_[i]) == "storedist") {
          store_distance_ = true;
        }
        i += 2;
      } else {
        return Status(Status::RedisParseErr, errInvalidSyntax);
      }
    }
    /* Trap options not compatible with STORE and STOREDIST. */
    if (!store_key_.empty() && (with_dist_ || with_hash_ || with_coord_)) {
      return Status(Status::RedisParseErr,
                    "STORE option in GEORADIUS is not compatible with WITHDIST, WITHHASH and WITHCOORDS options");
    }
    /* COUNT without ordering does not make much sense, force ASC
     * ordering if COUNT was specified but no sorting was requested.
     * */
    if (count_ != 0 && sort_ == kSortNone) {
      sort_ = kSortASC;
    }
    return Status::OK();
  }

  Status Execute(Server *svr, Connection *conn, std::string *output) override {
    std::vector<GeoPoint> geo_points;
    Redis::Geo geo_db(svr->storage_, conn->GetNamespace());
    rocksdb::Status s = geo_db.Radius(args_[1], longitude_, latitude_, GetRadiusMeters(radius_), count_, sort_,
                                      store_key_, store_distance_, GetUnitConversion(), &geo_points);
    if (!s.ok()) {
      return Status(Status::RedisExecErr, s.ToString());
    }
    if (store_key_.size() != 0) {
      *output = Redis::Integer(geo_points.size());
    } else {
      *output = GenerateOutput(geo_points);
    }
    return Status::OK();
  }

  std::string GenerateOutput(const std::vector<GeoPoint> &geo_points) {
    int result_length = geo_points.size();
    int returned_items_count = (count_ == 0 || result_length < count_) ? result_length : count_;
    std::vector<std::string> list;
    for (int i = 0; i < returned_items_count; i++) {
      auto geo_point = geo_points[i];
      if (!with_coord_ && !with_hash_ && !with_dist_) {
        list.emplace_back(Redis::BulkString(geo_point.member));
      } else {
        std::vector<std::string> one;
        one.emplace_back(Redis::BulkString(geo_point.member));
        if (with_dist_) {
          one.emplace_back(Redis::BulkString(Util::Float2String(GetDistanceByUnit(geo_point.dist))));
        }
        if (with_hash_) {
          one.emplace_back(Redis::BulkString(Util::Float2String(geo_point.score)));
        }
        if (with_coord_) {
          one.emplace_back(Redis::MultiBulkString(
              {Util::Float2String(geo_point.longitude), Util::Float2String(geo_point.latitude)}));
        }
        list.emplace_back(Redis::Array(one));
      }
    }
    return Redis::Array(list);
  }

 protected:
  double radius_ = 0;
  bool with_coord_ = false;
  bool with_dist_ = false;
  bool with_hash_ = false;
  int count_ = 0;
  DistanceSort sort_ = kSortNone;
  std::string store_key_;
  bool store_distance_ = false;

 private:
  double longitude_ = 0;
  double latitude_ = 0;
};

class CommandGeoRadiusByMember : public CommandGeoRadius {
 public:
  CommandGeoRadiusByMember() : CommandGeoRadius() {}

  Status Parse(const std::vector<std::string> &args) override {
    try {
      radius_ = std::stod(args[3]);
    } catch (const std::exception &e) {
      return Status(Status::RedisParseErr, "ERR value is not a valid float");
    }
    auto s = ParseDistanceUnit(args[4]);
    if (!s.IsOK()) return s;
    s = ParseRadiusExtraOption(5);
    if (!s.IsOK()) return s;
    return Commander::Parse(args);
  }

  Status Execute(Server *svr, Connection *conn, std::string *output) override {
    std::vector<GeoPoint> geo_points;
    Redis::Geo geo_db(svr->storage_, conn->GetNamespace());
    rocksdb::Status s = geo_db.RadiusByMember(args_[1], args_[2], GetRadiusMeters(radius_), count_, sort_, store_key_,
                                              store_distance_, GetUnitConversion(), &geo_points);
    if (!s.ok()) {
      return Status(Status::RedisExecErr, s.ToString());
    }
    *output = GenerateOutput(geo_points);
    return Status::OK();
  }
};

class CommandGeoRadiusReadonly : public CommandGeoRadius {
 public:
  CommandGeoRadiusReadonly() : CommandGeoRadius() {}
};

class CommandGeoRadiusByMemberReadonly : public CommandGeoRadiusByMember {
 public:
  CommandGeoRadiusByMemberReadonly() : CommandGeoRadiusByMember() {}
};

class CommandSortedintAdd : public Commander {
 public:
  Status Parse(const std::vector<std::string> &args) override {
    for (unsigned i = 2; i < args.size(); i++) {
      auto parse_result = ParseInt<uint64_t>(args[i], 10);
      if (!parse_result) {
        return Status(Status::RedisParseErr, errValueNotInteger);
      }
      ids_.emplace_back(*parse_result);
    }
    return Commander::Parse(args);
  }

  Status Execute(Server *svr, Connection *conn, std::string *output) override {
    Redis::Sortedint sortedint_db(svr->storage_, conn->GetNamespace());
    int ret;
    rocksdb::Status s = sortedint_db.Add(args_[1], ids_, &ret);
    if (!s.ok()) {
      return Status(Status::RedisExecErr, s.ToString());
    }
    *output = Redis::Integer(ret);
    return Status::OK();
  }

 private:
  std::vector<uint64_t> ids_;
};

class CommandSortedintRem : public Commander {
 public:
  Status Parse(const std::vector<std::string> &args) override {
    for (unsigned i = 2; i < args.size(); i++) {
      auto parse_result = ParseInt<uint64_t>(args[i], 10);
      if (!parse_result) {
        return Status(Status::RedisParseErr, errValueNotInteger);
      }
      ids_.emplace_back(*parse_result);
    }
    return Commander::Parse(args);
  }

  Status Execute(Server *svr, Connection *conn, std::string *output) override {
    Redis::Sortedint sortedint_db(svr->storage_, conn->GetNamespace());
    int ret;
    rocksdb::Status s = sortedint_db.Remove(args_[1], ids_, &ret);
    if (!s.ok()) {
      return Status(Status::RedisExecErr, s.ToString());
    }
    *output = Redis::Integer(ret);
    return Status::OK();
  }

 private:
  std::vector<uint64_t> ids_;
};

class CommandSortedintCard : public Commander {
 public:
  Status Execute(Server *svr, Connection *conn, std::string *output) override {
    Redis::Sortedint sortedint_db(svr->storage_, conn->GetNamespace());
    int ret;
    rocksdb::Status s = sortedint_db.Card(args_[1], &ret);
    if (!s.ok()) {
      return Status(Status::RedisExecErr, s.ToString());
    }
    *output = Redis::Integer(ret);
    return Status::OK();
  }
};

class CommandSortedintExists : public Commander {
 public:
  Status Execute(Server *svr, Connection *conn, std::string *output) override {
    Redis::Sortedint sortedint_db(svr->storage_, conn->GetNamespace());
    std::vector<uint64_t> ids;
    for (unsigned int i = 2; i < args_.size(); i++) {
      auto parse_result = ParseInt<uint64_t>(args_[i], 10);
      if (!parse_result) {
        Status(Status::RedisParseErr, errValueNotInteger);
      }
      ids.emplace_back(*parse_result);
    }

    std::vector<int> exists;
    rocksdb::Status s = sortedint_db.MExist(args_[1], ids, &exists);
    if (!s.ok() && !s.IsNotFound()) {
      return Status(Status::RedisExecErr, s.ToString());
    }
    if (s.IsNotFound()) {
      exists.resize(ids.size(), 0);
    }
    output->append(Redis::MultiLen(exists.size()));
    for (const auto &exist : exists) {
      output->append(Redis::Integer(exist));
    }
    return Status::OK();
  }
};

class CommandSortedintRange : public Commander {
 public:
  explicit CommandSortedintRange(bool reversed = false) { reversed_ = reversed; }

  Status Parse(const std::vector<std::string> &args) override {
    auto parse_offset = ParseInt<uint64_t>(args[2], 10);
    auto parse_limit = ParseInt<uint64_t>(args[3], 10);
    if (!parse_offset || !parse_limit) {
      Status(Status::RedisParseErr, errValueNotInteger);
    }
    offset_ = *parse_offset;
    limit_ = *parse_limit;
    if (args.size() == 6) {
      if (Util::ToLower(args[4]) != "cursor") {
        return Status(Status::RedisParseErr, errInvalidSyntax);
      }
      auto parse_result = ParseInt<uint64_t>(args[5], 10);
      if (!parse_result) {
        return Status(Status::RedisParseErr, errValueNotInteger);
      }
      cursor_id_ = *parse_result;
    }
    return Commander::Parse(args);
  }

  Status Execute(Server *svr, Connection *conn, std::string *output) override {
    Redis::Sortedint sortedint_db(svr->storage_, conn->GetNamespace());
    std::vector<uint64_t> ids;
    rocksdb::Status s = sortedint_db.Range(args_[1], cursor_id_, offset_, limit_, reversed_, &ids);
    if (!s.ok()) {
      return Status(Status::RedisExecErr, s.ToString());
    }
    output->append(Redis::MultiLen(ids.size()));
    for (const auto id : ids) {
      output->append(Redis::BulkString(std::to_string(id)));
    }
    return Status::OK();
  }

 private:
  uint64_t cursor_id_ = 0;
  uint64_t offset_ = 0;
  uint64_t limit_ = 20;
  bool reversed_ = false;
};

class CommandSortedintRevRange : public CommandSortedintRange {
 public:
  CommandSortedintRevRange() : CommandSortedintRange(true) {}
};

class CommandSortedintRangeByValue : public Commander {
 public:
  explicit CommandSortedintRangeByValue(bool reversed = false) { spec_.reversed = reversed; }

  Status Parse(const std::vector<std::string> &args) override {
    Status s;
    if (spec_.reversed) {
      s = Redis::Sortedint::ParseRangeSpec(args[3], args[2], &spec_);
    } else {
      s = Redis::Sortedint::ParseRangeSpec(args[2], args[3], &spec_);
    }
    if (!s.IsOK()) {
      return Status(Status::RedisParseErr, s.Msg());
    }
    if (args.size() == 7) {
      if (Util::ToLower(args[4]) != "limit") {
        return Status(Status::RedisParseErr, errInvalidSyntax);
      }
      auto parse_offset = ParseInt<int>(args[5], 10);
      auto parse_count = ParseInt<int>(args[6], 10);
      if (!parse_offset || !parse_count) {
        return Status(Status::RedisParseErr, errValueNotInteger);
      }
      spec_.offset = *parse_offset;
      spec_.count = *parse_count;
    }
    return Commander::Parse(args);
  }

  Status Execute(Server *svr, Connection *conn, std::string *output) override {
    Redis::Sortedint sortedint_db(svr->storage_, conn->GetNamespace());
    std::vector<uint64_t> ids;
    int size;
    rocksdb::Status s = sortedint_db.RangeByValue(args_[1], spec_, &ids, &size);
    if (!s.ok()) {
      return Status(Status::RedisExecErr, s.ToString());
    }
    output->append(Redis::MultiLen(ids.size()));
    for (const auto id : ids) {
      output->append(Redis::BulkString(std::to_string(id)));
    }
    return Status::OK();
  }

 private:
  SortedintRangeSpec spec_;
};

class CommandSortedintRevRangeByValue : public CommandSortedintRangeByValue {
 public:
  CommandSortedintRevRangeByValue() : CommandSortedintRangeByValue(true) {}
};

class CommandInfo : public Commander {
 public:
  Status Execute(Server *svr, Connection *conn, std::string *output) override {
    std::string section = "all";
    if (args_.size() == 2) {
      section = Util::ToLower(args_[1]);
    }
    std::string info;
    svr->GetInfo(conn->GetNamespace(), section, &info);
    *output = Redis::BulkString(info);
    return Status::OK();
  }
};

class CommandDisk : public Commander {
 public:
  Status Parse(const std::vector<std::string> &args) override {
    std::string opname = Util::ToLower(args[1]);
    if (opname != "usage") return Status(Status::RedisInvalidCmd, "Unknown operation");
    return Commander::Parse(args);
  }

  Status Execute(Server *svr, Connection *conn, std::string *output) override {
    RedisType type;
    Redis::Disk disk_db(svr->storage_, conn->GetNamespace());
    rocksdb::Status s = disk_db.Type(args_[2], &type);
    if (!s.ok()) return Status(Status::RedisExecErr, s.ToString());

    uint64_t result = 0;
    s = disk_db.GetKeySize(args_[2], type, &result);

    if (!s.ok()) return Status(Status::RedisExecErr, s.ToString());
    *output = Redis::Integer(result);
    return Status::OK();
  }
};

class CommandRole : public Commander {
 public:
  Status Execute(Server *svr, Connection *conn, std::string *output) override {
    svr->GetRoleInfo(output);
    return Status::OK();
  }
};

class CommandMulti : public Commander {
 public:
  Status Execute(Server *svr, Connection *conn, std::string *output) override {
    if (conn->IsFlagEnabled(Connection::kMultiExec)) {
      *output = Redis::Error("ERR MULTI calls can not be nested");
      return Status::OK();
    }
    conn->ResetMultiExec();
    // Client starts into MULTI-EXEC
    conn->EnableFlag(Connection::kMultiExec);
    *output = Redis::SimpleString("OK");
    return Status::OK();
  }
};

class CommandDiscard : public Commander {
 public:
  Status Execute(Server *svr, Connection *conn, std::string *output) override {
    if (conn->IsFlagEnabled(Connection::kMultiExec) == false) {
      *output = Redis::Error("ERR DISCARD without MULTI");
      return Status::OK();
    }
    conn->ResetMultiExec();
    *output = Redis::SimpleString("OK");

    return Status::OK();
  }
};

class CommandExec : public Commander {
 public:
  Status Execute(Server *svr, Connection *conn, std::string *output) override {
    if (conn->IsFlagEnabled(Connection::kMultiExec) == false) {
      *output = Redis::Error("ERR EXEC without MULTI");
      return Status::OK();
    }

    if (conn->IsMultiError()) {
      conn->ResetMultiExec();
      *output = Redis::Error("EXECABORT Transaction discarded");
      return Status::OK();
    }

    // Reply multi length first
    conn->Reply(Redis::MultiLen(conn->GetMultiExecCommands()->size()));
    // Execute multi-exec commands
    conn->SetInExec();
    conn->ExecuteCommands(conn->GetMultiExecCommands());
    conn->ResetMultiExec();
    return Status::OK();
  }
};

class CommandCompact : public Commander {
 public:
  Status Execute(Server *svr, Connection *conn, std::string *output) override {
    auto ns = conn->GetNamespace();
    std::string begin_key, end_key;
    if (ns != kDefaultNamespace) {
      Redis::Database redis_db(svr->storage_, conn->GetNamespace());
      std::string prefix;
      ComposeNamespaceKey(ns, "", &prefix, false);
      auto s = redis_db.FindKeyRangeWithPrefix(prefix, std::string(), &begin_key, &end_key);
      if (!s.ok()) {
        if (s.IsNotFound()) {
          *output = Redis::SimpleString("OK");
          return Status::OK();
        }
        return Status(Status::RedisExecErr, s.ToString());
      }
    }
    Status s = svr->AsyncCompactDB(begin_key, end_key);
    if (!s.IsOK()) return s;
    *output = Redis::SimpleString("OK");
    LOG(INFO) << "Commpact was triggered by manual with executed success";
    return Status::OK();
  }
};

class CommandBGSave : public Commander {
 public:
  Status Execute(Server *svr, Connection *conn, std::string *output) override {
    if (!conn->IsAdmin()) {
      *output = Redis::Error(errAdministorPermissionRequired);
      return Status::OK();
    }
    Status s = svr->AsyncBgsaveDB();
    if (!s.IsOK()) return s;
    *output = Redis::SimpleString("OK");
    LOG(INFO) << "BGSave was triggered by manual with executed success";
    return Status::OK();
  }
};

class CommandFlushBackup : public Commander {
 public:
  Status Execute(Server *svr, Connection *conn, std::string *output) override {
    if (!conn->IsAdmin()) {
      *output = Redis::Error(errAdministorPermissionRequired);
      return Status::OK();
    }
    Status s = svr->AsyncPurgeOldBackups(0, 0);
    if (!s.IsOK()) return s;
    *output = Redis::SimpleString("OK");
    LOG(INFO) << "flushbackup was triggered by manual with executed success";
    return Status::OK();
  }
};

class CommandDBSize : public Commander {
 public:
  Status Execute(Server *svr, Connection *conn, std::string *output) override {
    std::string ns = conn->GetNamespace();
    if (args_.size() == 1) {
      KeyNumStats stats;
      svr->GetLastestKeyNumStats(ns, &stats);
      *output = Redis::Integer(stats.n_key);
    } else if (args_.size() == 2 && args_[1] == "scan") {
      Status s = svr->AsyncScanDBSize(ns);
      if (s.IsOK()) {
        *output = Redis::SimpleString("OK");
      } else {
        *output = Redis::Error(s.Msg());
      }
    } else {
      *output = Redis::Error("DBSIZE subcommand only supports scan");
    }
    return Status::OK();
  }
};

class CommandPublish : public Commander {
 public:
  // mark is_write as false here because slave should be able to execute publish command
  Status Execute(Server *svr, Connection *conn, std::string *output) override {
    if (!svr->IsSlave()) {
      // Compromise: can't replicate message to sub-replicas in a cascading-like structure.
      // Replication is rely on wal seq, increase the seq on slave will break the replication, hence the compromise
      Redis::PubSub pubsub_db(svr->storage_);
      auto s = pubsub_db.Publish(args_[1], args_[2]);
      if (!s.ok()) {
        return Status(Status::RedisExecErr, s.ToString());
      }
    }

    int receivers = svr->PublishMessage(args_[1], args_[2]);
    *output = Redis::Integer(receivers);
    return Status::OK();
  }
};

void SubscribeCommmandReply(std::string *output, std::string name, std::string sub_name, int num) {
  output->append(Redis::MultiLen(3));
  output->append(Redis::BulkString(name));
  output->append(sub_name.empty() ? Redis::NilString() : Redis::BulkString(sub_name));
  output->append(Redis::Integer(num));
}

class CommandSubscribe : public Commander {
 public:
  Status Execute(Server *svr, Connection *conn, std::string *output) override {
    for (unsigned i = 1; i < args_.size(); i++) {
      conn->SubscribeChannel(args_[i]);
      SubscribeCommmandReply(output, "subscribe", args_[i], conn->SubscriptionsCount() + conn->PSubscriptionsCount());
    }
    return Status::OK();
  }
};

class CommandUnSubscribe : public Commander {
 public:
  Status Execute(Server *svr, Connection *conn, std::string *output) override {
    if (args_.size() == 1) {
      conn->UnSubscribeAll(
          std::bind(SubscribeCommmandReply, output, "unsubscribe", std::placeholders::_1, std::placeholders::_2));
    } else {
      for (unsigned i = 1; i < args_.size(); i++) {
        conn->UnSubscribeChannel(args_[i]);
        SubscribeCommmandReply(output, "unsubscribe", args_[i],
                               conn->SubscriptionsCount() + conn->PSubscriptionsCount());
      }
    }
    return Status::OK();
  }
};

class CommandPSubscribe : public Commander {
 public:
  Status Execute(Server *svr, Connection *conn, std::string *output) override {
    for (unsigned i = 1; i < args_.size(); i++) {
      conn->PSubscribeChannel(args_[i]);
      SubscribeCommmandReply(output, "psubscribe", args_[i], conn->SubscriptionsCount() + conn->PSubscriptionsCount());
    }
    return Status::OK();
  }
};

class CommandPUnSubscribe : public Commander {
 public:
  Status Execute(Server *svr, Connection *conn, std::string *output) override {
    if (args_.size() == 1) {
      conn->PUnSubscribeAll(
          std::bind(SubscribeCommmandReply, output, "punsubscribe", std::placeholders::_1, std::placeholders::_2));
    } else {
      for (unsigned i = 1; i < args_.size(); i++) {
        conn->PUnSubscribeChannel(args_[i]);
        SubscribeCommmandReply(output, "punsubscribe", args_[i],
                               conn->SubscriptionsCount() + conn->PSubscriptionsCount());
      }
    }
    return Status::OK();
  }
};

class CommandPubSub : public Commander {
 public:
  Status Parse(const std::vector<std::string> &args) override {
    subcommand_ = Util::ToLower(args[1]);
    if (subcommand_ == "numpat" && args.size() == 2) {
      return Status::OK();
    }
    if ((subcommand_ == "numsub") && args.size() >= 2) {
      if (args.size() > 2) {
        channels_ = std::vector<std::string>(args.begin() + 2, args.end());
      }
      return Status::OK();
    }
    if ((subcommand_ == "channels") && args.size() <= 3) {
      if (args.size() == 3) {
        pattern_ = args[2];
      }
      return Status::OK();
    }
    return Status(Status::RedisInvalidCmd, "ERR Unknown subcommand or wrong number of arguments");
  }

  Status Execute(Server *srv, Connection *conn, std::string *output) override {
    if (subcommand_ == "numpat") {
      *output = Redis::Integer(srv->GetPubSubPatternSize());
      return Status::OK();
    } else if (subcommand_ == "numsub") {
      std::vector<ChannelSubscribeNum> channel_subscribe_nums;
      srv->ListChannelSubscribeNum(channels_, &channel_subscribe_nums);
      output->append(Redis::MultiLen(channel_subscribe_nums.size() * 2));
      for (const auto &chan_subscribe_num : channel_subscribe_nums) {
        output->append(Redis::BulkString(chan_subscribe_num.channel));
        output->append(Redis::Integer(chan_subscribe_num.subscribe_num));
      }
      return Status::OK();
    } else if (subcommand_ == "channels") {
      std::vector<std::string> channels;
      srv->GetChannelsByPattern(pattern_, &channels);
      *output = Redis::MultiBulkString(channels);
      return Status::OK();
    }

    return Status(Status::RedisInvalidCmd, "ERR Unknown subcommand or wrong number of arguments");
  }

 private:
  std::string pattern_;
  std::vector<std::string> channels_;
  std::string subcommand_;
};

class CommandSlaveOf : public Commander {
 public:
  Status Parse(const std::vector<std::string> &args) override {
    host_ = args[1];
    auto port = args[2];
    if (Util::ToLower(host_) == "no" && Util::ToLower(port) == "one") {
      host_.clear();
      return Status::OK();
    }
    auto parse_result = ParseInt<uint32_t>(port, 10);
    if (!parse_result) {
      return Status(Status::RedisParseErr, "port should be number");
    }
    port_ = *parse_result;
    return Commander::Parse(args);
  }
  Status Execute(Server *svr, Connection *conn, std::string *output) override {
    if (svr->GetConfig()->cluster_enabled) {
      return Status(Status::RedisExecErr, "can't change to slave in cluster mode");
    }
    if (svr->GetConfig()->RocksDB.write_options.disable_WAL) {
      return Status(Status::RedisExecErr, "slaveof doesn't work with disable_wal option");
    }
    if (!conn->IsAdmin()) {
      *output = Redis::Error(errAdministorPermissionRequired);
      return Status::OK();
    }
    Status s;
    if (host_.empty()) {
      s = svr->RemoveMaster();
      if (s.IsOK()) {
        *output = Redis::SimpleString("OK");
        LOG(WARNING) << "MASTER MODE enabled (user request from '" << conn->GetAddr() << "')";
        if (svr->GetConfig()->cluster_enabled) {
          svr->slot_migrate_->SetMigrateStopFlag(false);
          LOG(INFO) << "Change server role to master, restart migration task";
        }
      }
    } else {
      s = svr->AddMaster(host_, port_, false);
      if (s.IsOK()) {
        *output = Redis::SimpleString("OK");
        LOG(WARNING) << "SLAVE OF " << host_ << ":" << port_ << " enabled (user request from '" << conn->GetAddr()
                     << "')";
        if (svr->GetConfig()->cluster_enabled) {
          svr->slot_migrate_->SetMigrateStopFlag(true);
          LOG(INFO) << "Change server role to slave, stop migration task";
        }
      } else {
        LOG(ERROR) << "SLAVE OF " << host_ << ":" << port_ << " (user request from '" << conn->GetAddr()
                   << "') encounter error: " << s.Msg();
      }
    }
    return s;
  }

 private:
  std::string host_;
  uint32_t port_ = 0;
};

class CommandStats : public Commander {
 public:
  Status Execute(Server *svr, Connection *conn, std::string *output) override {
    std::string stats_json = svr->GetRocksDBStatsJson();
    *output = Redis::BulkString(stats_json);
    return Status::OK();
  }
};

class CommandPSync : public Commander {
 public:
  Status Parse(const std::vector<std::string> &args) override {
    size_t seq_arg = 1;
    if (args.size() == 3) {
      seq_arg = 2;
      new_psync = true;
    }
    auto parse_result = ParseInt<uint64_t>(args[seq_arg], 10);
    if (!parse_result) {
      return Status(Status::RedisParseErr, "value is not an unsigned long long or out of range");
    }
    next_repl_seq = static_cast<rocksdb::SequenceNumber>(*parse_result);
    if (new_psync) {
      assert(args.size() == 3);
      replica_replid = args[1];
      if (replica_replid.size() != kReplIdLength) {
        return Status(Status::RedisParseErr, "Wrong replication id length");
      }
    }
    return Commander::Parse(args);
  }

  Status Execute(Server *svr, Connection *conn, std::string *output) override {
    LOG(INFO) << "Slave " << conn->GetAddr() << ", listening port: " << conn->GetListeningPort()
              << " asks for synchronization"
              << " with next sequence: " << next_repl_seq
              << " replication id: " << (replica_replid.length() ? replica_replid : "not supported")
              << ", and local sequence: " << svr->storage_->LatestSeq();

    bool need_full_sync = false;

    // Check replication id of the last sequence log
    if (new_psync && svr->GetConfig()->use_rsid_psync) {
      std::string replid_in_wal = svr->storage_->GetReplIdFromWalBySeq(next_repl_seq - 1);
      LOG(INFO) << "Replication id in WAL: " << replid_in_wal;

      // We check replication id only when WAL has this sequence, since there may be no WAL,
      // Or WAL may has nothing when starting from db of old version kvrocks.
      if (replid_in_wal.length() == kReplIdLength && replid_in_wal != replica_replid) {
        *output = "wrong replication id of the last log";
        need_full_sync = true;
      }
    }

    // Check Log sequence
    if (!need_full_sync && !checkWALBoundary(svr->storage_, next_repl_seq).IsOK()) {
      *output = "sequence out of range, please use fullsync";
      need_full_sync = true;
    }

    if (need_full_sync) {
      svr->stats_.IncrPSyncErrCounter();
      return Status(Status::RedisExecErr, *output);
    }

    // Server would spawn a new thread to sync the batch, and connection would
    // be took over, so should never trigger any event in worker thread.
    conn->Detach();
    conn->EnableFlag(Redis::Connection::kSlave);
    Util::SockSetBlocking(conn->GetFD(), 1);

    svr->stats_.IncrPSyncOKCounter();
    Status s = svr->AddSlave(conn, next_repl_seq);
    if (!s.IsOK()) {
      std::string err = "-ERR " + s.Msg() + "\r\n";
      write(conn->GetFD(), err.c_str(), err.length());
      conn->EnableFlag(Redis::Connection::kCloseAsync);
      LOG(WARNING) << "Failed to add salve: " << conn->GetAddr() << " to start increment syncing";
    } else {
      LOG(INFO) << "New slave: " << conn->GetAddr() << " was added, start increment syncing";
    }
    return Status::OK();
  }

 private:
  rocksdb::SequenceNumber next_repl_seq = 0;
  bool new_psync = false;
  std::string replica_replid;

  // Return OK if the seq is in the range of the current WAL
  Status checkWALBoundary(Engine::Storage *storage, rocksdb::SequenceNumber seq) {
    if (seq == storage->LatestSeq() + 1) {
      return Status::OK();
    }
    // Upper bound
    if (seq > storage->LatestSeq() + 1) {
      return Status(Status::NotOK);
    }
    // Lower bound
    std::unique_ptr<rocksdb::TransactionLogIterator> iter;
    auto s = storage->GetWALIter(seq, &iter);
    if (s.IsOK() && iter->Valid()) {
      auto batch = iter->GetBatch();
      if (seq != batch.sequence) {
        if (seq > batch.sequence) {
          LOG(ERROR) << "checkWALBoundary with sequence: " << seq
                     << ", but GetWALIter return older sequence: " << batch.sequence;
        }
        return Status(Status::NotOK);
      }
      return Status::OK();
    }
    return Status(Status::NotOK);
  }
};

class CommandPerfLog : public Commander {
 public:
  Status Parse(const std::vector<std::string> &args) override {
    subcommand_ = Util::ToLower(args[1]);
    if (subcommand_ != "reset" && subcommand_ != "get" && subcommand_ != "len") {
      return Status(Status::NotOK, "PERFLOG subcommand must be one of RESET, LEN, GET");
    }
    if (subcommand_ == "get" && args.size() >= 3) {
      if (args[2] == "*") {
        cnt_ = 0;
      } else {
        Status s = Util::DecimalStringToNum(args[2], &cnt_);
        return s;
      }
    }
    return Status::OK();
  }

  Status Execute(Server *srv, Connection *conn, std::string *output) override {
    auto perf_log = srv->GetPerfLog();
    if (subcommand_ == "len") {
      *output = Redis::Integer(static_cast<int64_t>(perf_log->Size()));
    } else if (subcommand_ == "reset") {
      perf_log->Reset();
      *output = Redis::SimpleString("OK");
    } else if (subcommand_ == "get") {
      *output = perf_log->GetLatestEntries(cnt_);
    }
    return Status::OK();
  }

 private:
  std::string subcommand_;
  int64_t cnt_ = 10;
};

class CommandSlowlog : public Commander {
 public:
  Status Parse(const std::vector<std::string> &args) override {
    subcommand_ = Util::ToLower(args[1]);
    if (subcommand_ != "reset" && subcommand_ != "get" && subcommand_ != "len") {
      return Status(Status::NotOK, "SLOWLOG subcommand must be one of RESET, LEN, GET");
    }
    if (subcommand_ == "get" && args.size() >= 3) {
      if (args[2] == "*") {
        cnt_ = 0;
      } else {
        Status s = Util::DecimalStringToNum(args[2], &cnt_);
        return s;
      }
    }
    return Status::OK();
  }

  Status Execute(Server *srv, Connection *conn, std::string *output) override {
    auto slowlog = srv->GetSlowLog();
    if (subcommand_ == "reset") {
      slowlog->Reset();
      *output = Redis::SimpleString("OK");
      return Status::OK();
    } else if (subcommand_ == "len") {
      *output = Redis::Integer(static_cast<int64_t>(slowlog->Size()));
      return Status::OK();
    } else if (subcommand_ == "get") {
      *output = slowlog->GetLatestEntries(cnt_);
      return Status::OK();
    }
    return Status(Status::NotOK, "SLOWLOG subcommand must be one of RESET, LEN, GET");
  }

 private:
  std::string subcommand_;
  int64_t cnt_ = 10;
};

class CommandClient : public Commander {
 public:
  Status Parse(const std::vector<std::string> &args) override {
    subcommand_ = Util::ToLower(args[1]);
    // subcommand: getname id kill list setname
    if ((subcommand_ == "id" || subcommand_ == "getname" || subcommand_ == "list") && args.size() == 2) {
      return Status::OK();
    }
    if ((subcommand_ == "setname") && args.size() == 3) {
      // Check if the charset is ok. We need to do this otherwise
      // CLIENT LIST format will break. You should always be able to
      // split by space to get the different fields.
      for (auto ch : args[2]) {
        if (ch < '!' || ch > '~') {
          return Status(Status::RedisInvalidCmd,
                        "ERR Client names cannot contain spaces, newlines or special characters");
        }
      }
      conn_name_ = args[2];
      return Status::OK();
    }
    if ((subcommand_ == "kill")) {
      if (args.size() == 2) {
        return Status(Status::RedisParseErr, errInvalidSyntax);
      } else if (args.size() == 3) {
        addr_ = args[2];
        new_format_ = false;
        return Status::OK();
      }

      uint i = 2;
      new_format_ = true;
      while (i < args.size()) {
        bool moreargs = i < args.size();
        if (!strcasecmp(args[i].c_str(), "addr") && moreargs) {
          addr_ = args[i + 1];
        } else if (!strcasecmp(args[i].c_str(), "id") && moreargs) {
          auto parse_result = ParseInt<uint64_t>(args[i + 1], 10);
          if (!parse_result) {
            return Status(Status::RedisParseErr, errValueNotInteger);
          }
          id_ = *parse_result;
        } else if (!strcasecmp(args[i].c_str(), "skipme") && moreargs) {
          if (!strcasecmp(args[i + 1].c_str(), "yes")) {
            skipme_ = true;
          } else if (!strcasecmp(args[i + 1].c_str(), "no")) {
            skipme_ = false;
          } else {
            return Status(Status::RedisParseErr, errInvalidSyntax);
          }
        } else if (!strcasecmp(args[i].c_str(), "type") && moreargs) {
          if (!strcasecmp(args[i + 1].c_str(), "normal")) {
            kill_type_ |= kTypeNormal;
          } else if (!strcasecmp(args[i + 1].c_str(), "pubsub")) {
            kill_type_ |= kTypePubsub;
          } else if (!strcasecmp(args[i + 1].c_str(), "master")) {
            kill_type_ |= kTypeMaster;
          } else if (!strcasecmp(args[i + 1].c_str(), "replica") || !strcasecmp(args[i + 1].c_str(), "slave")) {
            kill_type_ |= kTypeSlave;
          } else {
            return Status(Status::RedisParseErr, errInvalidSyntax);
          }
        } else {
          return Status(Status::RedisParseErr, errInvalidSyntax);
        }
        i += 2;
      }
      return Status::OK();
    }
    return Status(Status::RedisInvalidCmd, "Syntax error, try CLIENT LIST|KILL ip:port|GETNAME|SETNAME");
  }

  Status Execute(Server *srv, Connection *conn, std::string *output) override {
    if (subcommand_ == "list") {
      *output = Redis::BulkString(srv->GetClientsStr());
      return Status::OK();
    } else if (subcommand_ == "setname") {
      conn->SetName(conn_name_);
      *output = Redis::SimpleString("OK");
      return Status::OK();
    } else if (subcommand_ == "getname") {
      std::string name = conn->GetName();
      *output = name == "" ? Redis::NilString() : Redis::BulkString(name);
      return Status::OK();
    } else if (subcommand_ == "id") {
      *output = Redis::Integer(conn->GetID());
      return Status::OK();
    } else if (subcommand_ == "kill") {
      int64_t killed = 0;
      srv->KillClient(&killed, addr_, id_, kill_type_, skipme_, conn);
      if (new_format_) {
        *output = Redis::Integer(killed);
      } else {
        if (killed == 0)
          *output = Redis::Error("No such client");
        else
          *output = Redis::SimpleString("OK");
      }
      return Status::OK();
    }

    return Status(Status::RedisInvalidCmd, "Syntax error, try CLIENT LIST|KILL ip:port|GETNAME|SETNAME");
  }

 private:
  std::string addr_;
  std::string conn_name_;
  std::string subcommand_;
  bool skipme_ = false;
  int64_t kill_type_ = 0;
  uint64_t id_ = 0;
  bool new_format_ = true;
};

class CommandMonitor : public Commander {
 public:
  Status Execute(Server *srv, Connection *conn, std::string *output) override {
    conn->Owner()->BecomeMonitorConn(conn);
    *output = Redis::SimpleString("OK");
    return Status::OK();
  }
};

class CommandShutdown : public Commander {
 public:
  Status Execute(Server *srv, Connection *conn, std::string *output) override {
    if (!conn->IsAdmin()) {
      *output = Redis::Error(errAdministorPermissionRequired);
      return Status::OK();
    }
    if (!srv->IsStopped()) {
      LOG(INFO) << "bye bye";
      srv->Stop();
    }
    return Status::OK();
  }
};

class CommandQuit : public Commander {
 public:
  Status Execute(Server *srv, Connection *conn, std::string *output) override {
    conn->EnableFlag(Redis::Connection::kCloseAfterReply);
    *output = Redis::SimpleString("OK");
    return Status::OK();
  }
};

class CommandDebug : public Commander {
 public:
  Status Parse(const std::vector<std::string> &args) override {
    subcommand_ = Util::ToLower(args[1]);
    if ((subcommand_ == "sleep") && args.size() == 3) {
      double second = 0.0;
      try {
        second = std::stod(args[2]);
      } catch (const std::exception &e) {
        return Status(Status::RedisParseErr, "ERR invalid debug sleep time");
      }
      microsecond_ = static_cast<uint64_t>(second * 1000 * 1000);
      return Status::OK();
    }
    return Status(Status::RedisInvalidCmd, "Syntax error, DEBUG SLEEP <seconds>");
  }

  Status Execute(Server *srv, Connection *conn, std::string *output) override {
    if (subcommand_ == "sleep") {
      usleep(microsecond_);
    }
    *output = Redis::SimpleString("OK");
    return Status::OK();
  }

 private:
  std::string subcommand_;
  uint64_t microsecond_ = 0;
};

class CommandCommand : public Commander {
 public:
  Status Execute(Server *svr, Connection *conn, std::string *output) override {
    if (args_.size() == 1) {
      GetAllCommandsInfo(output);
    } else {
      std::string sub_command = Util::ToLower(args_[1]);
      if ((sub_command == "count" && args_.size() != 2) || (sub_command == "getkeys" && args_.size() < 3) ||
          (sub_command == "info" && args_.size() < 3)) {
        *output = Redis::Error(errWrongNumOfArguments);
        return Status::OK();
      }
      if (sub_command == "count") {
        *output = Redis::Integer(GetCommandNum());
      } else if (sub_command == "info") {
        GetCommandsInfo(output, std::vector<std::string>(args_.begin() + 2, args_.end()));
      } else if (sub_command == "getkeys") {
        std::vector<int> keys_indexes;
        auto s = GetKeysFromCommand(args_[2], args_.size() - 2, &keys_indexes);
        if (!s.IsOK()) return s;
        if (keys_indexes.size() == 0) {
          *output = Redis::Error("Invalid arguments specified for command");
          return Status::OK();
        }
        std::vector<std::string> keys;
        for (const auto &key_index : keys_indexes) {
          keys.emplace_back(args_[key_index + 2]);
        }
        *output = Redis::MultiBulkString(keys);
      } else {
        *output = Redis::Error("Command subcommand must be one of COUNT, GETKEYS, INFO");
      }
    }
    return Status::OK();
  }
};

class CommandEcho : public Commander {
 public:
  Status Execute(Server *svr, Connection *conn, std::string *output) override {
    *output = Redis::BulkString(args_[1]);
    return Status::OK();
  }
};

/* HELLO [<protocol-version> [AUTH <password>] [SETNAME <name>] ] */
class CommandHello final : public Commander {
 public:
  Status Execute(Server *svr, Connection *conn, std::string *output) override {
    size_t next_arg = 1;
    if (args_.size() >= 2) {
      int64_t protocol;
      auto parse_result = ParseInt<int64_t>(args_[next_arg], 10);
      ++next_arg;
      if (!parse_result) {
        return Status(Status::NotOK, "Protocol version is not an integer or out of range");
      }
      protocol = *parse_result;

      // In redis, it will check protocol < 2 or protocol > 3,
      // kvrocks only supports REPL2 by now, but for supporting some
      // `hello 3`, it will not report error when using 3.
      if (protocol < 2 || protocol > 3) {
        return Status(Status::NotOK, "-NOPROTO unsupported protocol version");
      }
    }

    // Handling AUTH and SETNAME
    for (; next_arg < args_.size(); ++next_arg) {
      size_t moreargs = args_.size() - next_arg - 1;
      const std::string &opt = args_[next_arg];
      if (opt == "AUTH" && moreargs != 0) {
        const auto &user_password = args_[next_arg + 1];
        auto authResult = AuthenticateUser(conn, svr->GetConfig(), user_password);
        switch (authResult) {
          case AuthResult::INVALID_PASSWORD:
            return Status(Status::NotOK, "invalid password");
          case AuthResult::NO_REQUIRE_PASS:
            return Status(Status::NotOK, "Client sent AUTH, but no password is set");
          case AuthResult::OK:
            break;
        }
        next_arg += 1;
      } else if (opt == "SETNAME" && moreargs != 0) {
        const std::string &name = args_[next_arg + 1];
        conn->SetName(name);
        next_arg += 1;
      } else {
        *output = Redis::Error("Syntax error in HELLO option " + opt);
        return Status::OK();
      }
    }

    std::vector<std::string> output_list;
    output_list.push_back(Redis::BulkString("server"));
    output_list.push_back(Redis::BulkString("redis"));
    output_list.push_back(Redis::BulkString("proto"));
    output_list.push_back(Redis::Integer(2));

    output_list.push_back(Redis::BulkString("mode"));
    // Note: sentinel is not supported in kvrocks.
    if (svr->GetConfig()->cluster_enabled) {
      output_list.push_back(Redis::BulkString("cluster"));
    } else {
      output_list.push_back(Redis::BulkString("standalone"));
    }
    *output = Redis::Array(output_list);
    return Status::OK();
  }
};

class CommandScanBase : public Commander {
 public:
  Status ParseMatchAndCountParam(const std::string &type, std::string value) {
    if (type == "match") {
      prefix = std::move(value);
      if (!prefix.empty() && prefix[prefix.size() - 1] == '*') {
        prefix = prefix.substr(0, prefix.size() - 1);
        return Status::OK();
      }
      return Status(Status::RedisParseErr, "only keys prefix match was supported");
    } else if (type == "count") {
      auto parse_result = ParseInt<int>(value, 10);
      if (!parse_result) {
        return Status(Status::RedisParseErr, "ERR count param should be type int");
      }
      limit = *parse_result;
      if (limit <= 0) {
        return Status(Status::RedisParseErr, errInvalidSyntax);
      }
    }
    return Status::OK();
  }

  void ParseCursor(const std::string &param) {
    cursor = param;
    if (cursor == "0") {
      cursor = std::string();
    } else {
      cursor = cursor.find(kCursorPrefix) == 0 ? cursor.substr(strlen(kCursorPrefix)) : cursor;
    }
  }

  std::string GenerateOutput(const std::vector<std::string> &keys) {
    std::vector<std::string> list;
    if (keys.size() == static_cast<size_t>(limit)) {
      list.emplace_back(Redis::BulkString(keys.back()));
    } else {
      list.emplace_back(Redis::BulkString("0"));
    }

    list.emplace_back(Redis::MultiBulkString(keys));

    return Redis::Array(list);
  }

 protected:
  std::string cursor;
  std::string prefix;
  int limit = 20;
};

class CommandSubkeyScanBase : public CommandScanBase {
 public:
  CommandSubkeyScanBase() : CommandScanBase() {}
  Status Parse(const std::vector<std::string> &args) override {
    if (args.size() % 2 == 0) {
      return Status(Status::RedisParseErr, errWrongNumOfArguments);
    }
    key = args[1];
    ParseCursor(args[2]);
    if (args.size() >= 5) {
      Status s = ParseMatchAndCountParam(Util::ToLower(args[3]), args_[4]);
      if (!s.IsOK()) {
        return s;
      }
    }
    if (args.size() >= 7) {
      Status s = ParseMatchAndCountParam(Util::ToLower(args[5]), args_[6]);
      if (!s.IsOK()) {
        return s;
      }
    }
    return Commander::Parse(args);
  }

  std::string GenerateOutput(const std::vector<std::string> &fields, const std::vector<std::string> &values) {
    std::vector<std::string> list;
    auto items_count = fields.size();
    if (items_count == static_cast<size_t>(limit)) {
      list.emplace_back(Redis::BulkString(fields.back()));
    } else {
      list.emplace_back(Redis::BulkString("0"));
    }
    std::vector<std::string> fvs;
    if (items_count > 0) {
      for (size_t i = 0; i < items_count; i++) {
        fvs.emplace_back(fields[i]);
        fvs.emplace_back(values[i]);
      }
    }
    list.emplace_back(Redis::MultiBulkString(fvs, false));
    return Redis::Array(list);
  }

 protected:
  std::string key;
};

class CommandScan : public CommandScanBase {
 public:
  CommandScan() : CommandScanBase() {}
  Status Parse(const std::vector<std::string> &args) override {
    if (args.size() % 2 != 0) {
      return Status(Status::RedisParseErr, errWrongNumOfArguments);
    }

    ParseCursor(args[1]);
    if (args.size() >= 4) {
      Status s = ParseMatchAndCountParam(Util::ToLower(args[2]), args_[3]);
      if (!s.IsOK()) {
        return s;
      }
    }
    if (args.size() >= 6) {
      Status s = ParseMatchAndCountParam(Util::ToLower(args[4]), args_[5]);
      if (!s.IsOK()) {
        return s;
      }
    }
    return Commander::Parse(args);
  }
  std::string GenerateOutput(const std::vector<std::string> &keys, std::string end_cursor) {
    std::vector<std::string> list;
    if (!end_cursor.empty()) {
      end_cursor = kCursorPrefix + end_cursor;
      list.emplace_back(Redis::BulkString(end_cursor));
    } else {
      list.emplace_back(Redis::BulkString("0"));
    }

    list.emplace_back(Redis::MultiBulkString(keys));

    return Redis::Array(list);
  }
  Status Execute(Server *svr, Connection *conn, std::string *output) override {
    Redis::Database redis_db(svr->storage_, conn->GetNamespace());
    std::vector<std::string> keys;
    std::string end_cursor;
    auto s = redis_db.Scan(cursor, limit, prefix, &keys, &end_cursor);
    if (!s.ok()) {
      return Status(Status::RedisExecErr, s.ToString());
    }

    *output = GenerateOutput(keys, end_cursor);
    return Status::OK();
  }
};

class CommandHScan : public CommandSubkeyScanBase {
 public:
  CommandHScan() : CommandSubkeyScanBase() {}
  Status Execute(Server *svr, Connection *conn, std::string *output) override {
    Redis::Hash hash_db(svr->storage_, conn->GetNamespace());
    std::vector<std::string> fields;
    std::vector<std::string> values;
    auto s = hash_db.Scan(key, cursor, limit, prefix, &fields, &values);
    if (!s.ok() && !s.IsNotFound()) {
      return Status(Status::RedisExecErr, s.ToString());
    }
    *output = GenerateOutput(fields, values);
    return Status::OK();
  }
};

class CommandSScan : public CommandSubkeyScanBase {
 public:
  CommandSScan() : CommandSubkeyScanBase() {}
  Status Execute(Server *svr, Connection *conn, std::string *output) override {
    Redis::Set set_db(svr->storage_, conn->GetNamespace());
    std::vector<std::string> members;
    auto s = set_db.Scan(key, cursor, limit, prefix, &members);
    if (!s.ok() && !s.IsNotFound()) {
      return Status(Status::RedisExecErr, s.ToString());
    }

    *output = CommandScanBase::GenerateOutput(members);
    return Status::OK();
  }
};

class CommandZScan : public CommandSubkeyScanBase {
 public:
  CommandZScan() : CommandSubkeyScanBase() {}
  Status Execute(Server *svr, Connection *conn, std::string *output) override {
    Redis::ZSet zset_db(svr->storage_, conn->GetNamespace());
    std::vector<std::string> members;
    std::vector<double> scores;
    auto s = zset_db.Scan(key, cursor, limit, prefix, &members, &scores);
    if (!s.ok() && !s.IsNotFound()) {
      return Status(Status::RedisExecErr, s.ToString());
    }
    std::vector<std::string> score_strings;
    for (const auto &score : scores) {
      score_strings.emplace_back(Util::Float2String(score));
    }
    *output = GenerateOutput(members, score_strings);
    return Status::OK();
  }
};

class CommandRandomKey : public Commander {
 public:
  Status Execute(Server *svr, Connection *conn, std::string *output) override {
    std::string key;
    auto cursor = svr->GetLastRandomKeyCursor();
    Redis::Database redis(svr->storage_, conn->GetNamespace());
    redis.RandomKey(cursor, &key);
    svr->SetLastRandomKeyCursor(key);
    *output = Redis::BulkString(key);
    return Status::OK();
  }
};

class CommandReplConf : public Commander {
 public:
  Status Parse(const std::vector<std::string> &args) override {
    if (args.size() % 2 == 0) {
      return Status(Status::RedisParseErr, errWrongNumOfArguments);
    }
    if (args.size() >= 3) {
      Status s = ParseParam(Util::ToLower(args[1]), args_[2]);
      if (!s.IsOK()) {
        return s;
      }
    }
    if (args.size() >= 5) {
      Status s = ParseParam(Util::ToLower(args[3]), args_[4]);
      if (!s.IsOK()) {
        return s;
      }
    }
    return Commander::Parse(args);
  }

  Status ParseParam(const std::string &option, const std::string &value) {
    if (option == "listening-port") {
      auto parse_result = ParseInt<uint32_t>(value, NumericRange<int>{1, PORT_LIMIT - 1}, 10);
      if (!parse_result) {
        return Status(Status::RedisParseErr, "listening-port should be number or out of range");
      }
      port_ = *parse_result;
    } else {
      return Status(Status::RedisParseErr, "unknown option");
    }
    return Status::OK();
  }

  Status Execute(Server *svr, Connection *conn, std::string *output) override {
    if (port_ != 0) {
      conn->SetListeningPort(port_);
    }
    *output = Redis::SimpleString("OK");
    return Status::OK();
  }

 private:
  uint32_t port_ = 0;
};

class CommandFetchMeta : public Commander {
 public:
  Status Parse(const std::vector<std::string> &args) override { return Status::OK(); }

  Status Execute(Server *svr, Connection *conn, std::string *output) override {
    int repl_fd = conn->GetFD();
    std::string ip = conn->GetIP();

    Util::SockSetBlocking(repl_fd, 1);
    conn->NeedNotClose();
    conn->EnableFlag(Redis::Connection::kCloseAsync);
    svr->stats_.IncrFullSyncCounter();

    // Feed-replica-meta thread
    std::thread t = std::thread([svr, repl_fd, ip]() {
      Util::ThreadSetName("feed-repl-info");
      UniqueFD unique_fd{repl_fd};

      std::string files;
      auto s = Engine::Storage::ReplDataManager::GetFullReplDataInfo(svr->storage_, &files);
      if (!s.IsOK()) {
        const char *message = "-ERR can't create db checkpoint";
        write(repl_fd, message, strlen(message));
        LOG(WARNING) << "[replication] Failed to get full data file info,"
                     << " error: " << s.Msg();
        return;
      }
      // Send full data file info
      if (Util::SockSend(repl_fd, files + CRLF).IsOK()) {
        LOG(INFO) << "[replication] Succeed sending full data file info to " << ip;
      } else {
        LOG(WARNING) << "[replication] Fail to send full data file info " << ip << ", error: " << strerror(errno);
      }
      auto now = static_cast<time_t>(Util::GetTimeStamp());
      svr->storage_->SetCheckpointAccessTime(now);
    });
    t.detach();

    return Status::OK();
  }
};

class CommandFetchFile : public Commander {
 public:
  Status Parse(const std::vector<std::string> &args) override {
    files_str_ = args[1];
    return Status::OK();
  }

  Status Execute(Server *svr, Connection *conn, std::string *output) override {
    std::vector<std::string> files = Util::Split(files_str_, ",");

    int repl_fd = conn->GetFD();
    std::string ip = conn->GetIP();

    Util::SockSetBlocking(repl_fd, 1);
    conn->NeedNotClose();  // Feed-replica-file thread will close the replica fd
    conn->EnableFlag(Redis::Connection::kCloseAsync);

    std::thread t = std::thread([svr, repl_fd, ip, files]() {
      Util::ThreadSetName("feed-repl-file");
      UniqueFD unique_fd{repl_fd};
      svr->IncrFetchFileThread();

      for (auto file : files) {
        if (svr->IsStopped()) break;
        uint64_t file_size = 0, max_replication_bytes = 0;
        if (svr->GetConfig()->max_replication_mb > 0) {
          max_replication_bytes = (svr->GetConfig()->max_replication_mb * MiB) / svr->GetFetchFileThreadNum();
        }
        auto start = std::chrono::high_resolution_clock::now();
        auto fd = UniqueFD(Engine::Storage::ReplDataManager::OpenDataFile(svr->storage_, file, &file_size));
        if (!fd) break;

        // Send file size and content
        if (Util::SockSend(repl_fd, std::to_string(file_size) + CRLF).IsOK() &&
            Util::SockSendFile(repl_fd, *fd, file_size).IsOK()) {
          LOG(INFO) << "[replication] Succeed sending file " << file << " to " << ip;
        } else {
          LOG(WARNING) << "[replication] Fail to send file " << file << " to " << ip << ", error: " << strerror(errno);
          break;
        }
        fd.Close();

        // Sleep if the speed of sending file is more than replication speed limit
        auto end = std::chrono::high_resolution_clock::now();
        uint64_t duration = std::chrono::duration_cast<std::chrono::microseconds>(end - start).count();
        uint64_t shortest =
            static_cast<uint64_t>(static_cast<double>(file_size) / max_replication_bytes * (1000 * 1000));
        if (max_replication_bytes > 0 && duration < shortest) {
          LOG(INFO) << "[replication] Need to sleep " << (shortest - duration) / 1000
                    << " ms since of sending files too quickly";
          usleep(shortest - duration);
        }
      }
      auto now = static_cast<time_t>(Util::GetTimeStamp());
      svr->storage_->SetCheckpointAccessTime(now);
      svr->DecrFetchFileThread();
    });
    t.detach();

    return Status::OK();
  }

 private:
  std::string files_str_;
};

class CommandDBName : public Commander {
 public:
  Status Parse(const std::vector<std::string> &args) override { return Status::OK(); }

  Status Execute(Server *svr, Connection *conn, std::string *output) override {
    conn->Reply(svr->storage_->GetName() + CRLF);
    return Status::OK();
  }
};

class CommandCluster : public Commander {
 public:
  Status Parse(const std::vector<std::string> &args) override {
    subcommand_ = Util::ToLower(args[1]);

    if (args.size() == 2 && (subcommand_ == "nodes" || subcommand_ == "slots" || subcommand_ == "info"))
      return Status::OK();
    if (subcommand_ == "keyslot" && args_.size() == 3) return Status::OK();
    if (subcommand_ == "import") {
      if (args.size() != 4) return Status(Status::RedisParseErr, errWrongNumOfArguments);
      auto s = Util::DecimalStringToNum(args[2], &slot_);
      if (!s.IsOK()) return s;

      int64_t state;
      s = Util::DecimalStringToNum(args[3], &state, static_cast<int64_t>(kImportStart),
                                   static_cast<int64_t>(kImportNone));
      if (!s.IsOK()) return Status(Status::NotOK, "Invalid import state");
      state_ = static_cast<ImportStatus>(state);
      return Status::OK();
    }
    return Status(Status::RedisParseErr, "CLUSTER command, CLUSTER INFO|NODES|SLOTS|KEYSLOT");
  }

  Status Execute(Server *svr, Connection *conn, std::string *output) override {
    if (svr->GetConfig()->cluster_enabled == false) {
      *output = Redis::Error("Cluster mode is not enabled");
      return Status::OK();
    }

    if (!conn->IsAdmin()) {
      *output = Redis::Error(errAdministorPermissionRequired);
      return Status::OK();
    }

    if (subcommand_ == "keyslot") {
      auto slot_id = GetSlotNumFromKey(args_[2]);
      *output = Redis::Integer(slot_id);
    } else if (subcommand_ == "slots") {
      std::vector<SlotInfo> infos;
      Status s = svr->cluster_->GetSlotsInfo(&infos);
      if (s.IsOK()) {
        output->append(Redis::MultiLen(infos.size()));
        for (const auto &info : infos) {
          output->append(Redis::MultiLen(info.nodes.size() + 2));
          output->append(Redis::Integer(info.start));
          output->append(Redis::Integer(info.end));
          for (const auto &n : info.nodes) {
            output->append(Redis::MultiLen(3));
            output->append(Redis::BulkString(n.host));
            output->append(Redis::Integer(n.port));
            output->append(Redis::BulkString(n.id));
          }
        }
      } else {
        *output = Redis::Error(s.Msg());
      }
    } else if (subcommand_ == "nodes") {
      std::string nodes_desc;
      Status s = svr->cluster_->GetClusterNodes(&nodes_desc);
      if (s.IsOK()) {
        *output = Redis::BulkString(nodes_desc);
      } else {
        *output = Redis::Error(s.Msg());
      }
    } else if (subcommand_ == "info") {
      std::string cluster_info;
      Status s = svr->cluster_->GetClusterInfo(&cluster_info);
      if (s.IsOK()) {
        *output = Redis::BulkString(cluster_info);
      } else {
        *output = Redis::Error(s.Msg());
      }
    } else if (subcommand_ == "import") {
      Status s = svr->cluster_->ImportSlot(conn, static_cast<int>(slot_), state_);
      if (s.IsOK()) {
        *output = Redis::SimpleString("OK");
      } else {
        *output = Redis::Error(s.Msg());
      }
    } else {
      *output = Redis::Error("Invalid cluster command options");
    }
    return Status::OK();
  }

 private:
  std::string subcommand_;
  int64_t slot_ = -1;
  ImportStatus state_ = kImportNone;
};

class CommandClusterX : public Commander {
 public:
  Status Parse(const std::vector<std::string> &args) override {
    subcommand_ = Util::ToLower(args[1]);

    if (args.size() == 2 && (subcommand_ == "version")) return Status::OK();
    if (subcommand_ == "setnodeid" && args_.size() == 3 && args_[2].size() == kClusterNodeIdLen) return Status::OK();
    if (subcommand_ == "migrate") {
      if (args.size() != 4) return Status(Status::RedisParseErr, errWrongNumOfArguments);
      auto s = Util::DecimalStringToNum(args[2], &slot_);
      if (!s.IsOK()) return s;
      dst_node_id_ = args[3];
      return Status::OK();
    }
    if (subcommand_ == "setnodes" && args_.size() >= 4) {
      nodes_str_ = args_[2];
      auto parse_result = ParseInt<uint64_t>(args[3].c_str(), 10);
      if (!parse_result) {
        return Status(Status::RedisParseErr, "Invalid version");
      }
      set_version_ = *parse_result;
      if (args_.size() == 4) return Status::OK();
      if (args_.size() == 5 && strcasecmp(args_[4].c_str(), "force") == 0) {
        force_ = true;
        return Status::OK();
      }
      return Status(Status::RedisParseErr, "Invalid setnodes options");
    }

    // CLUSTERX SETSLOT $SLOT_ID NODE $NODE_ID $VERSION
    if (subcommand_ == "setslot" && args_.size() == 6) {
      auto parse_id = ParseInt<int>(args[2].c_str(), 10);
      if (!parse_id) {
        return Status(Status::RedisParseErr, errValueNotInteger);
      }
      slot_id_ = *parse_id;
      if (!Cluster::IsValidSlot(slot_id_)) {
        return Status(Status::RedisParseErr, "Invalid slot id");
      }
      if (strcasecmp(args_[3].c_str(), "node") != 0) {
        return Status(Status::RedisParseErr, "Invalid setslot options");
      }
      if (args_[4].size() != kClusterNodeIdLen) {
        return Status(Status::RedisParseErr, "Invalid node id");
      }
      auto parse_version = ParseInt<uint64_t>(args[5].c_str(), 10);
      if (!parse_version) {
        return Status(Status::RedisParseErr, errValueNotInteger);
      }
      set_version_ = *parse_version;
      if (set_version_ < 0) return Status(Status::RedisParseErr, "Invalid version");
      return Status::OK();
    }
    return Status(Status::RedisParseErr, "CLUSTERX command, CLUSTERX VERSION|SETNODEID|SETNODES|SETSLOT|MIGRATE");
  }

  Status Execute(Server *svr, Connection *conn, std::string *output) override {
    if (svr->GetConfig()->cluster_enabled == false) {
      *output = Redis::Error("Cluster mode is not enabled");
      return Status::OK();
    }

    if (!conn->IsAdmin()) {
      *output = Redis::Error(errAdministorPermissionRequired);
      return Status::OK();
    }

    if (subcommand_ == "setnodes") {
      Status s = svr->cluster_->SetClusterNodes(nodes_str_, set_version_, force_);
      if (s.IsOK()) {
        *output = Redis::SimpleString("OK");
      } else {
        *output = Redis::Error(s.Msg());
      }
    } else if (subcommand_ == "setnodeid") {
      Status s = svr->cluster_->SetNodeId(args_[2]);
      if (s.IsOK()) {
        *output = Redis::SimpleString("OK");
      } else {
        *output = Redis::Error(s.Msg());
      }
    } else if (subcommand_ == "setslot") {
      Status s = svr->cluster_->SetSlot(slot_id_, args_[4], set_version_);
      if (s.IsOK()) {
        *output = Redis::SimpleString("OK");
      } else {
        *output = Redis::Error(s.Msg());
      }
    } else if (subcommand_ == "version") {
      int64_t v = svr->cluster_->GetVersion();
      *output = Redis::BulkString(std::to_string(v));
    } else if (subcommand_ == "migrate") {
      Status s = svr->cluster_->MigrateSlot(static_cast<int>(slot_), dst_node_id_);
      if (s.IsOK()) {
        *output = Redis::SimpleString("OK");
      } else {
        *output = Redis::Error(s.Msg());
      }
    } else {
      *output = Redis::Error("Invalid cluster command options");
    }
    return Status::OK();
  }

 private:
  std::string subcommand_;
  std::string nodes_str_;
  uint64_t set_version_ = 0;
  int slot_id_ = -1;
  bool force_ = false;
  std::string dst_node_id_;
  int64_t slot_ = -1;
};

class CommandEval : public Commander {
 public:
  Status Parse(const std::vector<std::string> &args) override { return Status::OK(); }

  Status Execute(Server *svr, Connection *conn, std::string *output) override {
    return Lua::evalGenericCommand(conn, args_, false, output);
  }
};

class CommandEvalSHA : public Commander {
 public:
  Status Parse(const std::vector<std::string> &args) override {
    if (args[1].size() != 40) {
      return Status(Status::NotOK, "NOSCRIPT No matching script. Please use EVAL");
    }
    return Status::OK();
  }

  Status Execute(Server *svr, Connection *conn, std::string *output) override {
    return Lua::evalGenericCommand(conn, args_, true, output);
  }
};

class CommandEvalRO : public Commander {
 public:
  Status Execute(Server *svr, Connection *conn, std::string *output) override {
    return Lua::evalGenericCommand(conn, args_, false, output, true);
  }
};

class CommandEvalSHARO : public Commander {
 public:
  Status Parse(const std::vector<std::string> &args) override {
    if (args[1].size() != 40) {
      return Status(Status::NotOK, "NOSCRIPT No matching script. Please use EVAL");
    }
    return Status::OK();
  }

  Status Execute(Server *svr, Connection *conn, std::string *output) override {
    return Lua::evalGenericCommand(conn, args_, true, output, true);
  }
};

class CommandScript : public Commander {
 public:
  Status Parse(const std::vector<std::string> &args) override {
    subcommand_ = Util::ToLower(args[1]);
    return Status::OK();
  }

  Status Execute(Server *svr, Connection *conn, std::string *output) override {
    // There's a little tricky here since the script command was the write type
    // command but some subcommands like `exists` were readonly, so we want to allow
    // executing on slave here. Maybe we should find other way to do this.
    if (svr->IsSlave() && subcommand_ != "exists") {
      return Status(Status::NotOK, "READONLY You can't write against a read only slave");
    }
    if (args_.size() == 2 && subcommand_ == "flush") {
      svr->ScriptFlush();
      svr->Propagate(Engine::kPropagateScriptCommand, args_);
      *output = Redis::SimpleString("OK");
    } else if (args_.size() >= 2 && subcommand_ == "exists") {
      *output = Redis::MultiLen(args_.size() - 2);
      for (size_t j = 2; j < args_.size(); j++) {
        if (svr->ScriptExists(args_[j]).IsOK()) {
          *output += Redis::Integer(1);
        } else {
          *output += Redis::Integer(0);
        }
      }
    } else if (args_.size() == 3 && subcommand_ == "load") {
      std::string sha;
      auto s = Lua::createFunction(svr, args_[2], &sha, svr->Lua());
      if (!s.IsOK()) {
        return s;
      }
      *output = Redis::SimpleString(sha);
    } else {
      return Status(Status::NotOK, "Unknown SCRIPT subcommand or wrong # of args");
    }
    return Status::OK();
  }

 private:
  std::string subcommand_;
};

class CommandXAdd : public Commander {
 public:
  Status Parse(const std::vector<std::string> &args) override {
    bool entry_id_found = false;
    stream_name_ = args[1];

    for (size_t i = 2; i < args.size();) {
      auto val = entry_id_found ? args[i] : Util::ToLower(args[i]);

      if (val == "nomkstream" && !entry_id_found) {
        nomkstream_ = true;
        ++i;
        continue;
      }

      if (val == "maxlen" && !entry_id_found) {
        if (i + 1 >= args.size()) {
          return Status(Status::RedisParseErr, errInvalidSyntax);
        }

        size_t max_len_idx;
        bool eq_sign_found = false;
        if (args[i + 1] == "=") {
          max_len_idx = i + 2;
          eq_sign_found = true;
        } else {
          max_len_idx = i + 1;
        }

        if (max_len_idx >= args.size()) {
          return Status(Status::RedisParseErr, errInvalidSyntax);
        }

        auto parse_result = ParseInt<uint64_t>(args[max_len_idx], 10);
        if (!parse_result) {
          return Status(Status::RedisParseErr, errValueNotInteger);
        }
        max_len_ = *parse_result;
        with_max_len_ = true;

        i += eq_sign_found ? 3 : 2;
        continue;
      }

      if (val == "minid" && !entry_id_found) {
        if (i + 1 >= args.size()) {
          return Status(Status::RedisParseErr, errInvalidSyntax);
        }

        size_t min_id_idx;
        bool eq_sign_found = false;
        if (args[i + 1] == "=") {
          min_id_idx = i + 2;
          eq_sign_found = true;
        } else {
          min_id_idx = i + 1;
        }

        if (min_id_idx >= args.size()) {
          return Status(Status::RedisParseErr, errInvalidSyntax);
        }

        auto s = ParseStreamEntryID(args[min_id_idx], &min_id_);
        if (!s.IsOK()) {
          return Status(Status::RedisParseErr, s.Msg());
        }

        with_min_id_ = true;
        i += eq_sign_found ? 3 : 2;
        continue;
      }

      if (val == "limit" && !entry_id_found) {
        return Status(Status::RedisParseErr, errLimitOptionNotAllowed);
      }

      if (val == "*" && !entry_id_found) {
        entry_id_found = true;
        ++i;
        continue;
      } else if (!entry_id_found) {
        auto s = ParseNewStreamEntryID(val, &entry_id_);
        if (!s.IsOK()) {
          return Status(Status::RedisParseErr, s.Msg());
        }
        entry_id_found = true;
        with_entry_id_ = true;
        ++i;
        continue;
      }

      if (entry_id_found) {
        name_value_pairs_.push_back(val);
        ++i;
      }
    }

    if (name_value_pairs_.empty() || name_value_pairs_.size() % 2 != 0) {
      return Status(Status::RedisParseErr, errWrongNumOfArguments);
    }

    return Status::OK();
  }

  Status Execute(Server *svr, Connection *conn, std::string *output) override {
    Redis::StreamAddOptions options;
    options.nomkstream = nomkstream_;
    if (with_max_len_) {
      options.trim_options.strategy = StreamTrimStrategy::MaxLen;
      options.trim_options.max_len = max_len_;
    }
    if (with_min_id_) {
      options.trim_options.strategy = StreamTrimStrategy::MinID;
      options.trim_options.min_id = min_id_;
    }
    if (with_entry_id_) {
      options.with_entry_id = true;
      options.entry_id = entry_id_;
    }

    Redis::Stream stream_db(svr->storage_, conn->GetNamespace());
    StreamEntryID entry_id;
    auto s = stream_db.Add(stream_name_, options, name_value_pairs_, &entry_id);
    if (!s.ok() && !s.IsNotFound()) {
      return Status(Status::RedisExecErr, s.ToString());
    }

    if (s.IsNotFound() && nomkstream_) {
      *output = Redis::NilString();
      return Status::OK();
    }

    *output = Redis::BulkString(entry_id.ToString());

    svr->OnEntryAddedToStream(conn->GetNamespace(), stream_name_, entry_id);

    return Status::OK();
  }

 private:
  std::string stream_name_;
  uint64_t max_len_ = 0;
  Redis::StreamEntryID min_id_;
  Redis::NewStreamEntryID entry_id_;
  std::vector<std::string> name_value_pairs_;
  bool nomkstream_ = false;
  bool with_max_len_ = false;
  bool with_min_id_ = false;
  bool with_entry_id_ = false;
};

class CommandXDel : public Commander {
 public:
  Status Parse(const std::vector<std::string> &args) override {
    for (size_t i = 2; i < args.size(); ++i) {
      Redis::StreamEntryID id;
      auto s = ParseStreamEntryID(args[i], &id);
      if (!s.IsOK()) {
        return s;
      }
      ids_.push_back(id);
    }
    return Status::OK();
  }

  Status Execute(Server *svr, Connection *conn, std::string *output) override {
    Redis::Stream stream_db(svr->storage_, conn->GetNamespace());
    uint64_t deleted;
    auto s = stream_db.DeleteEntries(args_[1], ids_, &deleted);
    if (!s.ok()) {
      return Status(Status::RedisExecErr, s.ToString());
    }

    *output = Redis::Integer(deleted);

    return Status::OK();
  }

 private:
  std::vector<Redis::StreamEntryID> ids_;
};

class CommandXLen : public Commander {
 public:
  Status Execute(Server *svr, Connection *conn, std::string *output) override {
    Redis::Stream stream_db(svr->storage_, conn->GetNamespace());
    uint64_t len;
    auto s = stream_db.Len(args_[1], &len);
    if (!s.ok()) {
      return Status(Status::RedisExecErr, s.ToString());
    }

    *output = Redis::Integer(len);

    return Status::OK();
  }
};

class CommandXInfo : public Commander {
 public:
  Status Parse(const std::vector<std::string> &args) override {
    auto val = Util::ToLower(args[1]);
    if (val == "stream" && args.size() >= 2) {
      stream_ = true;
      if (args.size() > 3 && Util::ToLower(args[3]) == "full") {
        full_ = true;
      }
      if (args.size() > 5 && Util::ToLower(args[4]) == "count") {
        auto parse_result = ParseInt<uint64_t>(args[5], 10);
        if (!parse_result) {
          return Status(Status::RedisParseErr, errValueNotInteger);
        }
        count_ = *parse_result;
      }
    }
    return Status::OK();
  }

  Status Execute(Server *svr, Connection *conn, std::string *output) override {
    if (stream_) {
      return getStreamInfo(svr, conn, output);
    }
    return Status::OK();
  }

 private:
  uint64_t count_ = 10;  // default Redis value
  bool stream_ = false;
  bool full_ = false;

  Status getStreamInfo(Server *svr, Connection *conn, std::string *output) {
    Redis::Stream stream_db(svr->storage_, conn->GetNamespace());
    Redis::StreamInfo info;
    auto s = stream_db.GetStreamInfo(args_[2], full_, count_, &info);
    if (!s.ok() && !s.IsNotFound()) {
      return Status(Status::RedisExecErr, s.ToString());
    }

    if (s.IsNotFound()) {
      return Status(Status::RedisExecErr, errNoSuchKey);
    }

    if (!full_) {
      output->append(Redis::MultiLen(14));
    } else {
      output->append(Redis::MultiLen(12));
    }
    output->append(Redis::BulkString("length"));
    output->append(Redis::Integer(info.size));
    output->append(Redis::BulkString("last-generated-id"));
    output->append(Redis::BulkString(info.last_generated_id.ToString()));
    output->append(Redis::BulkString("max-deleted-entry-id"));
    output->append(Redis::BulkString(info.max_deleted_entry_id.ToString()));
    output->append(Redis::BulkString("entries-added"));
    output->append(Redis::Integer(info.entries_added));
    output->append(Redis::BulkString("recorded-first-entry-id"));
    output->append(Redis::BulkString(info.recorded_first_entry_id.ToString()));
    if (!full_) {
      output->append(Redis::BulkString("first-entry"));
      if (info.first_entry) {
        output->append(Redis::MultiLen(2));
        output->append(Redis::BulkString(info.first_entry->key));
        output->append(Redis::MultiBulkString(info.first_entry->values));
      } else {
        output->append(Redis::NilString());
      }
      output->append(Redis::BulkString("last-entry"));
      if (info.last_entry) {
        output->append(Redis::MultiLen(2));
        output->append(Redis::BulkString(info.last_entry->key));
        output->append(Redis::MultiBulkString(info.last_entry->values));
      } else {
        output->append(Redis::NilString());
      }
    } else {
      output->append(Redis::BulkString("entries"));
      output->append(Redis::MultiLen(info.entries.size()));
      for (const auto &e : info.entries) {
        output->append(Redis::MultiLen(2));
        output->append(Redis::BulkString(e.key));
        output->append(Redis::MultiBulkString(e.values));
      }
    }

    return Status::OK();
  }
};

class CommandXRange : public Commander {
 public:
  Status Parse(const std::vector<std::string> &args) override {
    stream_name_ = args[1];

    if (args[2] == "-") {
      start_ = Redis::StreamEntryID::Minimum();
    } else if (args[2][0] == '(') {
      exclude_start_ = true;
      auto s = ParseRangeStart(args[2].substr(1), &start_);
      if (!s.IsOK()) return s;
    } else if (args[2] == "+") {
      start_ = Redis::StreamEntryID::Maximum();
    } else {
      auto s = ParseRangeStart(args[2], &start_);
      if (!s.IsOK()) return s;
    }

    if (args[3] == "+") {
      end_ = Redis::StreamEntryID::Maximum();
    } else if (args[3][0] == '(') {
      exclude_end_ = true;
      auto s = ParseRangeEnd(args[3].substr(1), &end_);
      if (!s.IsOK()) return s;
    } else if (args[3] == "-") {
      end_ = Redis::StreamEntryID::Minimum();
    } else {
      auto s = ParseRangeEnd(args[3], &end_);
      if (!s.IsOK()) return s;
    }

    if (args.size() >= 5 && Util::ToLower(args[4]) == "count") {
      if (args.size() != 6) {
        return Status(Status::RedisParseErr, errInvalidSyntax);
      }

      with_count_ = true;
      auto parse_result = ParseInt<uint64_t>(args[5], 10);
      if (!parse_result) {
        return Status(Status::RedisParseErr, errValueNotInteger);
      }
      count_ = *parse_result;
    }

    return Status::OK();
  }

  Status Execute(Server *svr, Connection *conn, std::string *output) override {
    if (with_count_ && count_ == 0) {
      *output = Redis::NilString();
      return Status::OK();
    }

    Redis::Stream stream_db(svr->storage_, conn->GetNamespace());

    Redis::StreamRangeOptions options;
    options.reverse = false;
    options.start = start_;
    options.end = end_;
    options.with_count = with_count_;
    options.count = count_;
    options.exclude_start = exclude_start_;
    options.exclude_end = exclude_end_;

    std::vector<StreamEntry> result;
    auto s = stream_db.Range(stream_name_, options, &result);
    if (!s.ok()) {
      return Status(Status::RedisExecErr, s.ToString());
    }

    output->append(Redis::MultiLen(result.size()));

    for (const auto &e : result) {
      output->append(Redis::MultiLen(2));
      output->append(Redis::BulkString(e.key));
      output->append(Redis::MultiBulkString(e.values));
    }

    return Status::OK();
  }

 private:
  std::string stream_name_;
  StreamEntryID start_;
  StreamEntryID end_;
  uint64_t count_ = 0;
  bool exclude_start_ = false;
  bool exclude_end_ = false;
  bool with_count_ = false;
};

class CommandXRevRange : public Commander {
 public:
  Status Parse(const std::vector<std::string> &args) override {
    stream_name_ = args[1];

    if (args[2] == "+") {
      start_ = Redis::StreamEntryID::Maximum();
    } else if (args[2][0] == '(') {
      exclude_start_ = true;
      auto s = ParseRangeEnd(args[2].substr(1), &start_);
      if (!s.IsOK()) return s;
    } else if (args[2] == "-") {
      start_ = Redis::StreamEntryID::Minimum();
    } else {
      auto s = ParseRangeEnd(args[2], &start_);
      if (!s.IsOK()) return s;
    }

    if (args[3] == "-") {
      end_ = Redis::StreamEntryID::Minimum();
    } else if (args[3][0] == '(') {
      exclude_end_ = true;
      auto s = ParseRangeStart(args[3].substr(1), &end_);
      if (!s.IsOK()) return s;
    } else if (args[3] == "+") {
      end_ = Redis::StreamEntryID::Maximum();
    } else {
      auto s = ParseRangeStart(args[3], &end_);
      if (!s.IsOK()) return s;
    }

    if (args.size() >= 5 && Util::ToLower(args[4]) == "count") {
      if (args.size() != 6) {
        return Status(Status::RedisParseErr, errInvalidSyntax);
      }
      with_count_ = true;
      auto parse_result = ParseInt<uint64_t>(args[5]);
      if (!parse_result) {
        return Status(Status::RedisParseErr, errValueNotInteger);
      }
      count_ = *parse_result;
    }

    return Status::OK();
  }

  Status Execute(Server *svr, Connection *conn, std::string *output) override {
    if (with_count_ && count_ == 0) {
      *output = Redis::NilString();
      return Status::OK();
    }

    Redis::Stream stream_db(svr->storage_, conn->GetNamespace());

    Redis::StreamRangeOptions options;
    options.reverse = true;
    options.start = start_;
    options.end = end_;
    options.with_count = with_count_;
    options.count = count_;
    options.exclude_start = exclude_start_;
    options.exclude_end = exclude_end_;

    std::vector<StreamEntry> result;
    auto s = stream_db.Range(stream_name_, options, &result);
    if (!s.ok()) {
      return Status(Status::RedisExecErr, s.ToString());
    }

    output->append(Redis::MultiLen(result.size()));

    for (const auto &e : result) {
      output->append(Redis::MultiLen(2));
      output->append(Redis::BulkString(e.key));
      output->append(Redis::MultiBulkString(e.values));
    }

    return Status::OK();
  }

 private:
  std::string stream_name_;
  StreamEntryID start_;
  StreamEntryID end_;
  uint64_t count_ = 0;
  bool exclude_start_ = false;
  bool exclude_end_ = false;
  bool with_count_ = false;
};

class CommandXRead : public Commander {
 public:
  Status Parse(const std::vector<std::string> &args) override {
    size_t streams_word_idx = 0;

    for (size_t i = 1; i < args.size();) {
      auto arg = Util::ToLower(args[i]);

      if (arg == "streams") {
        streams_word_idx = i;
        break;
      }

      if (arg == "count") {
        if (i + 1 >= args.size()) {
          return Status(Status::RedisParseErr, errInvalidSyntax);
        }
        with_count_ = true;
        auto parse_result = ParseInt<uint64_t>(args[i + 1], 10);
        if (!parse_result) {
          return Status(Status::RedisParseErr, errValueNotInteger);
        }
        count_ = *parse_result;
        i += 2;
        continue;
      }

      if (arg == "block") {
        if (i + 1 >= args.size()) {
          return Status(Status::RedisParseErr, errInvalidSyntax);
        }

        block_ = true;
        auto parse_result = ParseInt<int64_t>(args[i + 1], 10);
        if (!parse_result) {
          return Status(Status::RedisParseErr, errValueNotInteger);
        }
        if (*parse_result < 0) {
          return Status(Status::RedisParseErr, errTimeoutIsNegative);
        }
        block_timeout_ = *parse_result;
        i += 2;
        continue;
      }

      ++i;
    }

    if (streams_word_idx == 0) {
      return Status(Status::RedisParseErr, errInvalidSyntax);
    }

    if ((args.size() - streams_word_idx - 1) % 2 != 0) {
      return Status(Status::RedisParseErr, errUnbalancedStreamList);
    }

    size_t number_of_streams = (args.size() - streams_word_idx - 1) / 2;

    for (size_t i = streams_word_idx + 1; i <= streams_word_idx + number_of_streams; ++i) {
      streams_.push_back(args[i]);
      auto id_str = args[i + number_of_streams];
      bool get_latest = id_str == "$";
      latest_marks_.push_back(get_latest);
      StreamEntryID id;
      if (!get_latest) {
        auto s = ParseStreamEntryID(id_str, &id);
        if (!s.IsOK()) {
          return s;
        }
      }
      ids_.push_back(id);
    }

    return Status::OK();
  }

  Status Execute(Server *svr, Connection *conn, std::string *output) override {
    Redis::Stream stream_db(svr->storage_, conn->GetNamespace());

    std::vector<Redis::StreamReadResult> results;

    for (size_t i = 0; i < streams_.size(); ++i) {
      if (latest_marks_[i]) {
        continue;
      }

      Redis::StreamRangeOptions options;
      options.reverse = false;
      options.start = ids_[i];
      options.end = StreamEntryID{UINT64_MAX, UINT64_MAX};
      options.with_count = with_count_;
      options.count = count_;
      options.exclude_start = true;
      options.exclude_end = false;

      std::vector<StreamEntry> result;
      auto s = stream_db.Range(streams_[i], options, &result);
      if (!s.ok() && !s.IsNotFound()) {
        return Status(Status::RedisExecErr, s.ToString());
      }

      if (result.size() > 0) {
        results.emplace_back(streams_[i], result);
      }
    }

    if (block_ && results.empty()) {
      if (conn->IsInExec()) {
        *output = Redis::MultiLen(-1);
        return Status::OK();  // No blocking in multi-exec
      }

      return blockingRead(svr, conn, &stream_db);
    }

    if (!block_ && results.empty()) {
      *output = Redis::MultiLen(-1);
      return Status::OK();
    }

    return sendResults(output, results);
  }

  Status sendResults(std::string *output, const std::vector<StreamReadResult> &results) {
    output->append(Redis::MultiLen(results.size()));

    for (size_t i = 0; i < results.size(); ++i) {
      output->append(Redis::MultiLen(2));
      output->append(Redis::BulkString(results[i].name));
      output->append(Redis::MultiLen(results[i].entries.size()));
      for (size_t j = 0; j < results[i].entries.size(); ++j) {
        output->append(Redis::MultiLen(2));
        output->append(Redis::BulkString(results[i].entries[j].key));
        output->append(Redis::MultiBulkString(results[i].entries[j].values));
      }
    }

    return Status::OK();
  }

  Status blockingRead(Server *svr, Connection *conn, Redis::Stream *stream_db) {
    if (!with_count_) {
      with_count_ = true;
      count_ = blocked_default_count_;
    }

    for (size_t i = 0; i < streams_.size(); ++i) {
      if (latest_marks_[i]) {
        StreamEntryID last_generated_id;
        ;
        auto s = stream_db->GetLastGeneratedID(streams_[i], &last_generated_id);
        if (!s.ok()) {
          return Status(Status::RedisExecErr, s.ToString());
        }

        ids_[i] = last_generated_id;
      }
    }

    svr_ = svr;
    conn_ = conn;

    svr_->BlockOnStreams(streams_, ids_, conn_);

    auto bev = conn->GetBufferEvent();
    bufferevent_setcb(bev, nullptr, WriteCB, EventCB, this);

    if (block_timeout_ > 0) {
      timer_ = evtimer_new(bufferevent_get_base(bev), TimerCB, this);
      timeval tm;
      if (block_timeout_ > 1000) {
        tm.tv_sec = block_timeout_ / 1000;
        tm.tv_usec = (block_timeout_ % 1000) * 1000;
      } else {
        tm.tv_sec = 0;
        tm.tv_usec = block_timeout_ * 1000;
      }

      evtimer_add(timer_, &tm);
    }

    return Status::OK();
  }

  static void WriteCB(bufferevent *bev, void *ctx) {
    auto command = reinterpret_cast<CommandXRead *>(ctx);

    if (command->timer_ != nullptr) {
      event_free(command->timer_);
      command->timer_ = nullptr;
    }

    command->unblockAll();
    bufferevent_setcb(bev, Redis::Connection::OnRead, Redis::Connection::OnWrite, Redis::Connection::OnEvent,
                      command->conn_);
    bufferevent_enable(bev, EV_READ);

    Redis::Stream stream_db(command->svr_->storage_, command->conn_->GetNamespace());

    std::vector<StreamReadResult> results;

    for (size_t i = 0; i < command->streams_.size(); ++i) {
      Redis::StreamRangeOptions options;
      options.reverse = false;
      options.start = command->ids_[i];
      options.end = StreamEntryID{UINT64_MAX, UINT64_MAX};
      options.with_count = command->with_count_;
      options.count = command->count_;
      options.exclude_start = true;
      options.exclude_end = false;

      std::vector<StreamEntry> result;
      auto s = stream_db.Range(command->streams_[i], options, &result);
      if (!s.ok()) {
        command->conn_->Reply(Redis::MultiLen(-1));
        LOG(ERROR) << "ERR executing XRANGE for stream " << command->streams_[i] << " from "
                   << command->ids_[i].ToString() << " to " << options.end.ToString() << " with count "
                   << command->count_ << ": " << s.ToString();
      }

      if (result.size() > 0) {
        results.emplace_back(command->streams_[i], result);
      }
    }

    if (results.empty()) {
      command->conn_->Reply(Redis::MultiLen(-1));
    }

    command->sendReply(results);
  }

  void sendReply(const std::vector<StreamReadResult> &results) {
    std::string output;

    output.append(Redis::MultiLen(results.size()));

    for (size_t i = 0; i < results.size(); ++i) {
      output.append(Redis::MultiLen(2));
      output.append(Redis::BulkString(results[i].name));
      output.append(Redis::MultiLen(results[i].entries.size()));
      for (size_t j = 0; j < results[i].entries.size(); ++j) {
        output.append(Redis::MultiLen(2));
        output.append(Redis::BulkString(results[i].entries[j].key));
        output.append(Redis::MultiBulkString(results[i].entries[j].values));
      }
    }

    conn_->Reply(output);
  }

  static void EventCB(bufferevent *bev, int16_t events, void *ctx) {
    auto command = static_cast<CommandXRead *>(ctx);

    if (events & (BEV_EVENT_EOF | BEV_EVENT_ERROR)) {
      if (command->timer_ != nullptr) {
        event_free(command->timer_);
        command->timer_ = nullptr;
      }
      command->unblockAll();
    }
    Redis::Connection::OnEvent(bev, events, command->conn_);
  }

  static void TimerCB(int, int16_t events, void *ctx) {
    auto command = reinterpret_cast<CommandXRead *>(ctx);

    command->conn_->Reply(Redis::NilString());

    event_free(command->timer_);
    command->timer_ = nullptr;

    command->unblockAll();

    auto bev = command->conn_->GetBufferEvent();
    bufferevent_setcb(bev, Redis::Connection::OnRead, Redis::Connection::OnWrite, Redis::Connection::OnEvent,
                      command->conn_);
    bufferevent_enable(bev, EV_READ);
  }

 private:
  std::vector<std::string> streams_;
  std::vector<StreamEntryID> ids_;
  std::vector<bool> latest_marks_;
  Server *svr_ = nullptr;
  Connection *conn_ = nullptr;
  event *timer_ = nullptr;
  uint64_t count_ = 0;
  int64_t block_timeout_ = 0;
  int blocked_default_count_ = 1000;
  bool with_count_ = false;
  bool block_ = false;

  void unblockAll() { svr_->UnblockOnStreams(streams_, conn_); }
};

class CommandXTrim : public Commander {
 public:
  Status Parse(const std::vector<std::string> &args) override {
    bool eq_sign_found = false;

    auto trim_strategy = Util::ToLower(args[2]);
    if (trim_strategy == "maxlen") {
      strategy_ = StreamTrimStrategy::MaxLen;

      size_t max_len_idx;
      if (args[3] != "=") {
        max_len_idx = 3;
      } else {
        max_len_idx = 4;
        eq_sign_found = true;
      }

      if (max_len_idx >= args.size()) {
        return Status(Status::RedisParseErr, errInvalidSyntax);
      }
      auto parse_result = ParseInt<uint64_t>(args[max_len_idx], 10);
      if (!parse_result) {
        return Status(Status::RedisParseErr, errValueNotInteger);
      }
      max_len_ = *parse_result;
    } else if (trim_strategy == "minid") {
      strategy_ = StreamTrimStrategy::MinID;

      size_t min_id_idx;
      if (args[3] != "=") {
        min_id_idx = 3;
      } else {
        min_id_idx = 4;
        eq_sign_found = true;
      }

      if (min_id_idx >= args.size()) {
        return Status(Status::RedisParseErr, errInvalidSyntax);
      }

      auto s = ParseStreamEntryID(args[min_id_idx], &min_id_);
      if (!s.IsOK()) {
        return s;
      }
    } else {
      return Status(Status::RedisParseErr, errInvalidSyntax);
    }

    bool limit_option_found = false;
    if (eq_sign_found) {
      if (args.size() > 6 && Util::ToLower(args[5]) == "limit") {
        limit_option_found = true;
      }
    } else {
      if (args.size() > 5 && Util::ToLower(args[4]) == "limit") {
        limit_option_found = true;
      }
    }

    if (limit_option_found) {
      return Status(Status::RedisParseErr, errLimitOptionNotAllowed);
    }

    return Status::OK();
  }

  Status Execute(Server *svr, Connection *conn, std::string *output) override {
    Redis::Stream stream_db(svr->storage_, conn->GetNamespace());

    StreamTrimOptions options;
    options.strategy = strategy_;
    options.max_len = max_len_;
    options.min_id = min_id_;

    uint64_t removed;
    auto s = stream_db.Trim(args_[1], options, &removed);
    if (!s.ok()) {
      return Status(Status::RedisExecErr, s.ToString());
    }

    *output = Redis::Integer(removed);

    return Status::OK();
  }

 private:
  uint64_t max_len_ = 0;
  StreamEntryID min_id_;
  StreamTrimStrategy strategy_ = StreamTrimStrategy::None;
};

#define ADD_CMD(name, arity, description, first_key, last_key, key_step, fn)                \
  {                                                                                         \
    name, arity, description, 0, first_key, last_key, key_step,                             \
        []() -> std::unique_ptr<Commander> { return std::unique_ptr<Commander>(new fn()); } \
  }

CommandAttributes redisCommandTable[] = {
    ADD_CMD("auth", 2, "read-only ok-loading", 0, 0, 0, CommandAuth),
    ADD_CMD("ping", -1, "read-only", 0, 0, 0, CommandPing),
    ADD_CMD("select", 2, "read-only", 0, 0, 0, CommandSelect),
    ADD_CMD("info", -1, "read-only ok-loading", 0, 0, 0, CommandInfo),
    ADD_CMD("role", 1, "read-only ok-loading", 0, 0, 0, CommandRole),
    ADD_CMD("config", -2, "read-only", 0, 0, 0, CommandConfig),
    ADD_CMD("namespace", -3, "read-only", 0, 0, 0, CommandNamespace),
    ADD_CMD("keys", 2, "read-only", 0, 0, 0, CommandKeys),
    ADD_CMD("flushdb", 1, "write", 0, 0, 0, CommandFlushDB),
    ADD_CMD("flushall", 1, "write", 0, 0, 0, CommandFlushAll),
    ADD_CMD("dbsize", -1, "read-only", 0, 0, 0, CommandDBSize),
    ADD_CMD("slowlog", -2, "read-only", 0, 0, 0, CommandSlowlog),
    ADD_CMD("perflog", -2, "read-only", 0, 0, 0, CommandPerfLog),
    ADD_CMD("client", -2, "read-only", 0, 0, 0, CommandClient),
    ADD_CMD("monitor", 1, "read-only no-multi", 0, 0, 0, CommandMonitor),
    ADD_CMD("shutdown", 1, "read-only", 0, 0, 0, CommandShutdown),
    ADD_CMD("quit", 1, "read-only", 0, 0, 0, CommandQuit),
    ADD_CMD("scan", -2, "read-only", 0, 0, 0, CommandScan),
    ADD_CMD("randomkey", 1, "read-only no-script", 0, 0, 0, CommandRandomKey),
    ADD_CMD("debug", -2, "read-only exclusive", 0, 0, 0, CommandDebug),
    ADD_CMD("command", -1, "read-only", 0, 0, 0, CommandCommand),
    ADD_CMD("echo", 2, "read-only", 0, 0, 0, CommandEcho),
    ADD_CMD("disk", 3, "read-only", 0, 0, 0, CommandDisk),
    ADD_CMD("hello", -1, "read-only ok-loading", 0, 0, 0, CommandHello),

    ADD_CMD("ttl", 2, "read-only", 1, 1, 1, CommandTTL),
    ADD_CMD("pttl", 2, "read-only", 1, 1, 1, CommandPTTL),
    ADD_CMD("type", 2, "read-only", 1, 1, 1, CommandType),
    ADD_CMD("object", 3, "read-only", 2, 2, 1, CommandObject),
    ADD_CMD("exists", -2, "read-only", 1, -1, 1, CommandExists),
    ADD_CMD("persist", 2, "write", 1, 1, 1, CommandPersist),
    ADD_CMD("expire", 3, "write", 1, 1, 1, CommandExpire),
    ADD_CMD("pexpire", 3, "write", 1, 1, 1, CommandPExpire),
    ADD_CMD("expireat", 3, "write", 1, 1, 1, CommandExpireAt),
    ADD_CMD("pexpireat", 3, "write", 1, 1, 1, CommandPExpireAt),
    ADD_CMD("del", -2, "write", 1, -1, 1, CommandDel),
    ADD_CMD("unlink", -2, "write", 1, -1, 1, CommandDel),

    ADD_CMD("get", 2, "read-only", 1, 1, 1, CommandGet),
    ADD_CMD("getex", -2, "write", 1, 1, 1, CommandGetEx),
    ADD_CMD("strlen", 2, "read-only", 1, 1, 1, CommandStrlen),
    ADD_CMD("getset", 3, "write", 1, 1, 1, CommandGetSet),
    ADD_CMD("getrange", 4, "read-only", 1, 1, 1, CommandGetRange),
    ADD_CMD("getdel", 2, "write", 1, 1, 1, CommandGetDel),
    ADD_CMD("setrange", 4, "write", 1, 1, 1, CommandSetRange),
    ADD_CMD("mget", -2, "read-only", 1, -1, 1, CommandMGet),
    ADD_CMD("append", 3, "write", 1, 1, 1, CommandAppend),
    ADD_CMD("set", -3, "write", 1, 1, 1, CommandSet),
    ADD_CMD("setex", 4, "write", 1, 1, 1, CommandSetEX),
    ADD_CMD("psetex", 4, "write", 1, 1, 1, CommandPSetEX),
    ADD_CMD("setnx", 3, "write", 1, 1, 1, CommandSetNX),
    ADD_CMD("msetnx", -3, "write exclusive", 1, -1, 2, CommandMSetNX),
    ADD_CMD("mset", -3, "write", 1, -1, 2, CommandMSet),
    ADD_CMD("incrby", 3, "write", 1, 1, 1, CommandIncrBy),
    ADD_CMD("incrbyfloat", 3, "write", 1, 1, 1, CommandIncrByFloat),
    ADD_CMD("incr", 2, "write", 1, 1, 1, CommandIncr),
    ADD_CMD("decrby", 3, "write", 1, 1, 1, CommandDecrBy),
    ADD_CMD("decr", 2, "write", 1, 1, 1, CommandDecr),
    ADD_CMD("cas", -4, "write", 1, 1, 1, CommandCAS),
    ADD_CMD("cad", 3, "write", 1, 1, 1, CommandCAD),

    ADD_CMD("getbit", 3, "read-only", 1, 1, 1, CommandGetBit),
    ADD_CMD("setbit", 4, "write", 1, 1, 1, CommandSetBit),
    ADD_CMD("bitcount", -2, "read-only", 1, 1, 1, CommandBitCount),
    ADD_CMD("bitpos", -3, "read-only", 1, 1, 1, CommandBitPos),
    ADD_CMD("bitop", -4, "write", 2, -1, 1, CommandBitOp),

    ADD_CMD("hget", 3, "read-only", 1, 1, 1, CommandHGet),
    ADD_CMD("hincrby", 4, "write", 1, 1, 1, CommandHIncrBy),
    ADD_CMD("hincrbyfloat", 4, "write", 1, 1, 1, CommandHIncrByFloat),
    ADD_CMD("hset", -4, "write", 1, 1, 1, CommandHMSet),
    ADD_CMD("hsetnx", 4, "write", 1, 1, 1, CommandHSetNX),
    ADD_CMD("hdel", -3, "write", 1, 1, 1, CommandHDel),
    ADD_CMD("hstrlen", 3, "read-only", 1, 1, 1, CommandHStrlen),
    ADD_CMD("hexists", 3, "read-only", 1, 1, 1, CommandHExists),
    ADD_CMD("hlen", 2, "read-only", 1, 1, 1, CommandHLen),
    ADD_CMD("hmget", -3, "read-only", 1, 1, 1, CommandHMGet),
    ADD_CMD("hmset", -4, "write", 1, 1, 1, CommandHMSet),
    ADD_CMD("hkeys", 2, "read-only", 1, 1, 1, CommandHKeys),
    ADD_CMD("hvals", 2, "read-only", 1, 1, 1, CommandHVals),
    ADD_CMD("hgetall", 2, "read-only", 1, 1, 1, CommandHGetAll),
    ADD_CMD("hscan", -3, "read-only", 1, 1, 1, CommandHScan),
    ADD_CMD("hrange", -4, "read-only", 1, 1, 1, CommandHRange),

    ADD_CMD("lpush", -3, "write", 1, 1, 1, CommandLPush),
    ADD_CMD("rpush", -3, "write", 1, 1, 1, CommandRPush),
    ADD_CMD("lpushx", -3, "write", 1, 1, 1, CommandLPushX),
    ADD_CMD("rpushx", -3, "write", 1, 1, 1, CommandRPushX),
    ADD_CMD("lpop", -2, "write", 1, 1, 1, CommandLPop),
    ADD_CMD("rpop", -2, "write", 1, 1, 1, CommandRPop),
    ADD_CMD("blpop", -3, "write no-script", 1, -2, 1, CommandBLPop),
    ADD_CMD("brpop", -3, "write no-script", 1, -2, 1, CommandBRPop),
    ADD_CMD("lrem", 4, "write", 1, 1, 1, CommandLRem),
    ADD_CMD("linsert", 5, "write", 1, 1, 1, CommandLInsert),
    ADD_CMD("lrange", 4, "read-only", 1, 1, 1, CommandLRange),
    ADD_CMD("lindex", 3, "read-only", 1, 1, 1, CommandLIndex),
    ADD_CMD("ltrim", 4, "write", 1, 1, 1, CommandLTrim),
    ADD_CMD("llen", 2, "read-only", 1, 1, 1, CommandLLen),
    ADD_CMD("lset", 4, "write", 1, 1, 1, CommandLSet),
    ADD_CMD("rpoplpush", 3, "write", 1, 2, 1, CommandRPopLPUSH),
    ADD_CMD("lmove", 5, "write", 1, 2, 1, CommandLMove),

    ADD_CMD("sadd", -3, "write", 1, 1, 1, CommandSAdd),
    ADD_CMD("srem", -3, "write", 1, 1, 1, CommandSRem),
    ADD_CMD("scard", 2, "read-only", 1, 1, 1, CommandSCard),
    ADD_CMD("smembers", 2, "read-only", 1, 1, 1, CommandSMembers),
    ADD_CMD("sismember", 3, "read-only", 1, 1, 1, CommandSIsMember),
    ADD_CMD("smismember", -3, "read-only", 1, 1, 1, CommandSMIsMember),
    ADD_CMD("spop", -2, "write", 1, 1, 1, CommandSPop),
    ADD_CMD("srandmember", -2, "read-only", 1, 1, 1, CommandSRandMember),
    ADD_CMD("smove", 4, "write", 1, 2, 1, CommandSMove),
    ADD_CMD("sdiff", -2, "read-only", 1, -1, 1, CommandSDiff),
    ADD_CMD("sunion", -2, "read-only", 1, -1, 1, CommandSUnion),
    ADD_CMD("sinter", -2, "read-only", 1, -1, 1, CommandSInter),
    ADD_CMD("sdiffstore", -3, "write", 1, -1, 1, CommandSDiffStore),
    ADD_CMD("sunionstore", -3, "write", 1, -1, 1, CommandSUnionStore),
    ADD_CMD("sinterstore", -3, "write", 1, -1, 1, CommandSInterStore),
    ADD_CMD("sscan", -3, "read-only", 1, 1, 1, CommandSScan),

    ADD_CMD("zadd", -4, "write", 1, 1, 1, CommandZAdd),
    ADD_CMD("zcard", 2, "read-only", 1, 1, 1, CommandZCard),
    ADD_CMD("zcount", 4, "read-only", 1, 1, 1, CommandZCount),
    ADD_CMD("zincrby", 4, "write", 1, 1, 1, CommandZIncrBy),
    ADD_CMD("zinterstore", -4, "write", 1, 1, 1, CommandZInterStore),
    ADD_CMD("zlexcount", 4, "read-only", 1, 1, 1, CommandZLexCount),
    ADD_CMD("zpopmax", -2, "write", 1, 1, 1, CommandZPopMax),
    ADD_CMD("zpopmin", -2, "write", 1, 1, 1, CommandZPopMin),
    ADD_CMD("zrange", -4, "read-only", 1, 1, 1, CommandZRange),
    ADD_CMD("zrevrange", -4, "read-only", 1, 1, 1, CommandZRevRange),
    ADD_CMD("zrangebylex", -4, "read-only", 1, 1, 1, CommandZRangeByLex),
    ADD_CMD("zrevrangebylex", -4, "read-only", 1, 1, 1, CommandZRevRangeByLex),
    ADD_CMD("zrangebyscore", -4, "read-only", 1, 1, 1, CommandZRangeByScore),
    ADD_CMD("zrank", 3, "read-only", 1, 1, 1, CommandZRank),
    ADD_CMD("zrem", -3, "write", 1, 1, 1, CommandZRem),
    ADD_CMD("zremrangebyrank", 4, "write", 1, 1, 1, CommandZRemRangeByRank),
    ADD_CMD("zremrangebyscore", -4, "write", 1, 1, 1, CommandZRemRangeByScore),
    ADD_CMD("zremrangebylex", 4, "write", 1, 1, 1, CommandZRemRangeByLex),
    ADD_CMD("zrevrangebyscore", -4, "read-only", 1, 1, 1, CommandZRevRangeByScore),
    ADD_CMD("zrevrank", 3, "read-only", 1, 1, 1, CommandZRevRank),
    ADD_CMD("zscore", 3, "read-only", 1, 1, 1, CommandZScore),
    ADD_CMD("zmscore", -3, "read-only", 1, 1, 1, CommandZMScore),
    ADD_CMD("zscan", -3, "read-only", 1, 1, 1, CommandZScan),
    ADD_CMD("zunionstore", -4, "write", 1, 1, 1, CommandZUnionStore),

    ADD_CMD("geoadd", -5, "write", 1, 1, 1, CommandGeoAdd),
    ADD_CMD("geodist", -4, "read-only", 1, 1, 1, CommandGeoDist),
    ADD_CMD("geohash", -3, "read-only", 1, 1, 1, CommandGeoHash),
    ADD_CMD("geopos", -3, "read-only", 1, 1, 1, CommandGeoPos),
    ADD_CMD("georadius", -6, "write", 1, 1, 1, CommandGeoRadius),
    ADD_CMD("georadiusbymember", -5, "write", 1, 1, 1, CommandGeoRadiusByMember),
    ADD_CMD("georadius_ro", -6, "read-only", 1, 1, 1, CommandGeoRadiusReadonly),
    ADD_CMD("georadiusbymember_ro", -5, "read-only", 1, 1, 1, CommandGeoRadiusByMemberReadonly),

    ADD_CMD("publish", 3, "read-only pub-sub", 0, 0, 0, CommandPublish),
    ADD_CMD("subscribe", -2, "read-only pub-sub no-multi no-script", 0, 0, 0, CommandSubscribe),
    ADD_CMD("unsubscribe", -1, "read-only pub-sub no-multi no-script", 0, 0, 0, CommandUnSubscribe),
    ADD_CMD("psubscribe", -2, "read-only pub-sub no-multi no-script", 0, 0, 0, CommandPSubscribe),
    ADD_CMD("punsubscribe", -1, "read-only pub-sub no-multi no-script", 0, 0, 0, CommandPUnSubscribe),
    ADD_CMD("pubsub", -2, "read-only pub-sub no-script", 0, 0, 0, CommandPubSub),

    ADD_CMD("multi", 1, "multi", 0, 0, 0, CommandMulti),
    ADD_CMD("discard", 1, "multi", 0, 0, 0, CommandDiscard),
    ADD_CMD("exec", 1, "exclusive multi", 0, 0, 0, CommandExec),

    ADD_CMD("siadd", -3, "write", 1, 1, 1, CommandSortedintAdd),
    ADD_CMD("sirem", -3, "write", 1, 1, 1, CommandSortedintRem),
    ADD_CMD("sicard", 2, "read-only", 1, 1, 1, CommandSortedintCard),
    ADD_CMD("siexists", -3, "read-only", 1, 1, 1, CommandSortedintExists),
    ADD_CMD("sirange", -4, "read-only", 1, 1, 1, CommandSortedintRange),
    ADD_CMD("sirevrange", -4, "read-only", 1, 1, 1, CommandSortedintRevRange),
    ADD_CMD("sirangebyvalue", -4, "read-only", 1, 1, 1, CommandSortedintRangeByValue),
    ADD_CMD("sirevrangebyvalue", -4, "read-only", 1, 1, 1, CommandSortedintRevRangeByValue),

    ADD_CMD("cluster", -2, "cluster no-script", 0, 0, 0, CommandCluster),
    ADD_CMD("clusterx", -2, "cluster no-script", 0, 0, 0, CommandClusterX),

    ADD_CMD("eval", -3, "exclusive write no-script", 0, 0, 0, CommandEval),
    ADD_CMD("evalsha", -3, "exclusive write no-script", 0, 0, 0, CommandEvalSHA),
    ADD_CMD("eval_ro", -3, "read-only no-script", 0, 0, 0, CommandEvalRO),
    ADD_CMD("evalsha_ro", -3, "read-only no-script", 0, 0, 0, CommandEvalSHARO),
    ADD_CMD("script", -2, "exclusive no-script", 0, 0, 0, CommandScript),

    ADD_CMD("compact", 1, "read-only no-script", 0, 0, 0, CommandCompact),
    ADD_CMD("bgsave", 1, "read-only no-script", 0, 0, 0, CommandBGSave),
    ADD_CMD("flushbackup", 1, "read-only no-script", 0, 0, 0, CommandFlushBackup),
    ADD_CMD("slaveof", 3, "read-only exclusive no-script", 0, 0, 0, CommandSlaveOf),
    ADD_CMD("stats", 1, "read-only", 0, 0, 0, CommandStats),

    ADD_CMD("replconf", -3, "read-only replication no-script", 0, 0, 0, CommandReplConf),
    ADD_CMD("psync", -2, "read-only replication no-multi no-script", 0, 0, 0, CommandPSync),
    ADD_CMD("_fetch_meta", 1, "read-only replication no-multi no-script", 0, 0, 0, CommandFetchMeta),
    ADD_CMD("_fetch_file", 2, "read-only replication no-multi no-script", 0, 0, 0, CommandFetchFile),
    ADD_CMD("_db_name", 1, "read-only replication no-multi", 0, 0, 0, CommandDBName),

    ADD_CMD("xadd", -5, "write", 1, 1, 1, CommandXAdd),
    ADD_CMD("xdel", -3, "write", 1, 1, 1, CommandXDel),
    ADD_CMD("xlen", 2, "read-only", 1, 1, 1, CommandXLen),
    ADD_CMD("xinfo", -2, "read-only", 0, 0, 0, CommandXInfo),
    ADD_CMD("xrange", -4, "read-only", 1, 1, 1, CommandXRange),
    ADD_CMD("xrevrange", -2, "read-only", 0, 0, 0, CommandXRevRange),
    ADD_CMD("xread", -4, "read-only", 0, 0, 0, CommandXRead),
    ADD_CMD("xtrim", -4, "write", 1, 1, 1, CommandXTrim),
};

// Command table after rename-command directive
std::map<std::string, CommandAttributes *> commands;
// Original Command table before rename-command directive
std::map<std::string, CommandAttributes *> original_commands;

int GetCommandNum() { return sizeof(redisCommandTable) / sizeof(struct CommandAttributes); }

std::map<std::string, CommandAttributes *> *GetCommands() { return &commands; }

std::map<std::string, CommandAttributes *> *GetOriginalCommands() { return &original_commands; }

void PopulateCommands() {
  for (int i = 0; i < GetCommandNum(); i++) {
    original_commands[redisCommandTable[i].name] = &redisCommandTable[i];
  }
  commands = original_commands;
}

void InitCommandsTable() {
  for (int i = 0; i < GetCommandNum(); i++) {
    std::string desc = redisCommandTable[i].description;
    std::vector<std::string> str_flags = Util::Split(desc, " ");
    for (const auto &flag : str_flags) {
      if (flag == "write") redisCommandTable[i].flags |= kCmdWrite;
      if (flag == "read-only") redisCommandTable[i].flags |= kCmdReadOnly;
      if (flag == "replication") redisCommandTable[i].flags |= kCmdReplication;
      if (flag == "pub-sub") redisCommandTable[i].flags |= kCmdPubSub;
      if (flag == "ok-loading") redisCommandTable[i].flags |= kCmdLoading;
      if (flag == "exclusive") redisCommandTable[i].flags |= kCmdExclusive;
      if (flag == "multi") redisCommandTable[i].flags |= kCmdMulti;
      if (flag == "no-multi") redisCommandTable[i].flags |= kCmdNoMulti;
      if (flag == "no-script") redisCommandTable[i].flags |= kCmdNoScript;
    }
  }
}

std::string GetCommandInfo(const CommandAttributes *command_attributes) {
  std::string command, command_flags;
  command.append(Redis::MultiLen(6));
  command.append(Redis::BulkString(command_attributes->name));
  command.append(Redis::Integer(command_attributes->arity));
  command_flags.append(Redis::MultiLen(1));
  command_flags.append(Redis::BulkString(command_attributes->is_write() ? "write" : "readonly"));
  command.append(command_flags);
  command.append(Redis::Integer(command_attributes->first_key));
  command.append(Redis::Integer(command_attributes->last_key));
  command.append(Redis::Integer(command_attributes->key_step));
  return command;
}

void GetAllCommandsInfo(std::string *info) {
  info->append(Redis::MultiLen(original_commands.size()));
  for (const auto &iter : original_commands) {
    auto command_attribute = iter.second;
    auto command_info = GetCommandInfo(command_attribute);
    info->append(command_info);
  }
}

void GetCommandsInfo(std::string *info, const std::vector<std::string> &cmd_names) {
  info->append(Redis::MultiLen(cmd_names.size()));
  for (const auto &cmd_name : cmd_names) {
    auto cmd_iter = original_commands.find(Util::ToLower(cmd_name));
    if (cmd_iter == original_commands.end()) {
      info->append(Redis::NilString());
    } else {
      auto command_attribute = cmd_iter->second;
      auto command_info = GetCommandInfo(command_attribute);
      info->append(command_info);
    }
  }
}

Status GetKeysFromCommand(const std::string &cmd_name, int argc, std::vector<int> *keys_indexes) {
  auto cmd_iter = original_commands.find(Util::ToLower(cmd_name));
  if (cmd_iter == original_commands.end()) {
    return Status(Status::RedisUnknownCmd, "Invalid command specified");
  }
  auto command_attribute = cmd_iter->second;
  if (command_attribute->first_key == 0) {
    return Status(Status::NotOK, "The command has no key arguments");
  }
  if ((command_attribute->arity > 0 && command_attribute->arity != argc) || argc < -command_attribute->arity) {
    return Status(Status::NotOK, "Invalid number of arguments specified for command");
  }
  auto last = command_attribute->last_key;
  if (last < 0) last = argc + last;

  for (int j = command_attribute->first_key; j <= last; j += command_attribute->key_step) {
    keys_indexes->emplace_back(j);
  }
  return Status::OK();
}

bool IsCommandExists(const std::string &name) {
  return original_commands.find(Util::ToLower(name)) != original_commands.end();
}

}  // namespace Redis<|MERGE_RESOLUTION|>--- conflicted
+++ resolved
@@ -112,12 +112,10 @@
   } else {
     return ttl / 1000;
   }
-<<<<<<< HEAD
 }
 
 int ExpireToTTL(int64_t expire) {
-  int64_t now = 0;
-  rocksdb::Env::Default()->GetCurrentTime(&now);
+  int64_t now = Util::GetTimeStamp();
   return static_cast<int>(expire - now);
 }
 
@@ -134,11 +132,6 @@
     return TTLMsToS(GET_OR_RET(parser.template TakeInt<int64_t>(TTL_RANGE<int64_t>)));
   } else if (parser.EatEqICaseFlag("PXAT", curr_flag)) {
     return ExpireToTTL(TTLMsToS(GET_OR_RET(parser.template TakeInt<int64_t>(TTL_RANGE<int64_t>))));
-=======
-  if (!ttl && expire) {
-    int64_t now = Util::GetTimeStamp();
-    *result = expire - now;
->>>>>>> c09cb8c4
   } else {
     return std::nullopt;
   }
@@ -1131,8 +1124,7 @@
 };
 
 StatusOr<int> TTLToTimestamp(int ttl) {
-  int64_t now = 0;
-  rocksdb::Env::Default()->GetCurrentTime(&now);
+  int64_t now = Util::GetTimeStamp();
   if (ttl >= INT32_MAX - now) {
     return {Status::RedisParseErr, "the expire time was overflow"};
   }
@@ -1143,22 +1135,8 @@
 class CommandExpire : public Commander {
  public:
   Status Parse(const std::vector<std::string> &args) override {
-<<<<<<< HEAD
     seconds_ = GET_OR_RET(TTLToTimestamp(GET_OR_RET(ParseInt<int>(args[2], 10))));
     return Status::OK();
-=======
-    int64_t now = Util::GetTimeStamp();
-    auto parse_result = ParseInt<int>(args[2], 10);
-    if (!parse_result) {
-      return Status(Status::RedisParseErr, errValueNotInteger);
-    }
-    seconds_ = *parse_result;
-    if (seconds_ >= INT32_MAX - now) {
-      return Status(Status::RedisParseErr, "the expire time was overflow");
-    }
-    seconds_ += now;
-    return Commander::Parse(args);
->>>>>>> c09cb8c4
   }
 
   Status Execute(Server *svr, Connection *conn, std::string *output) override {
@@ -1179,26 +1157,8 @@
 class CommandPExpire : public Commander {
  public:
   Status Parse(const std::vector<std::string> &args) override {
-<<<<<<< HEAD
     seconds_ = GET_OR_RET(TTLToTimestamp(TTLMsToS(GET_OR_RET(ParseInt<int64_t>(args[2], 10)))));
     return Status::OK();
-=======
-    int64_t now = Util::GetTimeStamp();
-    auto ttl_ms = ParseInt<int64_t>(args[2], 10);
-    if (!ttl_ms) {
-      return Status(Status::RedisParseErr, errValueNotInteger);
-    }
-    if (*ttl_ms > 0 && *ttl_ms < 1000) {
-      seconds_ = 1;
-    } else {
-      seconds_ = *ttl_ms / 1000;
-      if (seconds_ >= INT32_MAX - now) {
-        return Status(Status::RedisParseErr, "the expire time was overflow");
-      }
-    }
-    seconds_ += now;
-    return Commander::Parse(args);
->>>>>>> c09cb8c4
   }
 
   Status Execute(Server *svr, Connection *conn, std::string *output) override {
