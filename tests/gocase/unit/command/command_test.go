--- conflicted
+++ resolved
@@ -35,21 +35,6 @@
 	rdb := srv.NewClient()
 	defer func() { require.NoError(t, rdb.Close()) }()
 
-<<<<<<< HEAD
-	t.Run("Kvrocks supports 183 commands currently", func(t *testing.T) {
-		r := rdb.Do(ctx, "COMMAND", "COUNT")
-		v, err := r.Int()
-		require.NoError(t, err)
-		require.Equal(t, 183, v)
-=======
-	t.Run("Kvrocks supports 182 commands currently", func(t *testing.T) {
-		r := rdb.Do(ctx, "COMMAND", "COUNT")
-		v, err := r.Int()
-		require.NoError(t, err)
-		require.Equal(t, 182, v)
->>>>>>> 62daa73f
-	})
-
 	t.Run("acquire GET command info by COMMAND INFO", func(t *testing.T) {
 		r := rdb.Do(ctx, "COMMAND", "INFO", "GET")
 		vs, err := r.Slice()
