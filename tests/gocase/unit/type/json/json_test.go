--- conflicted
+++ resolved
@@ -196,7 +196,6 @@
 		require.EqualValues(t, []uint64{}, lens)
 	})
 
-<<<<<<< HEAD
 	t.Run("JSON.OBJKEYS basics", func(t *testing.T) {
 		require.NoError(t, rdb.Del(ctx, "a").Err())
 		// key no exists
@@ -229,7 +228,7 @@
 		lens, err = rdb.Do(ctx, "JSON.OBJKEYS", "a", "$..a1").Slice()
 		require.NoError(t, err)
 		require.EqualValues(t, []interface{}([]interface{}{[]interface{}{"b", "c"}, interface{}(nil), []interface{}{"e", "f"}}), lens)
-=======
+	})
 	t.Run("JSON.ARRPOP basics", func(t *testing.T) {
 		require.NoError(t, rdb.Do(ctx, "JSON.SET", "a", "$", `[3,"str",2.1,{},[5,6]]`).Err())
 		require.EqualValues(t, []interface{}{"[5,6]"}, rdb.Do(ctx, "JSON.ARRPOP", "a").Val())
@@ -252,7 +251,6 @@
 		require.ErrorContains(t, rdb.Do(ctx, "JSON.ARRPOP", "a", "$", "2str").Err(), "encounter non-integer characters")
 		require.ErrorContains(t, rdb.Do(ctx, "JSON.ARRPOP", "a", "$", "-1str").Err(), "encounter non-integer characters")
 		require.ErrorContains(t, rdb.Do(ctx, "JSON.ARRPOP", "a", "$", "0", "1").Err(), "wrong number of arguments")
->>>>>>> e0fec89c
 	})
 
 }