--- conflicted
+++ resolved
@@ -873,26 +873,10 @@
   Status Execute(Server *srv, Connection *conn, std::string *output) override {
     std::string begin_key, end_key;
     auto ns = conn->GetNamespace();
-
+    // TODO: ctx?
     if (ns != kDefaultNamespace) {
-<<<<<<< HEAD
-      std::string prefix = ComposeNamespaceKey(ns, "", false);
-
-      redis::Database redis_db(srv->storage, conn->GetNamespace());
-      engine::Context ctx(srv->storage);
-      auto s = redis_db.FindKeyRangeWithPrefix(ctx, prefix, std::string(), &begin_key, &end_key);
-      if (!s.ok()) {
-        if (s.IsNotFound()) {
-          *output = redis::SimpleString("OK");
-          return Status::OK();
-        }
-
-        return {Status::RedisExecErr, s.ToString()};
-      }
-=======
       begin_key = ComposeNamespaceKey(ns, "", false);
       end_key = util::StringNext(begin_key);
->>>>>>> 51569adc
     }
 
     Status s = srv->AsyncCompactDB(begin_key, end_key);
@@ -1116,13 +1100,8 @@
 
     auto stream_ptr = std::make_unique<RdbStringStream>(args_[3]);
     RDB rdb(srv->storage, conn->GetNamespace(), std::move(stream_ptr));
-<<<<<<< HEAD
     auto s = rdb.Restore(ctx, args_[1], args_[3], ttl_ms_);
-    if (!s.IsOK()) return {Status::RedisExecErr, s.Msg()};
-=======
-    auto s = rdb.Restore(args_[1], args_[3], ttl_ms_);
     if (!s.IsOK()) return s;
->>>>>>> 51569adc
     *output = redis::SimpleString("OK");
     return Status::OK();
   }
