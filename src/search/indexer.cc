--- conflicted
+++ resolved
@@ -271,7 +271,6 @@
   return Status::OK();
 }
 
-<<<<<<< HEAD
 Status IndexUpdater::UpdateHnswVectorIndex(std::string_view key, std::string_view original, std::string_view current,
                                             const SearchKey &search_key, HnswVectorFieldMetadata *vector) const {
   auto *storage = indexer->storage;
@@ -291,12 +290,8 @@
   return Status::OK();
 }
 
-Status IndexUpdater::UpdateIndex(const std::string &field, std::string_view key, std::string_view original,
-                                 std::string_view current) const {
-=======
 Status IndexUpdater::UpdateIndex(const std::string &field, std::string_view key, const kqir::Value &original,
                                  const kqir::Value &current) const {
->>>>>>> 92df2b80
   if (original == current) {
     // the value of this field is unchanged, no need to update
     return Status::OK();
