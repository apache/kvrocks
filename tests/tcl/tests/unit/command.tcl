start_server {tags {"command"}} {
<<<<<<< HEAD
    test {kvrocks has 156 commands currently} {
        r command count
    } {156}
=======
    test {kvrocks has 158 commands currently} {
        r command count
    } {158}
>>>>>>> 8d78a6df

    test {acquire GET command info by COMMAND INFO} {
        set e [lindex [r command info get] 0]
        assert_equal [llength $e] 6
        assert_equal [lindex $e 0] get
        assert_equal [lindex $e 1] 2
        assert_equal [lindex $e 2] {readonly}
        assert_equal [lindex $e 3] 1
        assert_equal [lindex $e 4] 1
        assert_equal [lindex $e 5] 1
    }

    test {COMMAND - command entry length check} {
        set e [lindex [r command] 0]
        assert_equal [llength $e] 6
    }

    test {get keys of commands by COMMAND GETKEYS} {
        assert_equal {test} [r command getkeys get test]
        assert_equal {test test2} [r command getkeys mget test test2]
        assert_equal {test} [r command getkeys zadd test 1 m1]
    }
}<|MERGE_RESOLUTION|>--- conflicted
+++ resolved
@@ -1,13 +1,7 @@
 start_server {tags {"command"}} {
-<<<<<<< HEAD
-    test {kvrocks has 156 commands currently} {
+    test {kvrocks has 159 commands currently} {
         r command count
-    } {156}
-=======
-    test {kvrocks has 158 commands currently} {
-        r command count
-    } {158}
->>>>>>> 8d78a6df
+    } {159}
 
     test {acquire GET command info by COMMAND INFO} {
         set e [lindex [r command info get] 0]
