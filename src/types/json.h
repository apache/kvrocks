--- conflicted
+++ resolved
@@ -255,7 +255,6 @@
     return Status::OK();
   }
 
-<<<<<<< HEAD
   StatusOr<bool> Merge(const std::string_view path, const std::string &merge_value) {
     bool is_updated = false;
     const std::string json_root_path = "$";
@@ -302,7 +301,8 @@
     }
 
     return is_updated;
-=======
+  }
+
   StatusOr<std::vector<std::optional<JsonValue>>> ArrPop(std::string_view path, int64_t index = -1) {
     std::vector<std::optional<JsonValue>> popped_values;
 
@@ -328,7 +328,6 @@
     }
 
     return popped_values;
->>>>>>> e0fec89c
   }
 
   JsonValue(const JsonValue &) = default;
