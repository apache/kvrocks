--- conflicted
+++ resolved
@@ -4415,8 +4415,7 @@
 
     if (args.size() == 2 && (subcommand_ == "version")) return Status::OK();
     if (subcommand_ == "setnodeid" && args_.size() == 3 &&
-<<<<<<< HEAD
-        args_[2].size() == kClusetNodeIdLen) return Status::OK();
+        args_[2].size() == kClusterNodeIdLen) return Status::OK();
     if (subcommand_ == "migrate") {
       if (args.size() != 4) return Status(Status::RedisParseErr, errWrongNumOfArguments);
       try {
@@ -4427,11 +4426,6 @@
       }
       return Status::OK();
     }
-=======
-        args_[2].size() == kClusterNodeIdLen) return Status::OK();
-
-    // CLUSTERX SETNODES $ALL_NODES_INFO $VERSION FORCE
->>>>>>> a603fba4
     if (subcommand_ == "setnodes" && args_.size() >= 4) {
       nodes_str_ = args_[2];
       set_version_ = atoll(args_[3].c_str());
@@ -4461,11 +4455,7 @@
       return Status::OK();
     }
     return Status(Status::RedisParseErr,
-<<<<<<< HEAD
-                  "CLUSTERX command, CLUSTERX VERSION|SETNODEID|SETNODES|MIGRATE");
-=======
-                  "CLUSTERX command, CLUSTERX VERSION|SETNODEID|SETNODES|SETSLOT");
->>>>>>> a603fba4
+                  "CLUSTERX command, CLUSTERX VERSION|SETNODEID|SETNODES|SETSLOT|MIGRATE");
   }
 
   Status Execute(Server *svr, Connection *conn, std::string *output) override {
