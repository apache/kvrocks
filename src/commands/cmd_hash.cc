/*
 * Licensed to the Apache Software Foundation (ASF) under one
 * or more contributor license agreements.  See the NOTICE file
 * distributed with this work for additional information
 * regarding copyright ownership.  The ASF licenses this file
 * to you under the Apache License, Version 2.0 (the
 * "License"); you may not use this file except in compliance
 * with the License.  You may obtain a copy of the License at
 *
 *   http://www.apache.org/licenses/LICENSE-2.0
 *
 * Unless required by applicable law or agreed to in writing,
 * software distributed under the License is distributed on an
 * "AS IS" BASIS, WITHOUT WARRANTIES OR CONDITIONS OF ANY
 * KIND, either express or implied.  See the License for the
 * specific language governing permissions and limitations
 * under the License.
 *
 */

#include "commander.h"
#include "commands/command_parser.h"
#include "error_constants.h"
#include "scan_base.h"
#include "server/server.h"
#include "types/redis_hash.h"

namespace redis {

class CommandHGet : public Commander {
 public:
  Status Execute(Server *srv, Connection *conn, std::string *output) override {
    redis::Hash hash_db(srv->storage, conn->GetNamespace());
    std::string value;
    auto s = hash_db.Get(args_[1], args_[2], &value);
    if (!s.ok() && !s.IsNotFound()) {
      return {Status::RedisExecErr, s.ToString()};
    }

    *output = s.IsNotFound() ? conn->NilString() : redis::BulkString(value);
    return Status::OK();
  }
};

class CommandHSetNX : public Commander {
 public:
  Status Parse(const std::vector<std::string> &args) override {
    if (args.size() % 2 != 0) {
      return {Status::RedisParseErr, errWrongNumOfArguments};
    }
    for (size_t i = 2; i < args_.size(); i += 2) {
      field_values_.emplace_back(args_[i], args_[i + 1]);
    }
    return Commander::Parse(args);
  }

  Status Execute(Server *srv, Connection *conn, std::string *output) override {
    uint64_t ret = 0;
    redis::Hash hash_db(srv->storage, conn->GetNamespace());
    auto s = hash_db.MSet(args_[1], field_values_, true, &ret);
    if (!s.ok()) {
      return {Status::RedisExecErr, s.ToString()};
    }

    *output = redis::Integer(ret);
    return Status::OK();
  }

 private:
  std::vector<FieldValue> field_values_;
};

class CommandHStrlen : public Commander {
 public:
  Status Execute(Server *srv, Connection *conn, std::string *output) override {
    redis::Hash hash_db(srv->storage, conn->GetNamespace());
    std::string value;
    auto s = hash_db.Get(args_[1], args_[2], &value);
    if (!s.ok() && !s.IsNotFound()) {
      return {Status::RedisExecErr, s.ToString()};
    }

    *output = redis::Integer(static_cast<int>(value.size()));
    return Status::OK();
  }
};

class CommandHDel : public Commander {
 public:
  Status Execute(Server *srv, Connection *conn, std::string *output) override {
    std::vector<Slice> fields;
    for (size_t i = 2; i < args_.size(); i++) {
      fields.emplace_back(args_[i]);
    }

    uint64_t ret = 0;
    redis::Hash hash_db(srv->storage, conn->GetNamespace());
    auto s = hash_db.Delete(args_[1], fields, &ret);
    if (!s.ok()) {
      return {Status::RedisExecErr, s.ToString()};
    }

    *output = redis::Integer(ret);
    return Status::OK();
  }
};

class CommandHExists : public Commander {
 public:
  Status Execute(Server *srv, Connection *conn, std::string *output) override {
    redis::Hash hash_db(srv->storage, conn->GetNamespace());
    std::string value;
    auto s = hash_db.Get(args_[1], args_[2], &value);
    if (!s.ok() && !s.IsNotFound()) {
      return {Status::RedisExecErr, s.ToString()};
    }

    *output = s.IsNotFound() ? redis::Integer(0) : redis::Integer(1);
    return Status::OK();
  }
};

class CommandHLen : public Commander {
 public:
  Status Execute(Server *srv, Connection *conn, std::string *output) override {
    uint64_t count = 0;
    redis::Hash hash_db(srv->storage, conn->GetNamespace());
    auto s = hash_db.Size(args_[1], &count);
    if (!s.ok() && !s.IsNotFound()) {
      return {Status::RedisExecErr, s.ToString()};
    }

    *output = s.IsNotFound() ? redis::Integer(0) : redis::Integer(count);
    return Status::OK();
  }
};

class CommandHIncrBy : public Commander {
 public:
  Status Parse(const std::vector<std::string> &args) override {
    auto parse_result = ParseInt<int64_t>(args[3], 10);
    if (!parse_result) {
      return {Status::RedisParseErr, errValueNotInteger};
    }

    increment_ = *parse_result;
    return Commander::Parse(args);
  }

  Status Execute(Server *srv, Connection *conn, std::string *output) override {
    int64_t ret = 0;
    redis::Hash hash_db(srv->storage, conn->GetNamespace());
    auto s = hash_db.IncrBy(args_[1], args_[2], increment_, &ret);
    if (!s.ok()) {
      return {Status::RedisExecErr, s.ToString()};
    }

    *output = redis::Integer(ret);
    return Status::OK();
  }

 private:
  int64_t increment_ = 0;
};

class CommandHIncrByFloat : public Commander {
 public:
  Status Parse(const std::vector<std::string> &args) override {
    auto increment = ParseFloat(args[3]);
    if (!increment) {
      return {Status::RedisParseErr, errValueIsNotFloat};
    }
    increment_ = *increment;
    return Commander::Parse(args);
  }

  Status Execute(Server *srv, Connection *conn, std::string *output) override {
    double ret = 0;
    redis::Hash hash_db(srv->storage, conn->GetNamespace());
    auto s = hash_db.IncrByFloat(args_[1], args_[2], increment_, &ret);
    if (!s.ok()) {
      return {Status::RedisExecErr, s.ToString()};
    }

    *output = redis::BulkString(util::Float2String(ret));
    return Status::OK();
  }

 private:
  double increment_ = 0;
};

class CommandHMGet : public Commander {
 public:
  Status Execute(Server *srv, Connection *conn, std::string *output) override {
    std::vector<Slice> fields;
    for (size_t i = 2; i < args_.size(); i++) {
      fields.emplace_back(args_[i]);
    }

    std::vector<std::string> values;
    std::vector<rocksdb::Status> statuses;
    redis::Hash hash_db(srv->storage, conn->GetNamespace());
    auto s = hash_db.MGet(args_[1], fields, &values, &statuses);
    if (!s.ok() && !s.IsNotFound()) {
      return {Status::RedisExecErr, s.ToString()};
    }

    if (s.IsNotFound()) {
      values.resize(fields.size(), "");
      *output = conn->MultiBulkString(values);
    } else {
      *output = conn->MultiBulkString(values, statuses);
    }
    return Status::OK();
  }
};

class CommandHMSet : public Commander {
 public:
  Status Parse(const std::vector<std::string> &args) override {
    if (args.size() % 2 != 0) {
      return {Status::RedisParseErr, errWrongNumOfArguments};
    }
    for (size_t i = 2; i < args_.size(); i += 2) {
      field_values_.emplace_back(args_[i], args_[i + 1]);
    }
    return Commander::Parse(args);
  }

  Status Execute(Server *srv, Connection *conn, std::string *output) override {
    uint64_t ret = 0;
    redis::Hash hash_db(srv->storage, conn->GetNamespace());
    auto s = hash_db.MSet(args_[1], field_values_, false, &ret);
    if (!s.ok()) {
      return {Status::RedisExecErr, s.ToString()};
    }

    if (GetAttributes()->name == "hset") {
      *output = redis::Integer(ret);
    } else {
      *output = redis::SimpleString("OK");
    }
    return Status::OK();
  }

 private:
  std::vector<FieldValue> field_values_;
};

class CommandHKeys : public Commander {
 public:
  Status Execute(Server *srv, Connection *conn, std::string *output) override {
    redis::Hash hash_db(srv->storage, conn->GetNamespace());
    std::vector<FieldValue> field_values;
    auto s = hash_db.GetAll(args_[1], &field_values, HashFetchType::kOnlyKey);
    if (!s.ok()) {
      return {Status::RedisExecErr, s.ToString()};
    }

    std::vector<std::string> keys;
    keys.reserve(field_values.size());
    for (const auto &fv : field_values) {
      keys.emplace_back(fv.field);
    }
    *output = conn->MultiBulkString(keys);

    return Status::OK();
  }
};

class CommandHVals : public Commander {
 public:
  Status Execute(Server *srv, Connection *conn, std::string *output) override {
    redis::Hash hash_db(srv->storage, conn->GetNamespace());
    std::vector<FieldValue> field_values;
    auto s = hash_db.GetAll(args_[1], &field_values, HashFetchType::kOnlyValue);
    if (!s.ok()) {
      return {Status::RedisExecErr, s.ToString()};
    }

    std::vector<std::string> values;
    values.reserve(field_values.size());
    for (const auto &p : field_values) {
      values.emplace_back(p.value);
    }
    *output = ArrayOfBulkStrings(values);

    return Status::OK();
  }
};

class CommandHGetAll : public Commander {
 public:
  Status Parse(const std::vector<std::string> &args) override {
    CommandParser parser(args, 2);
    std::string_view slow_flag;
    while (parser.Good()) {
      if (parser.EatEqICaseFlag("SLOW", slow_flag)) {
        slow_ = true;
      } else {
        return {Status::RedisParseErr, errInvalidSyntax};
      }
    }
    return Commander::Parse(args);
  }

  // TODO: Handle slow flag
  Status Execute(Server *srv, Connection *conn, std::string *output) override {
    redis::Hash hash_db(srv->storage, conn->GetNamespace());
    std::vector<FieldValue> field_values;
    auto s = hash_db.GetAll(args_[1], &field_values);
    if (!s.ok()) {
      return {Status::RedisExecErr, s.ToString()};
    }
    std::vector<std::string> kv_pairs;
    kv_pairs.reserve(field_values.size());
    for (const auto &p : field_values) {
      kv_pairs.emplace_back(p.field);
      kv_pairs.emplace_back(p.value);
    }
    *output = conn->MapOfBulkStrings(kv_pairs);

    return Status::OK();
  }

 private:
  bool slow_ = false;
};

class CommandHRangeByLex : public Commander {
 public:
  Status Parse(const std::vector<std::string> &args) override {
    CommandParser parser(args, 4);
    while (parser.Good()) {
      if (parser.EatEqICase("REV")) {
        spec_.reversed = true;
      } else if (parser.EatEqICase("LIMIT")) {
        spec_.offset = GET_OR_RET(parser.TakeInt());
        spec_.count = GET_OR_RET(parser.TakeInt());
      } else {
        return parser.InvalidSyntax();
      }
    }
    if (spec_.reversed) {
      return ParseRangeLexSpec(args[3], args[2], &spec_);
    } else {
      return ParseRangeLexSpec(args[2], args[3], &spec_);
    }
  }

  Status Execute(Server *srv, Connection *conn, std::string *output) override {
    redis::Hash hash_db(srv->storage, conn->GetNamespace());
    std::vector<FieldValue> field_values;
    rocksdb::Status s = hash_db.RangeByLex(args_[1], spec_, &field_values);
    if (!s.ok()) {
      return {Status::RedisExecErr, s.ToString()};
    }
    std::vector<std::string> kv_pairs;
    for (const auto &p : field_values) {
      kv_pairs.emplace_back(p.field);
      kv_pairs.emplace_back(p.value);
    }
    *output = ArrayOfBulkStrings(kv_pairs);

    return Status::OK();
  }

 private:
  RangeLexSpec spec_;
};

class CommandHScan : public CommandSubkeyScanBase {
 public:
  CommandHScan() = default;
  Status Execute(Server *srv, Connection *conn, std::string *output) override {
    redis::Hash hash_db(srv->storage, conn->GetNamespace());
    std::vector<std::string> fields;
    std::vector<std::string> values;
    auto key_name = srv->GetKeyNameFromCursor(cursor_, CursorType::kTypeHash);
    auto s = hash_db.Scan(key_, key_name, limit_, prefix_, &fields, &values);
    if (!s.ok() && !s.IsNotFound()) {
      return {Status::RedisExecErr, s.ToString()};
    }

    auto cursor = GetNextCursor(srv, fields, CursorType::kTypeHash);
    std::vector<std::string> entries;
    entries.reserve(2 * fields.size());
    for (size_t i = 0; i < fields.size(); i++) {
      entries.emplace_back(redis::BulkString(fields[i]));
      entries.emplace_back(redis::BulkString(values[i]));
    }
    *output = redis::Array({redis::BulkString(cursor), redis::Array(entries)});
    return Status::OK();
  }
};

class CommandHRandField : public Commander {
 public:
  Status Parse(const std::vector<std::string> &args) override {
    if (args.size() >= 3) {
      no_parameters_ = false;
      auto parse_result = ParseInt<int64_t>(args[2], 10);
      if (!parse_result) {
        return {Status::RedisParseErr, errValueNotInteger};
      }
      command_count_ = *parse_result;

      if (args.size() > 4 || (args.size() == 4 && !util::EqualICase(args[3], "withvalues"))) {
        return {Status::RedisParseErr, errInvalidSyntax};
      } else if (args.size() == 4) {
        withvalues_ = true;
      }
    }
    return Commander::Parse(args);
  }

  Status Execute(Server *srv, Connection *conn, std::string *output) override {
    redis::Hash hash_db(srv->storage, conn->GetNamespace());
    std::vector<FieldValue> field_values;

    auto s = hash_db.RandField(args_[1], command_count_, &field_values,
                               withvalues_ ? HashFetchType::kAll : HashFetchType::kOnlyKey);
    if (!s.ok() && !s.IsNotFound()) {
      return {Status::RedisExecErr, s.ToString()};
    }

    std::vector<std::string> result_entries;
    result_entries.reserve(field_values.size());
    for (const auto &p : field_values) {
      result_entries.emplace_back(p.field);
      if (withvalues_) result_entries.emplace_back(p.value);
    }

    if (no_parameters_)
      *output = s.IsNotFound() ? conn->NilString() : redis::BulkString(result_entries[0]);
    else
      *output = ArrayOfBulkStrings(result_entries);
    return Status::OK();
  }

 private:
  bool withvalues_ = false;
  int64_t command_count_ = 1;
  bool no_parameters_ = true;
};

REDIS_REGISTER_COMMANDS(Hash, MakeCmdAttr<CommandHGet>("hget", 3, "read-only", 1, 1, 1),
                        MakeCmdAttr<CommandHIncrBy>("hincrby", 4, "write", 1, 1, 1),
                        MakeCmdAttr<CommandHIncrByFloat>("hincrbyfloat", 4, "write", 1, 1, 1),
                        MakeCmdAttr<CommandHMSet>("hset", -4, "write", 1, 1, 1),
                        MakeCmdAttr<CommandHSetNX>("hsetnx", -4, "write", 1, 1, 1),
                        MakeCmdAttr<CommandHDel>("hdel", -3, "write no-dbsize-check", 1, 1, 1),
                        MakeCmdAttr<CommandHStrlen>("hstrlen", 3, "read-only", 1, 1, 1),
                        MakeCmdAttr<CommandHExists>("hexists", 3, "read-only", 1, 1, 1),
                        MakeCmdAttr<CommandHLen>("hlen", 2, "read-only", 1, 1, 1),
                        MakeCmdAttr<CommandHMGet>("hmget", -3, "read-only", 1, 1, 1),
                        MakeCmdAttr<CommandHMSet>("hmset", -4, "write", 1, 1, 1),
<<<<<<< HEAD
                        MakeCmdAttr<CommandHKeys>("hkeys", 2, "read-only slow", 1, 1, 1),
                        MakeCmdAttr<CommandHVals>("hvals", 2, "read-only slow", 1, 1, 1),
                        MakeCmdAttr<CommandHGetAll>("hgetall", 2, "read-only", 1, 1, 1),
=======
                        MakeCmdAttr<CommandHKeys>("hkeys", 2, "read-only", 1, 1, 1),
                        MakeCmdAttr<CommandHVals>("hvals", 2, "read-only", 1, 1, 1),
                        MakeCmdAttr<CommandHGetAll>("hgetall", -2, "read-only", 1, 1, 1),
>>>>>>> cd5f17ae
                        MakeCmdAttr<CommandHScan>("hscan", -3, "read-only", 1, 1, 1),
                        MakeCmdAttr<CommandHRangeByLex>("hrangebylex", -4, "read-only slow", 1, 1, 1),
                        MakeCmdAttr<CommandHRandField>("hrandfield", -2, "read-only", 1, 1, 1), )

}  // namespace redis<|MERGE_RESOLUTION|>--- conflicted
+++ resolved
@@ -456,15 +456,9 @@
                         MakeCmdAttr<CommandHLen>("hlen", 2, "read-only", 1, 1, 1),
                         MakeCmdAttr<CommandHMGet>("hmget", -3, "read-only", 1, 1, 1),
                         MakeCmdAttr<CommandHMSet>("hmset", -4, "write", 1, 1, 1),
-<<<<<<< HEAD
                         MakeCmdAttr<CommandHKeys>("hkeys", 2, "read-only slow", 1, 1, 1),
                         MakeCmdAttr<CommandHVals>("hvals", 2, "read-only slow", 1, 1, 1),
                         MakeCmdAttr<CommandHGetAll>("hgetall", 2, "read-only", 1, 1, 1),
-=======
-                        MakeCmdAttr<CommandHKeys>("hkeys", 2, "read-only", 1, 1, 1),
-                        MakeCmdAttr<CommandHVals>("hvals", 2, "read-only", 1, 1, 1),
-                        MakeCmdAttr<CommandHGetAll>("hgetall", -2, "read-only", 1, 1, 1),
->>>>>>> cd5f17ae
                         MakeCmdAttr<CommandHScan>("hscan", -3, "read-only", 1, 1, 1),
                         MakeCmdAttr<CommandHRangeByLex>("hrangebylex", -4, "read-only slow", 1, 1, 1),
                         MakeCmdAttr<CommandHRandField>("hrandfield", -2, "read-only", 1, 1, 1), )
