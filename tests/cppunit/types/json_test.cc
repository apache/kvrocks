/*
 * Licensed to the Apache Software Foundation (ASF) under one
 * or more contributor license agreements.  See the NOTICE file
 * distributed with this work for additional information
 * regarding copyright ownership.  The ASF licenses this file
 * to you under the Apache License, Version 2.0 (the
 * "License"); you may not use this file except in compliance
 * with the License.  You may obtain a copy of the License at
 *
 *   http://www.apache.org/licenses/LICENSE-2.0
 *
 * Unless required by applicable law or agreed to in writing,
 * software distributed under the License is distributed on an
 * "AS IS" BASIS, WITHOUT WARRANTIES OR CONDITIONS OF ANY
 * KIND, either express or implied.  See the License for the
 * specific language governing permissions and limitations
 * under the License.
 *
 */

#include <gmock/gmock.h>
#include <gtest/gtest.h>
#include <types/redis_json.h>

#include <cstddef>

#include "test_base.h"

class RedisJsonTest : public TestBase {
 protected:
  explicit RedisJsonTest() : json_(std::make_unique<redis::Json>(storage_.get(), "json_ns")) {}
  ~RedisJsonTest() override = default;

  void SetUp() override { key_ = "test_json_key"; }
  void TearDown() override {}

  std::unique_ptr<redis::Json> json_;
  JsonValue json_val_;
};

using ::testing::MatchesRegex;

TEST_F(RedisJsonTest, Set) {
  ASSERT_THAT(json_->Set(*ctx_, key_, "$[0]", "1").ToString(), MatchesRegex(".*created at the root"));
  ASSERT_THAT(json_->Set(*ctx_, key_, "$.a", "1").ToString(), MatchesRegex(".*created at the root"));

  ASSERT_THAT(json_->Set(*ctx_, key_, "$", "invalid").ToString(), MatchesRegex(".*syntax_error.*"));
  ASSERT_THAT(json_->Set(*ctx_, key_, "$", "{").ToString(), MatchesRegex(".*Unexpected end of file.*"));

  ASSERT_TRUE(json_->Set(*ctx_, key_, "$", "  \t{\n  }  ").ok());
  ASSERT_TRUE(json_->Get(*ctx_, key_, {}, &json_val_).ok());
  ASSERT_EQ(json_val_.Dump().GetValue(), "{}");

  ASSERT_TRUE(json_->Set(*ctx_, key_, "$", "1").ok());
  ASSERT_TRUE(json_->Get(*ctx_, key_, {}, &json_val_).ok());
  ASSERT_EQ(json_val_.Dump().GetValue(), "1");

  ASSERT_TRUE(json_->Set(*ctx_, key_, "$", "[1, 2, 3]").ok());
  ASSERT_TRUE(json_->Get(*ctx_, key_, {}, &json_val_).ok());
  ASSERT_EQ(json_val_.Dump().GetValue(), "[1,2,3]");

  ASSERT_TRUE(json_->Set(*ctx_, key_, "$[1]", "233").ok());
  ASSERT_TRUE(json_->Get(*ctx_, key_, {}, &json_val_).ok());
  ASSERT_EQ(json_val_.Dump().GetValue(), "[1,233,3]");

  ASSERT_TRUE(json_->Set(*ctx_, key_, "$", "[[1,2],[3,4],[5,6]]").ok());
  ASSERT_TRUE(json_->Set(*ctx_, key_, "$[*][1]", R"("x")").ok());
  ASSERT_TRUE(json_->Get(*ctx_, key_, {}, &json_val_).ok());
  ASSERT_EQ(json_val_.Dump().GetValue(), R"([[1,"x"],[3,"x"],[5,"x"]])");

  ASSERT_TRUE(json_->Set(*ctx_, key_, "$", R"({"x":1,"y":2, "z":3})").ok());
  ASSERT_TRUE(json_->Set(*ctx_, key_, "$.x", "[1,2,3]").ok());
  ASSERT_TRUE(json_->Get(*ctx_, key_, {}, &json_val_).ok());
  ASSERT_EQ(json_val_.Dump().GetValue(), R"({"x":[1,2,3],"y":2,"z":3})");

  ASSERT_TRUE(json_->Set(*ctx_, key_, "$.y", R"({"a":"xxx","x":2})").ok());
  ASSERT_TRUE(json_->Get(*ctx_, key_, {}, &json_val_).ok());
  ASSERT_EQ(json_val_.Dump().GetValue(), R"({"x":[1,2,3],"y":{"a":"xxx","x":2},"z":3})");

  ASSERT_TRUE(json_->Set(*ctx_, key_, "$..x", "true").ok());
  ASSERT_TRUE(json_->Get(*ctx_, key_, {}, &json_val_).ok());
  ASSERT_EQ(json_val_.Dump().GetValue(), R"({"x":true,"y":{"a":"xxx","x":true},"z":3})");

  ASSERT_THAT(json_->Set(*ctx_, key_, "...", "1").ToString(), MatchesRegex("Invalid.*"));
  ASSERT_THAT(json_->Set(*ctx_, key_, "[", "1").ToString(), MatchesRegex("Invalid.*"));

  ASSERT_TRUE(json_->Set(*ctx_, key_, "$", "[[1,2],[[5,6],4]] ").ok());
  ASSERT_TRUE(json_->Set(*ctx_, key_, "$..[0]", "{}").ok());
  ASSERT_TRUE(json_->Get(*ctx_, key_, {}, &json_val_).ok());
  ASSERT_EQ(json_val_.Dump().GetValue(), R"([{},[{},4]])");

  size_t result = 0;
  ASSERT_TRUE(json_->Del(*ctx_, key_, "$", &result).ok());
  ASSERT_TRUE(json_->Set(*ctx_, key_, "$", "[{ }, [ ]]").ok());
  ASSERT_TRUE(json_->Get(*ctx_, key_, {}, &json_val_).ok());
  ASSERT_EQ(json_val_.Dump().GetValue(), "[{},[]]");
  ASSERT_THAT(json_->Set(*ctx_, key_, "$[1]", "invalid").ToString(), MatchesRegex(".*syntax_error.*"));
  ASSERT_TRUE(json_->Del(*ctx_, key_, "$", &result).ok());

  ASSERT_TRUE(json_->Set(*ctx_, key_, "$", R"({"a":1})").ok());
  ASSERT_TRUE(json_->Set(*ctx_, key_, "$.b", "2").ok());
  ASSERT_TRUE(json_->Set(*ctx_, key_, "$.c", R"({"x":3})").ok());
  ASSERT_TRUE(json_->Set(*ctx_, key_, "$.c.y", "4").ok());

  ASSERT_TRUE(json_->Get(*ctx_, key_, {}, &json_val_).ok());
  ASSERT_EQ(json_val_.value, jsoncons::json::parse(R"({"a":1,"b":2,"c":{"x":3,"y":4}})"));
}

TEST_F(RedisJsonTest, Get) {
  ASSERT_TRUE(json_->Set(*ctx_, key_, "$", R"({"x":[1,2,{"z":3}],"y":[]})").ok());
  ASSERT_TRUE(json_->Get(*ctx_, key_, {}, &json_val_).ok());
  ASSERT_EQ(json_val_.Dump().GetValue(), R"({"x":[1,2,{"z":3}],"y":[]})");
  ASSERT_TRUE(json_->Get(*ctx_, key_, {"$"}, &json_val_).ok());
  ASSERT_EQ(json_val_.Dump().GetValue(), R"([{"x":[1,2,{"z":3}],"y":[]}])");
  ASSERT_TRUE(json_->Get(*ctx_, key_, {"$.y"}, &json_val_).ok());
  ASSERT_EQ(json_val_.Dump().GetValue(), R"([[]])");
  ASSERT_TRUE(json_->Get(*ctx_, key_, {"$.y[0]"}, &json_val_).ok());
  ASSERT_EQ(json_val_.Dump().GetValue(), R"([])");
  ASSERT_TRUE(json_->Get(*ctx_, key_, {"$.z"}, &json_val_).ok());
  ASSERT_EQ(json_val_.Dump().GetValue(), R"([])");
  ASSERT_THAT(json_->Get(*ctx_, key_, {"[[["}, &json_val_).ToString(), MatchesRegex("Invalid.*"));

  ASSERT_TRUE(json_->Set(*ctx_, key_, "$", R"([[[1,2],[3]],[4,5]])").ok());
  ASSERT_TRUE(json_->Get(*ctx_, key_, {"$..[0]"}, &json_val_).ok());
  ASSERT_EQ(json_val_.Dump().GetValue(), R"([[[1,2],[3]],[1,2],1,3,4])");
  ASSERT_TRUE(json_->Get(*ctx_, key_, {"$[0][1][0]", "$[1][1]"}, &json_val_).ok());
  ASSERT_EQ(json_val_.Dump().GetValue(), R"({"$[0][1][0]":[3],"$[1][1]":[5]})");

  ASSERT_TRUE(json_->Set(*ctx_, key_, "$", R"({"x":{"y":1},"y":[2,{"z":3}],"z":{"a":{"x":4}}})").ok());
  ASSERT_TRUE(json_->Get(*ctx_, key_, {"$..x", "$..y", "$..z"}, &json_val_).ok());
  ASSERT_EQ(json_val_.Dump().GetValue(), R"({"$..x":[{"y":1},4],"$..y":[[2,{"z":3}],1],"$..z":[{"a":{"x":4}},3]})");
}

TEST_F(RedisJsonTest, Print) {
  auto json = *JsonValue::FromString("[1,2,3]");
  ASSERT_EQ(json.Print().GetValue(), "[1,2,3]");
  ASSERT_EQ(json.Print(1).GetValue(), "[ 1, 2, 3]");
  ASSERT_EQ(json.Print(0, true).GetValue(), "[1,2,3]");
  ASSERT_EQ(json.Print(0, false, std::string("\n")).GetValue(), "[\n1,\n2,\n3\n]");
  ASSERT_EQ(json.Print(1, false, std::string("\n")).GetValue(), "[\n 1,\n 2,\n 3\n]");
  ASSERT_EQ(json.Print(1, true, std::string("\n")).GetValue(), "[\n 1,\n 2,\n 3\n]");

  json = *JsonValue::FromString(R"({"a":1      ,"b":2})");
  ASSERT_EQ(json.Print().GetValue(), R"({"a":1,"b":2})");
  ASSERT_EQ(json.Print(1).GetValue(), R"({ "a":1, "b":2})");
  ASSERT_EQ(json.Print(0, true).GetValue(), R"({"a": 1,"b": 2})");
  ASSERT_EQ(json.Print(0, false, std::string("\n")).GetValue(), "{\n\"a\":1,\n\"b\":2\n}");
  ASSERT_EQ(json.Print(1, false, std::string("\n")).GetValue(), "{\n \"a\":1,\n \"b\":2\n}");
  ASSERT_EQ(json.Print(1, true, std::string("\n")).GetValue(), "{\n \"a\": 1,\n \"b\": 2\n}");
}

TEST_F(RedisJsonTest, ArrAppend) {
  Optionals<size_t> res;

  ASSERT_FALSE(json_->ArrAppend(*ctx_, key_, "$", {"1"}, &res).ok());

  ASSERT_TRUE(json_->Set(*ctx_, key_, "$", R"({"x":1,"y":[]})").ok());
  ASSERT_TRUE(json_->ArrAppend(*ctx_, key_, "$.x", {"1"}, &res).ok());
  ASSERT_EQ(res.size(), 1);
  ASSERT_EQ(res[0], std::nullopt);
  ASSERT_TRUE(json_->Get(*ctx_, key_, {}, &json_val_).ok());
  ASSERT_EQ(json_val_.Dump().GetValue(), R"({"x":1,"y":[]})");
  res.clear();

  ASSERT_TRUE(json_->Set(*ctx_, key_, "$", R"({"x":[1,2,{"z":3}],"y":[]})").ok());
  ASSERT_TRUE(json_->ArrAppend(*ctx_, key_, "$.x", {"1"}, &res).ok());
  ASSERT_EQ(res.size(), 1);
  ASSERT_EQ(res[0], 4);
  ASSERT_TRUE(json_->Get(*ctx_, key_, {}, &json_val_).ok());
  ASSERT_EQ(json_val_.Dump().GetValue(), R"({"x":[1,2,{"z":3},1],"y":[]})");
  res.clear();

  ASSERT_TRUE(json_->ArrAppend(*ctx_, key_, "$..y", {"1", "2", "3"}, &res).ok());
  ASSERT_EQ(res.size(), 1);
  ASSERT_EQ(res[0], 3);
  ASSERT_TRUE(json_->Get(*ctx_, key_, {}, &json_val_).ok());
  ASSERT_EQ(json_val_.Dump().GetValue(), R"({"x":[1,2,{"z":3},1],"y":[1,2,3]})");
  res.clear();

  ASSERT_TRUE(json_->Set(*ctx_, key_, "$.x[2]", R"({"x":[1,2,{"z":3,"y":[]}],"y":[{"y":1}]})").ok());
  ASSERT_TRUE(json_->ArrAppend(*ctx_, key_, "$..y", {"1", "2", "3"}, &res).ok());
  ASSERT_EQ(res.size(), 4);
  std::sort(res.begin(), res.end());
  ASSERT_EQ(res[0], std::nullopt);
  ASSERT_EQ(res[1], 3);
  ASSERT_EQ(res[2], 4);
  ASSERT_EQ(res[3], 6);
  ASSERT_TRUE(json_->Get(*ctx_, key_, {}, &json_val_).ok());
  ASSERT_EQ(json_val_.Dump().GetValue(),
            R"({"x":[1,2,{"x":[1,2,{"y":[1,2,3],"z":3}],"y":[{"y":1},1,2,3]},1],"y":[1,2,3,1,2,3]})");
  res.clear();
}

TEST_F(RedisJsonTest, Merge) {
  bool result = false;

  ASSERT_TRUE(json_->Set(*ctx_, key_, "$", R"({"a":2})").ok());
  ASSERT_TRUE(json_->Merge(*ctx_, key_, "$.a", "3", result).ok());
  ASSERT_TRUE(json_->Get(*ctx_, key_, {}, &json_val_).ok());
  ASSERT_EQ(json_val_.Dump().GetValue(), "{\"a\":3}");
  ASSERT_EQ(result, true);

  ASSERT_TRUE(json_->Set(*ctx_, key_, "$", R"({"a":2})").ok());
  ASSERT_TRUE(json_->Merge(*ctx_, key_, "$.b", "3", result).ok());
  ASSERT_TRUE(json_->Get(*ctx_, key_, {}, &json_val_).ok());
  ASSERT_EQ(json_val_.Dump().GetValue(), "{\"a\":2,\"b\":3}");
  ASSERT_EQ(result, true);

  ASSERT_TRUE(json_->Set(*ctx_, key_, "$", R"({"v": {"b": "cc"}})").ok());
  ASSERT_TRUE(json_->Merge(*ctx_, key_, "$.v.b", "null", result).ok());
  ASSERT_TRUE(json_->Get(*ctx_, key_, {}, &json_val_).ok());
  ASSERT_EQ(json_val_.Dump().GetValue(), "{\"v\":{}}");
  ASSERT_EQ(result, true);

  ASSERT_TRUE(json_->Set(*ctx_, key_, "$", R"({"arr":[2,4,6,8]})").ok());
  ASSERT_TRUE(json_->Merge(*ctx_, key_, "$.arr", "[10,12]", result).ok());
  ASSERT_TRUE(json_->Get(*ctx_, key_, {}, &json_val_).ok());
  ASSERT_EQ(json_val_.Dump().GetValue(), "{\"arr\":[10,12]}");
  ASSERT_EQ(result, true);

  ASSERT_TRUE(json_->Set(*ctx_, key_, "$", R"({"f1": {"a":1}, "f2":{"a":2}})").ok());
  ASSERT_TRUE(json_->Get(*ctx_, key_, {}, &json_val_).ok());
  ASSERT_EQ(json_val_.Dump().GetValue(), "{\"f1\":{\"a\":1},\"f2\":{\"a\":2}}");
  ASSERT_TRUE(json_->Merge(*ctx_, key_, "$", R"({"f1": null, "f2":{"a":3, "b":4}, "f3":[2,4,6]})", result).ok());
  ASSERT_TRUE(json_->Get(*ctx_, key_, {}, &json_val_).ok());
  ASSERT_EQ(json_val_.Dump().GetValue(), "{\"f2\":{\"a\":3,\"b\":4},\"f3\":[2,4,6]}");
  ASSERT_EQ(result, true);
}

TEST_F(RedisJsonTest, Clear) {
  size_t result = 0;

  ASSERT_TRUE(
      json_
          ->Set(*ctx_, key_, "$",
                R"({"obj":{"a":1, "b":2}, "arr":[1,2,3], "str": "foo", "bool": true, "int": 42, "float": 3.14})")
          .ok());

  ASSERT_TRUE(json_->Clear(*ctx_, key_, "$", &result).ok());
  ASSERT_TRUE(json_->Get(*ctx_, key_, {}, &json_val_).ok());
  ASSERT_EQ(json_val_.Dump().GetValue(), "{}");
  ASSERT_EQ(result, 1);

  ASSERT_TRUE(
      json_
          ->Set(*ctx_, key_, "$",
                R"({"obj":{"a":1, "b":2}, "arr":[1,2,3], "str": "foo", "bool": true, "int": 42, "float": 3.14})")
          .ok());

  ASSERT_TRUE(json_->Clear(*ctx_, key_, "$.obj", &result).ok());
  ASSERT_TRUE(json_->Get(*ctx_, key_, {}, &json_val_).ok());
  ASSERT_EQ(json_val_.Dump().GetValue(), R"({"arr":[1,2,3],"bool":true,"float":3.14,"int":42,"obj":{},"str":"foo"})");
  ASSERT_EQ(result, 1);

  ASSERT_TRUE(json_->Clear(*ctx_, key_, "$.arr", &result).ok());
  ASSERT_TRUE(json_->Get(*ctx_, key_, {}, &json_val_).ok());
  ASSERT_EQ(json_val_.Dump().GetValue(), R"({"arr":[],"bool":true,"float":3.14,"int":42,"obj":{},"str":"foo"})");
  ASSERT_EQ(result, 1);

  ASSERT_TRUE(
      json_
          ->Set(*ctx_, key_, "$",
                R"({"obj":{"a":1, "b":2}, "arr":[1,2,3], "str": "foo", "bool": true, "int": 42, "float": 3.14})")
          .ok());
  ASSERT_TRUE(json_->Clear(*ctx_, key_, "$.*", &result).ok());
  ASSERT_TRUE(json_->Get(*ctx_, key_, {}, &json_val_).ok());
  ASSERT_EQ(json_val_.Dump().GetValue(), R"({"arr":[],"bool":true,"float":0,"int":0,"obj":{},"str":"foo"})");
  ASSERT_EQ(result, 4);

  ASSERT_TRUE(json_->Clear(*ctx_, key_, "$.some", &result).ok());
  ASSERT_EQ(result, 0);
}

TEST_F(RedisJsonTest, ArrLen) {
  ASSERT_TRUE(json_
                  ->Set(*ctx_, key_, "$",
                        R"({"a1":[1,2],"a2":[[1,5,7],[8],[9]],"i":1,"d":1.0,"s":"string","o":{"a3":[1,1,1]}})")
                  .ok());
  // 1. simple array
  Optionals<uint64_t> res;
  ASSERT_TRUE(json_->ArrLen(*ctx_, key_, "$.a1", &res).ok());
  ASSERT_EQ(res.size(), 1);
  ASSERT_EQ(res[0], 2);
  res.clear();
  // 2. nested array
  ASSERT_TRUE(json_->ArrLen(*ctx_, key_, "$.a2", &res).ok());
  ASSERT_EQ(res.size(), 1);
  ASSERT_EQ(res[0], 3);
  res.clear();
  ASSERT_TRUE(json_->ArrLen(*ctx_, key_, "$.a2[0]", &res).ok());
  ASSERT_EQ(res.size(), 1);
  ASSERT_EQ(res[0], 3);
  res.clear();
  // 3.non-array type
  ASSERT_TRUE(json_->ArrLen(*ctx_, key_, "$.i", &res).ok());
  ASSERT_EQ(res.size(), 1);
  ASSERT_EQ(res[0], std::nullopt);
  res.clear();
  ASSERT_TRUE(json_->ArrLen(*ctx_, key_, "$.d", &res).ok());
  ASSERT_EQ(res.size(), 1);
  ASSERT_EQ(res[0], std::nullopt);
  res.clear();
  ASSERT_TRUE(json_->ArrLen(*ctx_, key_, "$.s", &res).ok());
  ASSERT_EQ(res.size(), 1);
  ASSERT_EQ(res[0], std::nullopt);
  res.clear();
  // 4. object
  ASSERT_TRUE(json_->ArrLen(*ctx_, key_, "$.o", &res).ok());
  ASSERT_EQ(res.size(), 1);
  ASSERT_EQ(res[0], std::nullopt);
  res.clear();
  ASSERT_TRUE(json_->ArrLen(*ctx_, key_, "$.o.a3", &res).ok());
  ASSERT_EQ(res.size(), 1);
  ASSERT_EQ(res[0], 3);
  res.clear();
  // 5. key/path is not found
  ASSERT_FALSE(json_->ArrLen(*ctx_, "not_exists", "$.*", &res).ok());
  ASSERT_TRUE(json_->ArrLen(*ctx_, key_, "$.not_exists", &res).ok());
  ASSERT_TRUE(res.empty());
}

TEST_F(RedisJsonTest, Toggle) {
  Optionals<bool> res;
  ASSERT_TRUE(json_->Set(*ctx_, key_, "$", "true").ok());
  ASSERT_TRUE(json_->Toggle(*ctx_, key_, "$", &res).ok());
  ASSERT_TRUE(json_->Get(*ctx_, key_, {}, &json_val_).ok());
  ASSERT_EQ(json_val_.Dump().GetValue(), "false");
  ASSERT_EQ(res.size(), 1);
  ASSERT_THAT(res, testing::ElementsAre(false));
  res.clear();

  ASSERT_TRUE(json_->Set(*ctx_, key_, "$", R"({"bool":true})").ok());
  ASSERT_TRUE(json_->Toggle(*ctx_, key_, "$.bool", &res).ok());
  ASSERT_TRUE(json_->Get(*ctx_, key_, {}, &json_val_).ok());
  ASSERT_EQ(json_val_.Dump().GetValue(), R"({"bool":false})");
  ASSERT_EQ(res.size(), 1);
  ASSERT_THAT(res, testing::ElementsAre(false));
  res.clear();

  ASSERT_TRUE(json_->Set(*ctx_, key_, "$", R"({"bool":true,"bools":{"bool":true}})").ok());
  ASSERT_TRUE(json_->Toggle(*ctx_, key_, "$.bool", &res).ok());
  ASSERT_TRUE(json_->Get(*ctx_, key_, {}, &json_val_).ok());
  ASSERT_EQ(json_val_.Dump().GetValue(), R"({"bool":false,"bools":{"bool":true}})");
  ASSERT_EQ(res.size(), 1);
  ASSERT_THAT(res, testing::ElementsAre(false));
  res.clear();

  ASSERT_TRUE(json_->Set(*ctx_, key_, "$", R"({"bool":true,"bools":{"bool":true}})").ok());
  ASSERT_TRUE(json_->Toggle(*ctx_, key_, "$..bool", &res).ok());
  ASSERT_TRUE(json_->Get(*ctx_, key_, {}, &json_val_).ok());
  ASSERT_EQ(json_val_.Dump().GetValue(), R"({"bool":false,"bools":{"bool":false}})");
  ASSERT_EQ(res.size(), 2);
  ASSERT_THAT(res, testing::ElementsAre(false, false));
  res.clear();

  ASSERT_TRUE(json_->Set(*ctx_, key_, "$", R"({"bool":false,"bools":{"bool":true}})").ok());
  ASSERT_TRUE(json_->Toggle(*ctx_, key_, "$..bool", &res).ok());
  ASSERT_TRUE(json_->Get(*ctx_, key_, {}, &json_val_).ok());
  ASSERT_EQ(json_val_.Dump().GetValue(), R"({"bool":true,"bools":{"bool":false}})");
  ASSERT_EQ(res.size(), 2);
  ASSERT_THAT(res, testing::ElementsAre(true, false));
  res.clear();

  ASSERT_TRUE(json_->Set(*ctx_, key_, "$", R"({"bool":false,"bools":{"bool":true},"incorrectbool":{"bool":88}})").ok());
  ASSERT_TRUE(json_->Toggle(*ctx_, key_, "$..bool", &res).ok());
  ASSERT_TRUE(json_->Get(*ctx_, key_, {}, &json_val_).ok());
  ASSERT_EQ(json_val_.Dump().GetValue(), R"({"bool":true,"bools":{"bool":false},"incorrectbool":{"bool":88}})");
  ASSERT_EQ(res.size(), 3);
  ASSERT_THAT(res, testing::ElementsAre(true, false, std::nullopt));
  res.clear();

  ASSERT_TRUE(json_->Set(*ctx_, key_, "$", "[true,true,99]").ok());
  ASSERT_TRUE(json_->Toggle(*ctx_, key_, "$..*", &res).ok());
  ASSERT_TRUE(json_->Get(*ctx_, key_, {}, &json_val_).ok());
  ASSERT_EQ(json_val_.Dump().GetValue(), "[false,false,99]");
  ASSERT_EQ(res.size(), 3);
  ASSERT_THAT(res, testing::ElementsAre(false, false, std::nullopt));
}

TEST_F(RedisJsonTest, ArrPop) {
  Optionals<JsonValue> res;

  // Array
  ASSERT_TRUE(json_->Set(*ctx_, key_, "$", R"([3,"str",2.1,{},[5,6]])").ok());
  ASSERT_TRUE(json_->ArrPop(*ctx_, key_, "$", -1, &res).ok());
  ASSERT_EQ(res.size(), 1);
  ASSERT_TRUE(res[0].has_value());
  ASSERT_EQ(res[0]->Dump().GetValue(), "[5,6]");
  res.clear();
  ASSERT_TRUE(json_->ArrPop(*ctx_, key_, "$", -2, &res).ok());
  ASSERT_EQ(res.size(), 1);
  ASSERT_TRUE(res[0].has_value());
  ASSERT_EQ(res[0]->Dump().GetValue(), "2.1");
  res.clear();
  ASSERT_TRUE(json_->ArrPop(*ctx_, key_, "$", 3, &res).ok());
  ASSERT_EQ(res.size(), 1);
  ASSERT_TRUE(res[0].has_value());
  ASSERT_EQ(res[0]->Dump().GetValue(), "{}");
  res.clear();
  ASSERT_TRUE(json_->ArrPop(*ctx_, key_, "$", 1, &res).ok());
  ASSERT_EQ(res.size(), 1);
  ASSERT_TRUE(res[0].has_value());
  ASSERT_EQ(res[0]->Dump().GetValue(), R"("str")");
  res.clear();
  ASSERT_TRUE(json_->ArrPop(*ctx_, key_, "$", 0, &res).ok());
  ASSERT_EQ(res.size(), 1);
  ASSERT_TRUE(res[0].has_value());
  ASSERT_EQ(res[0]->Dump().GetValue(), "3");
  res.clear();
  ASSERT_TRUE(json_->ArrPop(*ctx_, key_, "$", -1, &res).ok());
  ASSERT_EQ(res.size(), 1);
  ASSERT_FALSE(res[0].has_value());
  res.clear();

  // Non-array
  ASSERT_TRUE(json_->Set(*ctx_, key_, "$", R"({"o":{"x":1},"s":"str","i":1,"d":2.2})").ok());
  ASSERT_TRUE(json_->ArrPop(*ctx_, key_, "$.o", 1, &res).ok());
  ASSERT_EQ(res.size(), 1);
  ASSERT_FALSE(res[0].has_value());
  res.clear();
  ASSERT_TRUE(json_->ArrPop(*ctx_, key_, "$.s", -1, &res).ok());
  ASSERT_EQ(res.size(), 1);
  ASSERT_FALSE(res[0].has_value());
  res.clear();
  ASSERT_TRUE(json_->ArrPop(*ctx_, key_, "$.i", 0, &res).ok());
  ASSERT_EQ(res.size(), 1);
  ASSERT_FALSE(res[0].has_value());
  res.clear();
  ASSERT_TRUE(json_->ArrPop(*ctx_, key_, "$.d", 2, &res).ok());
  ASSERT_EQ(res.size(), 1);
  ASSERT_FALSE(res[0].has_value());
  res.clear();

  // Multiple arrays
  ASSERT_TRUE(json_->Set(*ctx_, key_, "$", R"([[0,1],[3,{"x":2.0}],"str",[4,[5,"6"]]])").ok());
  ASSERT_TRUE(json_->ArrPop(*ctx_, key_, "$.*", -1, &res).ok());
  ASSERT_EQ(res.size(), 4);
  ASSERT_TRUE(res[0].has_value());
  ASSERT_EQ(res[0]->Dump().GetValue(), R"([5,"6"])");
  ASSERT_FALSE(res[1].has_value());
  ASSERT_TRUE(res[2].has_value());
  ASSERT_EQ(res[2]->Dump().GetValue(), R"({"x":2.0})");
  ASSERT_TRUE(res[3].has_value());
  ASSERT_EQ(res[3]->Dump().GetValue(), "1");
  res.clear();
}

TEST_F(RedisJsonTest, ArrIndex) {
  Optionals<ssize_t> res;
  int max_end = std::numeric_limits<int>::max();

  ASSERT_TRUE(json_->Set(*ctx_, key_, "$", R"({"arr":[0, 1, 2, 3, 2, 1, 0]})").ok());
  ASSERT_TRUE(json_->ArrIndex(*ctx_, key_, "$.arr", "0", 0, max_end, &res).ok() && res.size() == 1);
  ASSERT_EQ(res[0], 0);

  ASSERT_TRUE(json_->ArrIndex(*ctx_, key_, "$.arr", "3", 0, max_end, &res).ok() && res.size() == 1);
  ASSERT_EQ(res.size(), 1);
  ASSERT_EQ(res[0], 3);

  ASSERT_TRUE(json_->ArrIndex(*ctx_, key_, "$.arr", "4", 0, max_end, &res).ok() && res.size() == 1);
  ASSERT_EQ(res[0], -1);

  ASSERT_TRUE(json_->ArrIndex(*ctx_, key_, "$.arr", "0", 1, max_end, &res).ok() && res.size() == 1);
  ASSERT_EQ(res[0], 6);

  ASSERT_TRUE(json_->ArrIndex(*ctx_, key_, "$.arr", "0", -1, max_end, &res).ok() && res.size() == 1);
  ASSERT_EQ(res[0], 6);

  ASSERT_TRUE(json_->ArrIndex(*ctx_, key_, "$.arr", "0", 6, max_end, &res).ok() && res.size() == 1);
  ASSERT_EQ(res[0], 6);

  ASSERT_TRUE(json_->ArrIndex(*ctx_, key_, "$.arr", "0", 5, -1, &res).ok() && res.size() == 1);
  ASSERT_EQ(res[0], -1);

  ASSERT_TRUE(json_->ArrIndex(*ctx_, key_, "$.arr", "0", 5, 0, &res).ok() && res.size() == 1);
  ASSERT_EQ(res[0], 6);

  ASSERT_TRUE(json_->ArrIndex(*ctx_, key_, "$.arr", "2", -2, 6, &res).ok() && res.size() == 1);
  ASSERT_EQ(res[0], -1);

  ASSERT_TRUE(json_->ArrIndex(*ctx_, key_, "$.arr", "\"foo\"", 0, max_end, &res).ok() && res.size() == 1);
  ASSERT_EQ(res[0], -1);

  ASSERT_TRUE(json_->Set(*ctx_, key_, "$", R"({"arr":[0, 1, 2, 3, 4, 2, 1, 0]})").ok());

  ASSERT_TRUE(json_->ArrIndex(*ctx_, key_, "$.arr", "3", 0, max_end, &res).ok() && res.size() == 1);
  ASSERT_EQ(res[0], 3);

  ASSERT_TRUE(json_->ArrIndex(*ctx_, key_, "$.arr", "2", 3, max_end, &res).ok() && res.size() == 1);
  ASSERT_EQ(res[0], 5);

  ASSERT_TRUE(json_->ArrIndex(*ctx_, key_, "$.arr", "1", 0, max_end, &res).ok() && res.size() == 1);
  ASSERT_EQ(res[0], 1);

  ASSERT_TRUE(json_->ArrIndex(*ctx_, key_, "$.arr", "2", 1, 4, &res).ok() && res.size() == 1);
  ASSERT_EQ(res[0], 2);

  ASSERT_TRUE(json_->ArrIndex(*ctx_, key_, "$.arr", "6", 0, max_end, &res).ok() && res.size() == 1);
  ASSERT_EQ(res[0], -1);

  ASSERT_TRUE(json_->ArrIndex(*ctx_, key_, "$.arr", "3", 0, 2, &res).ok() && res.size() == 1);
  ASSERT_EQ(res[0], -1);
}

TEST_F(RedisJsonTest, Del) {
  size_t result = 0;

  ASSERT_TRUE(
      json_
          ->Set(*ctx_, key_, "$",
                R"({"obj":{"a":1, "b":2}, "arr":[1,2,3], "str": "foo", "bool": true, "int": 42, "float": 3.14})")
          .ok());

  ASSERT_TRUE(json_->Del(*ctx_, key_, "$", &result).ok());
  ASSERT_TRUE(json_->Get(*ctx_, key_, {}, &json_val_).IsNotFound());
  ASSERT_EQ(result, 1);

  ASSERT_TRUE(
      json_
          ->Set(*ctx_, key_, "$",
                R"({"obj":{"a":1, "b":2}, "arr":[1,2,3], "str": "foo", "bool": true, "int": 42, "float": 3.14})")
          .ok());

  ASSERT_TRUE(json_->Del(*ctx_, key_, "$.obj", &result).ok());
  ASSERT_TRUE(json_->Get(*ctx_, key_, {}, &json_val_).ok());
  ASSERT_EQ(json_val_.Dump().GetValue(), R"({"arr":[1,2,3],"bool":true,"float":3.14,"int":42,"str":"foo"})");
  ASSERT_EQ(result, 1);

  ASSERT_TRUE(json_->Del(*ctx_, key_, "$.arr", &result).ok());
  ASSERT_TRUE(json_->Get(*ctx_, key_, {}, &json_val_).ok());
  ASSERT_EQ(json_val_.Dump().GetValue(), R"({"bool":true,"float":3.14,"int":42,"str":"foo"})");
  ASSERT_EQ(result, 1);

  ASSERT_TRUE(
      json_
          ->Set(*ctx_, key_, "$",
                R"({"obj":{"a":1, "b":2}, "arr":[1,2,3], "str": "foo", "bool": true, "int": 42, "float": 3.14})")
          .ok());
  ASSERT_TRUE(json_->Del(*ctx_, key_, "$.*", &result).ok());
  ASSERT_TRUE(json_->Get(*ctx_, key_, {}, &json_val_).ok());
  ASSERT_EQ(json_val_.Dump().GetValue(), R"({})");
  ASSERT_EQ(result, 6);

  ASSERT_TRUE(json_->Del(*ctx_, key_, "$.some", &result).ok());
  ASSERT_EQ(result, 0);

  ASSERT_TRUE(json_->Set(*ctx_, key_, "$", R"({"a": 1, "nested": {"a": 2, "b": 3}})").ok());
  ASSERT_TRUE(json_->Del(*ctx_, key_, "$..a", &result).ok());
  ASSERT_TRUE(json_->Get(*ctx_, key_, {}, &json_val_).ok());
  ASSERT_EQ(json_val_.Dump().GetValue(), R"({"nested":{"b":3}})");
  ASSERT_EQ(result, 2);
}

TEST_F(RedisJsonTest, NumIncrBy) {
  ASSERT_TRUE(json_->Set(*ctx_, key_, "$", R"({ "foo": 0, "bar": "baz" })").ok());
  JsonValue res = JsonValue::FromString("[]").GetValue();
  ASSERT_TRUE(json_->NumIncrBy(*ctx_, key_, "$.foo", "1", &res).ok());
  ASSERT_EQ(res.Print(0, true).GetValue(), "[1]");
  res.value.clear();
  ASSERT_TRUE(json_->NumIncrBy(*ctx_, key_, "$.foo", "2", &res).ok());
  ASSERT_EQ(res.Print(0, true).GetValue(), "[3]");
  res.value.clear();
  ASSERT_TRUE(json_->NumIncrBy(*ctx_, key_, "$.foo", "0.5", &res).ok());
  ASSERT_EQ(res.Print(0, true).GetValue(), "[3.5]");
  res.value.clear();

  ASSERT_TRUE(json_->NumIncrBy(*ctx_, key_, "$.bar", "1", &res).ok());
  ASSERT_EQ(res.Print(0, true).GetValue(), "[null]");
  res.value.clear();

  ASSERT_TRUE(json_->NumIncrBy(*ctx_, key_, "$.fuzz", "1", &res).ok());
  ASSERT_EQ(res.Print(0, true).GetValue(), "[]");
  res.value.clear();

  ASSERT_TRUE(json_->Set(*ctx_, key_, "$", "0").ok());
  ASSERT_TRUE(json_->NumIncrBy(*ctx_, key_, "$", "0", &res).ok());
  res.value.clear();
  ASSERT_TRUE(json_->NumIncrBy(*ctx_, key_, "$", "1", &res).ok());
  ASSERT_EQ(res.Print(0, true).GetValue(), "[1]");
  res.value.clear();
  ASSERT_TRUE(json_->NumIncrBy(*ctx_, key_, "$", "1.5", &res).ok());
  ASSERT_EQ(res.Print(0, true).GetValue(), "[2.5]");
  res.value.clear();

  // overflow case
  ASSERT_TRUE(json_->Set(*ctx_, key_, "$", "1.6350000000001313e+308").ok());
  ASSERT_TRUE(json_->NumIncrBy(*ctx_, key_, "$", "1", &res).ok());
  ASSERT_EQ(res.Print(0, true).GetValue(), "[1.6350000000001313e+308]");
  res.value.clear();

  ASSERT_TRUE(json_->NumIncrBy(*ctx_, key_, "$", "2", &res).ok());
  ASSERT_EQ(res.Print(0, true).GetValue(), "[1.6350000000001313e+308]");
  res.value.clear();

  // nested big_num object
  ASSERT_TRUE(json_->Set(*ctx_, key_, "$", R"({"l1":{"l2_a":1.6350000000001313e+308,"l2_b":2}})").ok());
  ASSERT_TRUE(json_->NumIncrBy(*ctx_, key_, "$.l1.l2_a", "1", &res).ok());
  ASSERT_EQ(res.Print(0, true).GetValue(), "[1.6350000000001313e+308]");
  res.value.clear();

  ASSERT_TRUE(json_->NumIncrBy(*ctx_, key_, "$.l1.l2_a", "2", &res).ok());
  ASSERT_EQ(res.Print(0, true).GetValue(), "[1.6350000000001313e+308]");
  res.value.clear();

  // nested big_num array
  ASSERT_TRUE(json_->Set(*ctx_, key_, "$", R"({"l1":{"l2":[0,1.6350000000001313e+308]}})").ok());
  ASSERT_FALSE(json_->NumIncrBy(*ctx_, key_, "$.l1.l2[1]", "1.6350000000001313e+308", &res).ok());
  res.value.clear();

  ASSERT_TRUE(json_->Get(*ctx_, key_, {}, &json_val_).ok());
  ASSERT_EQ(json_val_.Dump().GetValue(), R"({"l1":{"l2":[0,1.6350000000001313e+308]}})");
}

TEST_F(RedisJsonTest, NumMultBy) {
  ASSERT_TRUE(json_->Set(*ctx_, key_, "$", R"({ "foo": 1, "bar": "baz" })").ok());
  JsonValue res = JsonValue::FromString("[]").GetValue();
  ASSERT_TRUE(json_->NumMultBy(*ctx_, key_, "$.foo", "1", &res).ok());
  ASSERT_EQ(res.Print(0, true).GetValue(), "[1]");
  res.value.clear();
  ASSERT_TRUE(json_->NumMultBy(*ctx_, key_, "$.foo", "2", &res).ok());
  ASSERT_EQ(res.Print(0, true).GetValue(), "[2]");
  res.value.clear();
<<<<<<< HEAD
  ASSERT_TRUE(json_->NumMultBy(*ctx_, key_, "$.foo", "0.5", &res).ok());
  ASSERT_EQ(res.Print(0, true).GetValue(), "[1.0]");
=======
  ASSERT_TRUE(json_->NumMultBy(key_, "$.foo", "0.5", &res).ok());
  ASSERT_EQ(res.Print(0, true).GetValue(), "[1]");
>>>>>>> 51569adc
  res.value.clear();

  ASSERT_TRUE(json_->NumMultBy(*ctx_, key_, "$.bar", "1", &res).ok());
  ASSERT_EQ(res.Print(0, true).GetValue(), "[null]");
  res.value.clear();

  ASSERT_TRUE(json_->NumMultBy(*ctx_, key_, "$.fuzz", "1", &res).ok());
  ASSERT_EQ(res.Print(0, true).GetValue(), "[]");
  res.value.clear();

  // num object
<<<<<<< HEAD
  ASSERT_TRUE(json_->Set(*ctx_, key_, "$", "1.0").ok());
  ASSERT_TRUE(json_->NumMultBy(*ctx_, key_, "$", "1", &res).ok());
  ASSERT_EQ(res.Print(0, true).GetValue(), "[1.0]");
=======
  ASSERT_TRUE(json_->Set(key_, "$", "1.0").ok());
  ASSERT_TRUE(json_->NumMultBy(key_, "$", "1", &res).ok());
  ASSERT_EQ(res.Print(0, true).GetValue(), "[1]");
>>>>>>> 51569adc
  res.value.clear();
  ASSERT_TRUE(json_->NumMultBy(*ctx_, key_, "$", "1.5", &res).ok());
  ASSERT_EQ(res.Print(0, true).GetValue(), "[1.5]");
  res.value.clear();

  // overflow case
  ASSERT_TRUE(json_->Set(*ctx_, key_, "$", "1.6350000000001313e+308").ok());
  ASSERT_TRUE(json_->NumMultBy(*ctx_, key_, "$", "1", &res).ok());
  ASSERT_EQ(res.Print(0, true).GetValue(), "[1.6350000000001313e+308]");
  res.value.clear();

  ASSERT_FALSE(json_->NumMultBy(*ctx_, key_, "$", "2", &res).ok());
  res.value.clear();

  // nested big_num object
  ASSERT_TRUE(json_->Set(*ctx_, key_, "$", R"({"l1":{"l2_a":1.6350000000001313e+308,"l2_b":2}})").ok());
  ASSERT_TRUE(json_->NumMultBy(*ctx_, key_, "$.l1.l2_a", "1", &res).ok());
  ASSERT_EQ(res.Print(0, true).GetValue(), "[1.6350000000001313e+308]");
  res.value.clear();

  ASSERT_FALSE(json_->NumMultBy(*ctx_, key_, "$.l1.l2_a", "2", &res).ok());
  res.value.clear();

  // nested big_num array
  ASSERT_TRUE(json_->Set(*ctx_, key_, "$", R"({"l1":{"l2":[0,1.6350000000001313e+308]}})").ok());
  ASSERT_FALSE(json_->NumMultBy(*ctx_, key_, "$.l1.l2[1]", "2", &res).ok());
  res.value.clear();

  ASSERT_TRUE(json_->Get(*ctx_, key_, {}, &json_val_).ok());
  ASSERT_EQ(json_val_.Dump().GetValue(), R"({"l1":{"l2":[0,1.6350000000001313e+308]}})");
}

TEST_F(RedisJsonTest, StrAppend) {
  Optionals<uint64_t> results;
  ASSERT_TRUE(json_->Set(*ctx_, key_, "$", R"({"a":"foo", "nested": {"a": "hello"}, "nested2": {"a": 31}})").ok());
  ASSERT_TRUE(json_->StrAppend(*ctx_, key_, "$.a", "\"be\"", &results).ok());
  ASSERT_EQ(results.size(), 1);
  ASSERT_EQ(results[0], 5);

  results.clear();
  ASSERT_TRUE(json_->Set(*ctx_, key_, "$", R"({"a":"foo", "nested": {"a": "hello"}, "nested2": {"a": 31}})").ok());
  ASSERT_TRUE(json_->StrAppend(*ctx_, key_, "$..a", "\"be\"", &results).ok());
  ASSERT_EQ(results.size(), 3);
  Optionals<int64_t> result1 = {5, 7, std::nullopt};
  for (int i = 0; i < 3; ++i) {
    ASSERT_EQ(results[i], result1[i]);
  }
}

TEST_F(RedisJsonTest, StrLen) {
  Optionals<uint64_t> results;
  ASSERT_TRUE(json_->Set(*ctx_, key_, "$", R"({"a":"foo", "nested": {"a": "hello"}, "nested2": {"a": 31}})").ok());
  ASSERT_TRUE(json_->StrLen(*ctx_, key_, "$.a", &results).ok());
  ASSERT_EQ(results.size(), 1);
  ASSERT_EQ(results[0], 3);

  results.clear();
  ASSERT_TRUE(json_->Set(*ctx_, key_, "$", R"({"a":"foo", "nested": {"a": "hello"}, "nested2": {"a": 31}})").ok());
  ASSERT_TRUE(json_->StrLen(*ctx_, key_, "$..a", &results).ok());
  ASSERT_EQ(results.size(), 3);
  Optionals<int64_t> result1 = {3, 5, std::nullopt};
  for (int i = 0; i < 3; ++i) {
    ASSERT_EQ(results[i], result1[i]);
  }
}<|MERGE_RESOLUTION|>--- conflicted
+++ resolved
@@ -620,13 +620,8 @@
   ASSERT_TRUE(json_->NumMultBy(*ctx_, key_, "$.foo", "2", &res).ok());
   ASSERT_EQ(res.Print(0, true).GetValue(), "[2]");
   res.value.clear();
-<<<<<<< HEAD
   ASSERT_TRUE(json_->NumMultBy(*ctx_, key_, "$.foo", "0.5", &res).ok());
-  ASSERT_EQ(res.Print(0, true).GetValue(), "[1.0]");
-=======
-  ASSERT_TRUE(json_->NumMultBy(key_, "$.foo", "0.5", &res).ok());
   ASSERT_EQ(res.Print(0, true).GetValue(), "[1]");
->>>>>>> 51569adc
   res.value.clear();
 
   ASSERT_TRUE(json_->NumMultBy(*ctx_, key_, "$.bar", "1", &res).ok());
@@ -638,15 +633,9 @@
   res.value.clear();
 
   // num object
-<<<<<<< HEAD
   ASSERT_TRUE(json_->Set(*ctx_, key_, "$", "1.0").ok());
   ASSERT_TRUE(json_->NumMultBy(*ctx_, key_, "$", "1", &res).ok());
-  ASSERT_EQ(res.Print(0, true).GetValue(), "[1.0]");
-=======
-  ASSERT_TRUE(json_->Set(key_, "$", "1.0").ok());
-  ASSERT_TRUE(json_->NumMultBy(key_, "$", "1", &res).ok());
   ASSERT_EQ(res.Print(0, true).GetValue(), "[1]");
->>>>>>> 51569adc
   res.value.clear();
   ASSERT_TRUE(json_->NumMultBy(*ctx_, key_, "$", "1.5", &res).ok());
   ASSERT_EQ(res.Print(0, true).GetValue(), "[1.5]");
