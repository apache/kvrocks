--- conflicted
+++ resolved
@@ -203,7 +203,7 @@
 		require.Equal(t, int64(1), rdb.Do(ctx, "bf.info", key, "items").Val())
 	})
 
-<<<<<<< HEAD
+
 	t.Run("Bloom filter full and nonscaling", func(t *testing.T) {
 		require.NoError(t, rdb.Del(ctx, key).Err())
 		require.NoError(t, rdb.Do(ctx, "bf.reserve", key, "0.0001", "50", "nonscaling").Err())
@@ -247,7 +247,7 @@
 		require.NoError(t, rdb.Do(ctx, "bf.add", key, "xxxx").Err())
 		require.Equal(t, []interface{}{"Capacity", int64(350), "Size", int64(1792), "Number of filters", int64(3), "Number of items inserted", int64(151), "Expansion rate", int64(2)}, rdb.Do(ctx, "bf.info", key).Val())
 	})
-=======
+
 	t.Run("Get type of bloom filter", func(t *testing.T) {
 		require.NoError(t, rdb.Del(ctx, key).Err())
 		require.NoError(t, rdb.Do(ctx, "bf.reserve", key, "0.02", "1000").Err())
@@ -255,5 +255,5 @@
 	})
 
 	// TODO: Add the testcase of get filters of bloom filter after complete the scaling.
->>>>>>> 2ecaef22
+
 }